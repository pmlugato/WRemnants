--- conflicted
+++ resolved
@@ -51,13 +51,8 @@
 # Workaround for the different axis names
 corrh = theory_corrections.make_corr_by_helicity(minnloh, sigma_ulh, sigma4h, coeff_hist=dyturbo_coeffs, coeffs_from_hist=args.other_coeffs, binning=binning)
 
-<<<<<<< HEAD
 outName = "Z" if args.proc == "z" else "W"
 outfile = f"{args.outpath}/{args.generator}Helicity"
-=======
-if args.postfix:
-    args.generator += args.postfix
->>>>>>> 4cd62797
 
 out_dict = {
     f"{args.generator}_minnlo_coeffs" : corrh,
@@ -67,18 +62,7 @@
     f"other_coeffs" : dyturbo_coeffs,
 }
 
-<<<<<<< HEAD
 output_tools.write_theory_corr_hist(outfile, outName, out_dict, args)
-=======
-
-outName = "Z" if args.proc == "z" else "W"
-outfile = f"{args.outpath}/{args.generator}HelicityCorr{outName}.pkl.lz4"
-
-with lz4.frame.open(outfile, "wb") as f:
-    pickle.dump({ outName : out_dict,
-            "meta_data" : output_tools.metaInfoDict(args=args),
-        }, f, protocol = pickle.HIGHEST_PROTOCOL)
->>>>>>> 4cd62797
 
 logger.info("Correction binning is")
 for ax in corrh.axes:
