--- conflicted
+++ resolved
@@ -5,11 +5,7 @@
 
 import narf
 import wremnants
-<<<<<<< HEAD
 from wremnants import theory_tools,syst_tools,theory_corrections, muon_calibration, muon_selections, muon_validation
-=======
-from wremnants import theory_tools,syst_tools,theory_corrections, muon_calibration, muon_validation
->>>>>>> 30ec0029
 import hist
 import lz4.frame
 import logging
@@ -99,11 +95,8 @@
 
 mc_jpsi_crctn_helper, data_jpsi_crctn_helper = muon_validation.make_jpsi_crctn_helpers(args.muonCorr)
 
-<<<<<<< HEAD
 mc_calibration_helper, data_calibration_helper, calibration_uncertainty_helper = wremnants.make_muon_calibration_helpers()
 
-=======
->>>>>>> 30ec0029
 corr_helpers = theory_corrections.load_corr_helpers(common.vprocs, args.theory_corr)
 
 bias_helper = muon_calibration.make_muon_bias_helpers(lbl="lbl" in args.muonCorr) if args.bias_calibration else None
@@ -143,7 +136,6 @@
 
     apply_theory_corr = args.theory_corr and dataset.name in corr_helpers
 
-<<<<<<< HEAD
     cvh_helper = data_calibration_helper if dataset.is_data else mc_calibration_helper
     jpsi_helper = data_jpsi_crctn_helper if dataset.is_data else mc_jpsi_crctn_helper
 
@@ -165,62 +157,6 @@
     if isTop:
         df = df.Define("postFSRmuons", "GenPart_status == 1 && (GenPart_statusFlags & 1) && abs(GenPart_pdgId) == 13")
         df = df.Filter("wrem::hasMatchDR2(goodMuons_eta0,goodMuons_phi0,GenPart_eta[postFSRmuons],GenPart_phi[postFSRmuons],0.09)")
-=======
-    if dataset.is_data:
-        cvh_helper = data_calibration_helper
-        jpsi_helper = jpsi_crctn_data_helper if mass_fit else None
-    else:
-        cvh_helper = mc_calibration_helper
-        jpsi_helper = jpsi_crctn_MC_helper if mass_fit else None
-
-    df = muon_calibration.define_corrected_muons(df, cvh_helper, jpsi_helper, args.muonCorr, dataset, bias_helper)
-                    
-    # n.b. charge = -99 is a placeholder for invalid track refit/corrections (mostly just from tracks below
-    # the pt threshold of 8 GeV in the nano production)
-    df = df.Define("vetoMuonsPre", "Muon_looseId && abs(Muon_dxybs) < 0.05 && Muon_correctedCharge != -99")
-    df = df.Define("vetoMuons", "vetoMuonsPre && Muon_correctedPt > 10. && abs(Muon_correctedEta) < 2.4")
-    df = df.Filter("Sum(vetoMuons) == 1")
-    if args.trackerMuons:
-        if dataset.group in ["Top", "Diboson"]:
-            df = df.Define("Muon_category", "Muon_isTracker")
-        else:
-            df = df.Define("Muon_category", "Muon_isTracker && Muon_innerTrackOriginalAlgo != 13 && Muon_innerTrackOriginalAlgo != 14")
-    else:
-        df = df.Define("Muon_category", "Muon_isGlobal")
-    df = df.Define("goodMuons", "vetoMuons && Muon_mediumId && Muon_category")
-    df = df.Filter("Sum(goodMuons) == 1")
-
-	#TODO: Double check that the setup here is correct
-    df = df.Define("goodMuons_pt0", "Muon_correctedPt[goodMuons][0]")
-    df = df.Define("goodMuons_eta0", "Muon_correctedEta[goodMuons][0]")
-    df = df.Define("goodMuons_phi0", "Muon_correctedPhi[goodMuons][0]")
-    df = df.Define("goodMuons_charge0", "Muon_correctedCharge[goodMuons][0]")
-
-    if dataset.is_data:
-        cvh_helper = data_calibration_helper
-        jpsi_helper = jpsi_crctn_data_helper if mass_fit else None
-    else:
-        cvh_helper = mc_calibration_helper
-        jpsi_helper = jpsi_crctn_MC_helper if mass_fit else None
-
-    #standalone quantities, currently only in data and W/Z samples
-    if dataset.group in ["Top", "Diboson"]:
-        df = df.Alias("goodMuons_SApt0",  "goodMuons_pt0")
-        df = df.Alias("goodMuons_SAeta0", "goodMuons_eta0")
-        df = df.Alias("goodMuons_SAphi0", "goodMuons_phi0")
-    elif args.trackerMuons:
-        # try to use standalone variables when possible
-        df = df.Define("goodMuons_SApt0",  "goodMuons_isStandalone ? Muon_standalonePt[goodMuons][0] : goodMuons_pt0")
-        df = df.Define("goodMuons_SAeta0", "goodMuons_isStandalone ? Muon_standaloneEta[goodMuons][0] : goodMuons_eta0")
-        df = df.Define("goodMuons_SAphi0", "goodMuons_isStandalone ? Muon_standalonePhi[goodMuons][0] : goodMuons_phi0")
-    else:
-        df = df.Define("goodMuons_SApt0",  "Muon_standalonePt[goodMuons][0]")
-        df = df.Define("goodMuons_SAeta0", "Muon_standaloneEta[goodMuons][0]")
-        df = df.Define("goodMuons_SAphi0", "Muon_standalonePhi[goodMuons][0]")
-    
-    df = df.Filter("goodMuons_SApt0 > 15.0 && wrem::deltaR2(goodMuons_SAeta0, goodMuons_SAphi0, goodMuons_eta0, goodMuons_phi0) < 0.09")
-    df = df.Define("goodMuons_isStandalone", "Muon_isStandalone[goodMuons][0]")
->>>>>>> 30ec0029
 
     if isW or isZ:
         df = muon_calibration.define_cvh_reco_muon_kinematics(df)
