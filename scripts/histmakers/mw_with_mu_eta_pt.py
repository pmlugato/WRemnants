--- conflicted
+++ resolved
@@ -347,11 +347,7 @@
                 corr_helpers[dataset.name], args.theoryCorr, modify_central_weight=not args.theoryCorrAltOnly)
             )
         if args.muonScaleVariation == 'smearingWeights' and (isW or isZ): 
-<<<<<<< HEAD
-            nominal_cols_gen, nominal_cols_gen_smeared = muon_calibration.make_alt_reco_and_gen_hists(df, results, axes_nominal, reco_sel_GF)
-=======
-            nominal_cols_gen, nominal_cols_gen_smeared = muon_calibration.make_alt_reco_and_gen_hists(df, results, nominal_axes, nominal_cols, reco_sel_GF)
->>>>>>> a6fccfa0
+            nominal_cols_gen, nominal_cols_gen_smeared = muon_calibration.make_alt_reco_and_gen_hists(df, results, axes_nominal, cols_nominal, reco_sel_GF)
             if args.validationHists: 
                 wremnants.make_reco_over_gen_hists(df, results)
 
@@ -487,22 +483,14 @@
                             "nominal_weight"
                             ]
                         )
-<<<<<<< HEAD
                         dummyMuonScaleSyst_responseWeights = df.HistoBoost("muonScaleSyst_responseWeights_gensmear", axes_nominal, [*nominal_cols_gen_smeared, "muonScaleSyst_responseWeights_tensor_gensmear"], tensor_axes = calibration_uncertainty_helper.tensor_axes)
-                        results.append(dummyMuonScaleSyst_responseWeights)
-            if args.validationHists and args.muonScaleVariation == 'smearingWeights':
-                df = wremnants.define_cols_for_smearing_weights(df, calibration_uncertainty_helper)
-                wremnants.make_hists_for_smearing_weights(df, axes_nominal, cols_nominal, results)
-=======
-                        dummyMuonScaleSyst_responseWeights = df.HistoBoost("muonScaleSyst_responseWeights_gensmear", nominal_axes, [*nominal_cols_gen_smeared, "muonScaleSyst_responseWeights_tensor_gensmear"], tensor_axes = calibration_uncertainty_helper.tensor_axes)
                         results.append(dummyMuonScaleSyst_responseWeights)                
->>>>>>> a6fccfa0
 
             if args.muonScaleVariation == 'smearingWeights':
                 
                 if args.validationHists:
                     df = wremnants.define_cols_for_smearing_weights(df, calibration_uncertainty_helper)
-                    wremnants.make_hists_for_smearing_weights(df, nominal_axes, nominal_cols, results)
+                    wremnants.make_hists_for_smearing_weights(df, axes_nominal, cols_nominal, results)
 
                 df = df.Define("goodMuons_pt0_gen_smeared_scaleUp_mil", "goodMuons_pt0_gen_smeared * 1.001")
                 df = df.Define("goodMuons_pt0_gen_smeared_scaleDn_mil", "goodMuons_pt0_gen_smeared / 1.001")
