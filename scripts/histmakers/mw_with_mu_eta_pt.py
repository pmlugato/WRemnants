import argparse
from utilities import output_tools, common, rdf_tools, logging, differential

parser,initargs = common.common_parser(True)

import ROOT
import narf
import wremnants
from wremnants import theory_tools,syst_tools,theory_corrections, muon_calibration, muon_selections, muon_validation, unfolding_tools
from wremnants.histmaker_tools import scale_to_data, aggregate_groups
import hist
import lz4.frame
import math
import time
from utilities import boostHistHelpers as hh
import pathlib
import os
import numpy as np

data_dir = f"{pathlib.Path(__file__).parent}/../../wremnants/data/"
parser.add_argument("--noScaleFactors", action="store_true", help="Don't use scale factors for efficiency (legacy option for tests)")
parser.add_argument("--lumiUncertainty", type=float, help="Uncertainty for luminosity in excess to 1 (e.g. 1.012 means 1.2\%)", default=1.012)
## MARCO temporarily commented out code
# parser.add_argument("--vqtTest", action="store_true", help="Test of isolation SFs dependence on V q_T projection (at the moment just for the W)")
# parser.add_argument("--sfFileVqtTest", type=str, help="File with muon scale factors as a function of V q_T projection", default=f"{data_dir}/testMuonSF/fits_2.root")
# parser.add_argument("--vqtTestIntegrated", action="store_true", help="Test of isolation SFs dependence on V q_T projection, integrated (would be the same as default SF, but pt-eta binning is different)")
# parser.add_argument("--vqtTestReal", action="store_true", help="Test of isolation SFs dependence on V q_T projection, using 3D SFs directly (instead of the Vqt fits)")
# parser.add_argument("--vqtTestStep", default=2, choices=[0, 1, 2], type=int , help="Test of isolation SFs dependence on V q_T projection. Index to determine up to which step the selection is applied (for 3d smoothing). Values are 0,1,2")
# parser.add_argument("--vqtTestCorrectionStep", default=2, choices=[0, 1, 2], type=int , help="Test of isolation SFs dependence on V q_T projection. Index to determine up to which step the 3D SFs are applied. Values are 0,1,2")
# parser.add_argument("--vqt3dsmoothing", action="store_true", help="3D Smoothing")
parser.add_argument("--noGenMatchMC", action='store_true', help="Don't use gen match filter for prompt muons with MC samples (note: QCD MC never has it anyway)")
parser.add_argument("--makeMCefficiency", action="store_true", help="Save yields vs eta-pt-ut-passMT-passIso-passTrigger to derive 3D efficiencies for MC isolation and trigger (can run also with --onlyMainHistograms)")
args = parser.parse_args()

## MARCO temporarily commented out code
# if args.vqtTestIntegrated:
#     sfFileVqtTest = f"{data_dir}/testMuonSF/IsolationEfficienciesCoarseBinning.root"
# else:
#     sfFileVqtTest = args.sfFileVqtTest

logger = logging.setup_logger(__file__, args.verbose, args.noColorLogger)

thisAnalysis = ROOT.wrem.AnalysisType.Wmass
datasets = wremnants.datasets2016.getDatasets(maxFiles=args.maxFiles,
                                              filt=args.filterProcs,
                                              excl=args.excludeProcs, 
                                              nanoVersion="v8" if args.v8 else "v9", base_path=args.dataPath)

era = args.era

# transverse boson mass cut
mtw_min = 40

# custom template binning
template_neta = int(args.eta[0])
template_mineta = args.eta[1]
template_maxeta = args.eta[2]
print(f"Eta binning: {template_neta} bins from {template_mineta} to {template_maxeta}")
template_npt = int(args.pt[0])
template_minpt = args.pt[1]
template_maxpt = args.pt[2]
print(f"Pt binning: {template_npt} bins from {template_minpt} to {template_maxpt}")

# standard regular axes
axis_eta = hist.axis.Regular(template_neta, template_mineta, template_maxeta, name = "eta", overflow=not args.excludeFlow, underflow=not args.excludeFlow)
## MARCO temporarily commented out code
# if not args.vqt3dsmoothing:
#     axis_pt = hist.axis.Regular(template_npt, template_minpt, template_maxpt, name = "pt", overflow=not args.excludeFlow, underflow=not args.excludeFlow)
# else :
#     axis_pt_list = [24.,26.,28.,30.,32.,34.,36.,38.,40., 42., 44., 47., 50., 55., 60., 65.]
#     axis_pt = hist.axis.Variable(axis_pt_list, name = "pt", overflow=not args.excludeFlow, underflow=not args.excludeFlow)
axis_pt = hist.axis.Regular(template_npt, template_minpt, template_maxpt, name = "pt", overflow=not args.excludeFlow, underflow=not args.excludeFlow)

axis_charge = common.axis_charge
axis_passIso = common.axis_passIso
axis_passMT = common.axis_passMT
axis_passTrigger = hist.axis.Boolean(name = "passTrigger")

nominal_axes = [axis_eta, axis_pt, axis_charge, axis_passIso, axis_passMT]
## MARCO temporarily commented code
# axis_vqt_list = [-3000000000,-30,-15,-10,-5,0,5,10,15,30,3000000000] #has to match the ut binning in the 3D SFs
# axis_vqt = hist.axis.Variable(axis_vqt_list, name = "ut")
# nominal_axes2 = [axis_eta, axis_pt, axis_charge, axis_passIso, axis_passMT, axis_vqt, axis_passTrigger]
# nominal_axes3 = [axis_eta, axis_pt, axis_charge, axis_passIso, axis_passMT, axis_passTrigger]

nominal_cols = ["goodMuons_eta0", "goodMuons_pt0", "goodMuons_charge0", "passIso", "passMT"]

# axes for W MC efficiencies with uT dependence for iso and trigger
axis_pt_eff_list = [24.,26.,28.,30.,32.,34.,36.,38.,40., 42., 44., 47., 50., 55., 60., 65.]
axis_pt_eff = hist.axis.Variable(axis_pt_eff_list, name = "pt", overflow=not args.excludeFlow, underflow=not args.excludeFlow)
axis_ut = hist.axis.Regular(40, -100, 100, overflow=not args.excludeFlow, underflow=not args.excludeFlow, name = "ut")
axes_WeffMC = [axis_eta, axis_pt_eff, axis_ut, axis_charge, axis_passIso, axis_passMT, axis_passTrigger]
# sum those groups up in post processing
groups_to_aggregate = args.aggregateGroups

if args.unfolding:
    unfolding_axes, unfolding_cols = differential.get_pt_eta_axes(args.genBins[0], template_minpt, template_maxpt, args.genBins[1])
    datasets = unfolding_tools.add_out_of_acceptance(datasets, group = "Wmunu")
    groups_to_aggregate.append("BkgWmunu")


# axes for study of fakes
axis_mt_fakes = hist.axis.Regular(120, 0., 120., name = "mt", underflow=False, overflow=True)
axis_iso_fakes = hist.axis.Regular(60, 0., 0.6, name = "PFrelIso04", underflow=False, overflow=True)
axis_dphi_fakes = hist.axis.Regular(8, 0., np.pi, name = "DphiMuonMet", underflow=False, overflow=False)
axis_hasjet_fakes = hist.axis.Boolean(name = "hasJets") # only need case with 0 jets or > 0 for now
mTStudyForFakes_axes = [axis_eta, axis_pt, axis_charge, axis_mt_fakes, axis_passIso, axis_hasjet_fakes, axis_dphi_fakes]

axis_met = hist.axis.Regular(200, 0., 200., name = "met", underflow=False, overflow=True)

# define helpers
muon_prefiring_helper, muon_prefiring_helper_stat, muon_prefiring_helper_syst = wremnants.make_muon_prefiring_helpers(era = era)

qcdScaleByHelicity_helper = wremnants.makeQCDScaleByHelicityHelper()

if args.binnedScaleFactors:
    logger.info("Using binned scale factors and uncertainties")
    # add usePseudoSmoothing=True for tests with Asimov
    muon_efficiency_helper, muon_efficiency_helper_syst, muon_efficiency_helper_stat = wremnants.make_muon_efficiency_helpers_binned(filename = data_dir + "/testMuonSF/allSmooth_GtoH3D.root", era = era, max_pt = axis_pt.edges[-1], usePseudoSmoothing=True)
    
    ## MARCO temporarily commented out code
    ## TODO: this should be cleaned up at some point
    # if args.vqtTest:
    #     if args.vqtTestReal:
    #         muon_efficiency_helper_vqt, dummy_helper1, dummy_helper2 = wremnants.make_muon_efficiency_helpers_binned_vqt_real(filename = args.sfFile,
    #                                                                                                                           era = era,
    #                                                                                                                           max_pt = axis_pt.edges[-1],
    #                                                                                                                           error = False,
    #                                                                                                                           step = args.vqtTestCorrectionStep)
    #         if args.vqt3dsmoothing:
    #             muon_efficiency_helper_vqt2, dummy_helper1, dummy_helper2 = wremnants.make_muon_efficiency_helpers_binned_vqt_real(filename = args.sfFile,
    #                                                                                                                                era = era,
    #                                                                                                                                max_pt = axis_pt.edges[-1],
    #                                                                                                                                error = False,
    #                                                                                                                                step = 0)
    #             muon_efficiency_helper_vqt3, dummy_helper1, dummy_helper2 = wremnants.make_muon_efficiency_helpers_binned_vqt_real(filename = args.sfFile,
    #                                                                                                                                era = era,
    #                                                                                                                                max_pt = axis_pt.edges[-1],
    #                                                                                                                                error = True,
    #                                                                                                                                step = args.vqtTestCorrectionStep)
    #     else:
    #         if not args.vqtTestIntegrated:
    #             muon_efficiency_helper_vqt, dummy_helper1, dummy_helper2 = wremnants.make_muon_efficiency_helpers_binned_vqt(filename = args.sfFile, filenamevqt = sfFileVqtTest,
    #                                                                                                                          era = era,
    #                                                                                                                          max_pt = axis_pt.edges[-1]) 
    #         else:
    #             includeTrigger = True
    #             muon_efficiency_helper_vqt, muon_efficiency_helper_vqt_syst, dummy_helper2 = wremnants.make_muon_efficiency_helpers_binned_vqt_integrated(filename = args.sfFile, filenamevqt = sfFileVqtTest,
    #                                                                                                                                                       era = era,
    #                                                                                                                                                       max_pt = axis_pt.edges[-1],
    #                                                                                                                                                       includeTrigger = includeTrigger) 
else:
    logger.info("Using smoothed scale factors and uncertainties")
    muon_efficiency_helper, muon_efficiency_helper_syst, muon_efficiency_helper_stat = wremnants.make_muon_efficiency_helpers_smooth(filename = args.sfFile, era = era, what_analysis = thisAnalysis, max_pt = axis_pt.edges[-1], isoEfficiencySmoothing = args.isoEfficiencySmoothing, smooth3D=args.smooth3dsf)
    ## MARCO temporarily commented out code
    ## this is needed to define the syst on SF from 2D ut-integrated and original no-ut-dependent SF  
    #muon_efficiency_helper2d, muon_efficiency_helper_syst2d, muon_efficiency_helper_stat2d = wremnants.make_muon_efficiency_helpers_smooth(filename = data_dir + "/testMuonSF/allSmooth_GtoHout.root", era = era, max_pt = axis_pt.edges[-1], isoEfficiencySmoothing = args.isoEfficiencySmoothing, smooth3D=args.smooth3dsf)

logger.info(f"SF file: {args.sfFile}")

pileup_helper = wremnants.make_pileup_helper(era = era)
vertex_helper = wremnants.make_vertex_helper(era = era)

mc_jpsi_crctn_helper, data_jpsi_crctn_helper, jpsi_crctn_MC_unc_helper, jpsi_crctn_data_unc_helper = muon_calibration.make_jpsi_crctn_helpers(args, make_uncertainty_helper=True)

mc_calibration_helper, data_calibration_helper, calibration_uncertainty_helper = muon_calibration.make_muon_calibration_helpers(args)

smearing_helper = muon_calibration.make_muon_smearing_helpers() if args.smearing else None

bias_helper = muon_calibration.make_muon_bias_helpers(args) if args.biasCalibration else None

corr_helpers = theory_corrections.load_corr_helpers(common.vprocs, args.theoryCorr)

if args.nonClosureScheme in ["binned", "binned-plus-M"]:
    z_non_closure_binned_helper = muon_calibration.make_Z_non_closure_binned_helper(
        correlate = args.correlatedNonClosureNP
    )
if args.nonClosureScheme in ["A-M-separated", "A-M-combined", "binned-plus-M"]:
    z_non_closure_parametrized_helper = muon_calibration.make_Z_non_closure_parametrized_helper(
        correlate = args.correlatedNonClosureNP
    )

# recoil initialization
if not args.noRecoil:
    from wremnants import recoil_tools
    recoilHelper = recoil_tools.Recoil("highPU", args, flavor="mu")

smearing_weights_procs = []
def build_graph(df, dataset):
    logger.info(f"build graph for dataset: {dataset.name}")
    results = []
    isW = dataset.name in common.wprocs
    isZ = dataset.name in common.zprocs
    isWorZ = isW or isZ
    isTop = dataset.group == "Top"
    isQCDMC = dataset.group == "QCD"
    require_prompt = "tau" not in dataset.name # for muon GEN-matching   
    
    # disable auxiliary histograms when unfolding to reduce memory consumptions
    auxiliary_histograms = not args.unfolding

    apply_theory_corr = args.theoryCorr and dataset.name in corr_helpers

    cvh_helper = data_calibration_helper if dataset.is_data else mc_calibration_helper
    jpsi_helper = data_jpsi_crctn_helper if dataset.is_data else mc_jpsi_crctn_helper

    if dataset.is_data:
        df = df.DefinePerSample("weight", "1.0")
    else:
        df = df.Define("weight", "std::copysign(1.0, genWeight)")

    weightsum = df.SumAndCount("weight")

    axes = nominal_axes
    cols = nominal_cols
    
    if args.unfolding and dataset.name in ["WplusmunuPostVFP", "WminusmunuPostVFP"]:
        df = unfolding_tools.define_gen_level(df, args.genLevel, dataset.name, mode="wmass")

        if hasattr(dataset, "out_of_acceptance"):
            logger.debug("Reject events in fiducial phase space")
            df = unfolding_tools.select_fiducial_space(df, mode="wmass", pt_min=args.pt[1], pt_max=args.pt[2], mtw_min=mtw_min, accept=False)
        else:
            logger.debug("Select events in fiducial phase space")
            df = unfolding_tools.select_fiducial_space(df, mode="wmass", pt_min=args.pt[1], pt_max=args.pt[2], mtw_min=mtw_min, accept=True)

            unfolding_tools.add_xnorm_histograms(results, df, args, dataset.name, corr_helpers, qcdScaleByHelicity_helper, unfolding_axes, unfolding_cols)
            axes = [*nominal_axes, *unfolding_axes] 
            cols = [*nominal_cols, *unfolding_cols]

    if not args.makeMCefficiency:
        # remove trigger, it will be part of the efficiency selection for passing trigger
        df = df.Filter("HLT_IsoTkMu24 || HLT_IsoMu24")
    ## MARCO: temporarily commented out code
    # if not (args.vqt3dsmoothing and (args.vqtTestStep < 2)):
    #     df = df.Filter("HLT_IsoTkMu24 || HLT_IsoMu24")

    #df = df.Filter("event % 2 == 1") # test with odd/even events

    df = muon_calibration.define_corrected_muons(df, cvh_helper, jpsi_helper, args, dataset, smearing_helper, bias_helper)

    df = muon_selections.select_veto_muons(df, nMuons=1)
    df = muon_selections.select_good_muons(df, nMuons=1, use_trackerMuons=args.trackerMuons, use_isolation=False)

    # the corrected RECO muon kinematics, which is intended to be used as the nominal
    df = muon_calibration.define_corrected_reco_muon_kinematics(df)

    df = muon_selections.select_standalone_muons(df, dataset, args.trackerMuons, "goodMuons")
 
    df = muon_selections.veto_electrons(df)
    df = muon_selections.apply_met_filters(df)
    if args.makeMCefficiency:
        if dataset.group in common.background_MCprocs:
            df = df.Define("GoodTrigObjs", "wrem::goodMuonTriggerCandidate(TrigObj_id,TrigObj_pt,TrigObj_l1pt,TrigObj_l2pt,TrigObj_filterBits)")
        else:
            df = df.Define("GoodTrigObjs", "wrem::goodMuonTriggerCandidate(TrigObj_id,TrigObj_filterBits)")
        df = df.Define("passTrigger","(HLT_IsoTkMu24 || HLT_IsoMu24) && wrem::hasTriggerMatch(goodMuons_eta0,goodMuons_phi0,TrigObj_eta[GoodTrigObjs],TrigObj_phi[GoodTrigObjs])")

    else:
        df = muon_selections.apply_triggermatching_muon(df, dataset, "goodMuons_eta0", "goodMuons_phi0")
    ## MARCO: temporarily commented out code
    # if not (args.vqt3dsmoothing and (args.vqtTestStep < 2)):
    #      df = muon_selections.apply_triggermatching_muon(df, dataset, "goodMuons_eta0", "goodMuons_phi0")
    # if (args.vqt3dsmoothing) :
    #     if dataset.group in common.background_MCprocs:
    #         df = df.Define("GoodTrigObjs", "wrem::goodMuonTriggerCandidate(TrigObj_id,TrigObj_pt,TrigObj_l1pt,TrigObj_l2pt,TrigObj_filterBits)")
    #     else:
    #         df = df.Define("GoodTrigObjs", "wrem::goodMuonTriggerCandidate(TrigObj_id,TrigObj_filterBits)")
    #     df = df.Define("passTrigger","wrem::hasTriggerMatch(goodMuons_eta0,goodMuons_phi0,TrigObj_eta[GoodTrigObjs],TrigObj_phi[GoodTrigObjs])")

    # gen match to bare muons to select only prompt muons from MC processes, but also including tau decays
    # status flags in NanoAOD: https://cms-nanoaod-integration.web.cern.ch/autoDoc/NanoAODv9/2016ULpostVFP/doc_TTToSemiLeptonic_TuneCP5_13TeV-powheg-pythia8_RunIISummer20UL16NanoAODv9-106X_mcRun2_asymptotic_v17-v1.html
    if not dataset.is_data and not isQCDMC and not args.noGenMatchMC:
        df = df.Define("postFSRmuons", "GenPart_status == 1 && (GenPart_statusFlags & 1 || GenPart_statusFlags & (5<<1)) && abs(GenPart_pdgId) == 13")
        df = df.Filter("wrem::hasMatchDR2(goodMuons_eta0,goodMuons_phi0,GenPart_eta[postFSRmuons],GenPart_phi[postFSRmuons],0.09)")
        
    if isWorZ:
        df = muon_validation.define_cvh_reco_muon_kinematics(df)
        #FIXME: make the smearing weights work without filtering on taus
        if args.muonScaleVariation == 'smearingWeights':
            reco_sel = "vetoMuonsPre"
            df = muon_calibration.define_genFiltered_recoMuonSel(df, reco_sel, require_prompt)
            reco_sel_GF = muon_calibration.getColName_genFiltered_recoMuonSel(reco_sel, require_prompt)
            df = muon_calibration.define_covMatFiltered_recoMuonSel(df, reco_sel_GF)
            df = muon_calibration.define_matched_gen_muons_covMat(df, reco_sel_GF)
            df = muon_calibration.define_matched_gen_muons_kinematics(df, reco_sel_GF)
            df = muon_calibration.calculate_matched_gen_muon_kinematics(df, reco_sel_GF)
            df = muon_calibration.define_matched_genSmeared_muon_kinematics(df, reco_sel_GF)

            reco_sel = "goodMuons"
            df = muon_calibration.define_matched_gen_muons_kinematics(df, reco_sel)
            df = muon_calibration.calculate_matched_gen_muon_kinematics(df, reco_sel)
            df = muon_calibration.define_matched_gen_muons_covMat(df, reco_sel)
            df = muon_calibration.define_matched_genSmeared_muon_kinematics(df, reco_sel)

            for var in ['Pt', 'Eta', 'Charge', 'Qop']:
                df = df.Define(f"{reco_sel}_{var.lower()}0_gen", f"{reco_sel}_gen{var.capitalize()}[0]")
                df = df.Define(f"{reco_sel_GF}_{var.lower()}0_gen", f"{reco_sel_GF}_gen{var.capitalize()}[0]")

                df = df.Define(f"{reco_sel}_{var.lower()}0_gen_smeared", f"{reco_sel}_genSmeared{var.capitalize()}[0]")
                df = df.Define(f"{reco_sel_GF}_{var.lower()}0_gen_smeared", f"{reco_sel_GF}_genSmeared{var.capitalize()}[0]")
            df = df.Define(f"{reco_sel_GF}_covMat0", f"{reco_sel_GF}_covMat[0]")

        if args.validationHists:
            for reco_type in ['crctd', 'cvh', 'uncrct', 'gen_smeared']:
                df = muon_validation.define_reco_over_gen_cols(df, reco_type)

    df = df.Define("goodMuons_pfRelIso04_all0", "Muon_pfRelIso04_all[goodMuons][0]")

    # Jet collection actually has a pt threshold of 15 GeV in MiniAOD 
    df = df.Define("goodCleanJetsNoPt", "Jet_jetId >= 6 && (Jet_pt > 50 || Jet_puId >= 4) && abs(Jet_eta) < 2.4 && wrem::cleanJetsFromLeptons(Jet_eta,Jet_phi,Muon_correctedEta[vetoMuons],Muon_correctedPhi[vetoMuons],Electron_eta[vetoElectrons],Electron_phi[vetoElectrons])")
    df = df.Define("passIso", "goodMuons_pfRelIso04_all0 < 0.15")

    ########################################################################
    # define event weights here since they are needed below for some helpers
    if dataset.is_data:
        df = df.DefinePerSample("nominal_weight", "1.0")            
    else:
        df = df.Define("weight_pu", pileup_helper, ["Pileup_nTrueInt"])
        df = df.Define("weight_vtx", vertex_helper, ["GenVtx_z", "Pileup_nTrueInt"])
        df = df.Define("weight_newMuonPrefiringSF", muon_prefiring_helper, ["Muon_correctedEta", "Muon_correctedPt", "Muon_correctedPhi", "Muon_correctedCharge", "Muon_looseId"])

        weight_expr = "weight_pu*weight_newMuonPrefiringSF*L1PreFiringWeight_ECAL_Nom"
        # define recoil uT, muon projected on boson pt, the latter is made using preFSR variables
        # TODO: fix it for not W/Z processes
        columnsForSF = ["goodMuons_pt0", "goodMuons_eta0", "goodMuons_SApt0", "goodMuons_SAeta0", "goodMuons_uT0", "goodMuons_charge0", "passIso"]
        df = muon_selections.define_muon_uT_variable(df, isWorZ, smooth3dsf=args.smooth3dsf, colNamePrefix="goodMuons")
        if not args.smooth3dsf:
            columnsForSF.remove("goodMuons_uT0")
        ## MARCO next commented part to be removed, it is inside define_muon_uT_variable
        # if args.smooth3dsf:
        #     if isWorZ:
        #         # preFSR or postFSR boson (with reco muon for the latter to form the W) gives the same results when integrating uT
        #         ## MARCO temporarily commented out code
        #         # df = df.Define("postFSRnus", "GenPart_status == 1 && (GenPart_statusFlags & 1) && abs(GenPart_pdgId) == 14")
        #         # df = df.Define("postFSRnusIdx", "wrem::postFSRLeptonsIdx(postFSRnus)")
        #         # df = df.Define("goodMuons_uT0", "wrem::zqtproj0(goodMuons_pt0, goodMuons_eta0, goodMuons_phi0, GenPart_pt, GenPart_eta, GenPart_phi, postFSRnusIdx)")
        #         #
        #         df = df.Define("goodMuons_uT0", "wrem::zqtproj0_boson(goodMuons_pt0, goodMuons_phi0, ptVgen, phiVgen)")
        #     else:
        #         # for background processes (Top and Diboson, since Wtaunu and Ztautau are part of isW or isZ)
        #         # sum all gen e, mu, tau, or neutrinos to define the boson proxy
        #         # choose particles with status 1 (stable) and statusFlag & 1 (prompt) or taus with status 2 (decayed)
        #         # there is no double counting for leptons from tau decays, since they have status 1 but not statusFlag & 1
        #         df = df.Define("GenPart_leptonAndPhoton","(GenPart_status == 1 || (GenPart_status == 2 && abs(GenPart_pdgId) == 15)) && (GenPart_statusFlags & 1) && (abs(GenPart_pdgId) == 22 || (abs(GenPart_pdgId) >= 11 && abs(GenPart_pdgId) <= 16 ) )")
        #         df = df.Define("vecSumLeptonAndPhoton_TV2", f"wrem::transverseVectorSum(GenPart_pt[GenPart_leptonAndPhoton],GenPart_phi[GenPart_leptonAndPhoton])")
        #         df = df.Define("goodMuons_uT0", "wrem::zqtproj0_boson(goodMuons_pt0, goodMuons_phi0, vecSumLeptonAndPhoton_TV2)")
        # else:
        #     # this is a dummy, the uT axis when present will have a single bin
        #     df = df.Define("goodMuons_uT0", "0.0f")
        
        # FIXME: this should go in previous part, and maybe we will still have the uT axis        
        #if not args.smooth3dsf:
        #    columnsForSF.remove("goodMuons_uT0")
            
        if not args.noScaleFactors:
            df = df.Define("weight_fullMuonSF_withTrackingReco", muon_efficiency_helper, columnsForSF)
            ## MARCO: temporarily commented out code
            # if not (args.vqtTest and isW):
            #     df = df.Define("weight_fullMuonSF_withTrackingReco", muon_efficiency_helper, columnsForSF)
            # else:
            #     df = df.Define("postFSRnus", "GenPart_status == 1 && (GenPart_statusFlags & 1) && abs(GenPart_pdgId) == 14")
            #     df = df.Define("postFSRnusIdx", "wrem::postFSRLeptonsIdx(postFSRnus)")
            #     df = df.Define("goodMuons_zqtproj0","wrem::zqtproj0(goodMuons_pt0, goodMuons_eta0, goodMuons_phi0, GenPart_pt, GenPart_eta, GenPart_phi, postFSRnusIdx)")
            #     if args.vqtTestIntegrated:
            #         df = df.Define("weight_fullMuonSF_withTrackingReco", muon_efficiency_helper_vqt, ["goodMuons_pt0", "goodMuons_eta0", "goodMuons_SApt0", "goodMuons_SAeta0", "goodMuons_charge0", "passIso"])
            #     else:
            #         df = df.Define("weight_fullMuonSF_withTrackingReco", muon_efficiency_helper_vqt, ["goodMuons_pt0", "goodMuons_eta0", "goodMuons_SApt0", "goodMuons_SAeta0", "goodMuons_charge0", "passIso", "goodMuons_zqtproj0"])
            #         if args.vqt3dsmoothing:
            #             df = df.Define("weight_fullMuonSF_withTrackingRecoMC", muon_efficiency_helper_vqt2, ["goodMuons_pt0", "goodMuons_eta0", "goodMuons_SApt0", "goodMuons_SAeta0", "goodMuons_charge0", "passIso", "goodMuons_zqtproj0"])
            #             df = df.Define("weight_fullMuonSF_withTrackingRecoErr", muon_efficiency_helper_vqt3, ["goodMuons_pt0", "goodMuons_eta0", "goodMuons_SApt0", "goodMuons_SAeta0", "goodMuons_charge0", "passIso", "goodMuons_zqtproj0"])
            weight_expr += "*weight_fullMuonSF_withTrackingReco"

        if not args.noVertexWeight:
            weight_expr += "*weight_vtx"
        
        df = df.Define("exp_weight", weight_expr)
        df = theory_tools.define_theory_weights_and_corrs(df, dataset.name, corr_helpers, args)

    ########################################################################
    
    if not args.noRecoil:
        lep_cols = ["goodMuons_pt0", "goodMuons_phi0", "goodMuons_charge0", "Muon_pt[goodMuons][0]"]
        df = recoilHelper.recoil_W(df, results, dataset, common.vprocs, lep_cols) # produces corrected MET as MET_corr_rec_pt/phi  vprocs_lowpu wprocs_recoil_lowpu
    else:
        df = df.Alias("MET_corr_rec_pt", "MET_pt")
        df = df.Alias("MET_corr_rec_phi", "MET_phi")

    df = df.Define("transverseMass", "wrem::mt_2(goodMuons_pt0, goodMuons_phi0, MET_corr_rec_pt, MET_corr_rec_phi)")
    df = df.Define("hasCleanJet", "Sum(goodCleanJetsNoPt && Jet_pt > 30) >= 1")

    df = df.Define("deltaPhiMuonMet", "std::abs(wrem::deltaPhi(goodMuons_phi0,MET_corr_rec_phi))")

    if auxiliary_histograms: 
        # couple of histograms specific for tests with fakes
        mTStudyForFakes = df.HistoBoost("mTStudyForFakes", mTStudyForFakes_axes, ["goodMuons_eta0", "goodMuons_pt0", "goodMuons_charge0", "transverseMass", "passIso", "hasCleanJet", "deltaPhiMuonMet", "nominal_weight"])
        results.append(mTStudyForFakes)

    dphiMuonMetCut = args.dphiMuonMetCut * np.pi
    # add filter of deltaPhi(muon,met) before other histograms (but before the previous histogram for test with fakes)
    df = df.Filter(f"deltaPhiMuonMet > {dphiMuonMetCut}") # pi/4 was found to be a good threshold for signal with mT > 40 GeV

    if auxiliary_histograms:
        mtIsoJetCharge = df.HistoBoost("mtIsoJetCharge", [axis_mt_fakes, axis_iso_fakes, axis_hasjet_fakes, axis_charge], ["transverseMass", "goodMuons_pfRelIso04_all0", "hasCleanJet", "goodMuons_charge0", "nominal_weight"])
        results.append(mtIsoJetCharge)
<<<<<<< HEAD
=======
    
    df = df.Define("passMT", f"transverseMass >= {mtw_min}")
>>>>>>> 12f32b2b

    df = df.Define("passMT", "transverseMass >= 40.0")
    ## MARCO: temporarily commented out code 
    # if args.vqt3dsmoothing:
    #    df = df.Filter("passMT")

    if auxiliary_histograms:
        # utility plot, mt and met, to plot them later
        results.append(df.HistoBoost("MET", [axis_met, axis_charge, axis_passIso, axis_passMT], ["MET_corr_rec_pt", "goodMuons_charge0", "passIso", "passMT", "nominal_weight"]))
        results.append(df.HistoBoost("transverseMass", [axis_mt_fakes, axis_charge, axis_passIso, axis_passMT], ["transverseMass", "goodMuons_charge0", "passIso", "passMT", "nominal_weight"]))
    
<<<<<<< HEAD
    nominal_cols = ["goodMuons_eta0", "goodMuons_pt0", "goodMuons_charge0", "passIso", "passMT"]
    
    if unfold:
        axes = [*nominal_axes, *unfolding_axes] 
        cols = [*nominal_cols, *unfolding_cols]
    else:
        axes = nominal_axes
        cols = nominal_cols

=======
>>>>>>> 12f32b2b
    if not args.onlyMainHistograms:
        syst_tools.add_QCDbkg_jetPt_hist(results, df, axes, cols, jet_pt=30)

    if dataset.is_data:
        nominal = df.HistoBoost("nominal", axes, cols)
        results.append(nominal)

    else:  
        nominal = df.HistoBoost("nominal", axes, [*cols, "nominal_weight"])
        ## MARCO: temporarily commented out code
        # if not args.vqt3dsmoothing:
        #     nominal = df.HistoBoost("nominal", axes, [*cols, "nominal_weight"])
        # else:
        #     nominal = df.HistoBoost("nominal", nominal_axes3, [*nominal_cols, "passTrigger", "nominal_weight"])

        results.append(nominal)

        results.append(df.HistoBoost("nominal_weight", [hist.axis.Regular(200, -4, 4)], ["nominal_weight"], storage=hist.storage.Double()))
        
        if args.makeMCefficiency:
            cols_WeffMC = ["goodMuons_eta0", "goodMuons_pt0", "goodMuons_uT0", "goodMuons_charge0",
                           "passIso", "passMT", "passTrigger"]
            yieldsForWeffMC = df.HistoBoost("yieldsForWeffMC", axes_WeffMC, [*cols_WeffMC, "nominal_weight"])
            results.append(yieldsForWeffMC)
        # df = df.Filter(f"wrem::printVar(nominal_weight)")
            
        if not args.noRecoil:
            df = recoilHelper.add_recoil_unc_W(df, results, dataset, cols, axes, "nominal")
        if apply_theory_corr:
            results.extend(theory_tools.make_theory_corr_hists(df, "nominal", axes, cols, 
                corr_helpers[dataset.name], args.theoryCorr, modify_central_weight=not args.theoryCorrAltOnly, isW = isW)
            )
        if args.muonScaleVariation == 'smearingWeights' and (isWorZ): 
            nominal_cols_gen, nominal_cols_gen_smeared = muon_calibration.make_alt_reco_and_gen_hists(df, results, axes, cols, reco_sel_GF)
            if args.validationHists: 
                muon_validation.make_reco_over_gen_hists(df, results)

    if not dataset.is_data and not args.onlyMainHistograms:
        
        df = syst_tools.add_muon_efficiency_unc_hists(results, df, muon_efficiency_helper_stat, muon_efficiency_helper_syst, axes, cols, what_analysis=thisAnalysis, smooth3D=args.smooth3dsf)
        df = syst_tools.add_L1Prefire_unc_hists(results, df, muon_prefiring_helper_stat, muon_prefiring_helper_syst, axes, cols)

        ## MARCO: temporarily commented out code
        # if args.vqtTest:
        #     if args.vqtTestIntegrated:
        #         df = df.Define("effSystTnP_weight_vqt", muon_efficiency_helper_vqt_syst, ["goodMuons_pt0", "goodMuons_eta0", "goodMuons_SApt0", "goodMuons_SAeta0", "goodMuons_charge0", "passIso", "nominal_weight"])
        #         effSystTnP_vqt = df.HistoBoost("effSystTnP_vqt", axes, [*cols, "effSystTnP_weight_vqt"], tensor_axes = muon_efficiency_helper_vqt_syst.tensor_axes, storage=hist.storage.Double())
        #         results.append(effSystTnP_vqt)
        
        # luminosity, done here as shape variation despite being a flat scaling so to facilitate propagating to fakes afterwards
        df = df.Define("luminosityScaling", f"wrem::constantScaling(nominal_weight, {args.lumiUncertainty})")
        luminosity = df.HistoBoost("nominal_luminosity", axes, [*cols, "luminosityScaling"], tensor_axes = [common.down_up_axis], storage=hist.storage.Double())
        results.append(luminosity)
                
        # n.b. this is the W analysis so mass weights shouldn't be propagated
        # on the Z samples (but can still use it for dummy muon scale)
        
        if isWorZ:

            df = syst_tools.add_theory_hists(results, df, args, dataset.name, corr_helpers, qcdScaleByHelicity_helper, axes, cols, for_wmass=True)

            # Don't think it makes sense to apply the mass weights to scale leptons from tau decays
            if not "tau" in dataset.name:
                df = syst_tools.add_muonscale_hist(results, df, args.muonCorrEtaBins, args.muonCorrMag, isW, axes, cols)

                if args.muonScaleVariation == 'smearingWeights':
                    df = syst_tools.add_muonscale_smeared_hist(results, df, args.muonCorrEtaBins, args.muonCorrMag, isW, axes, nominal_cols_gen_smeared)

                # TODO: Move to syst_tools
                netabins = args.muonCorrEtaBins
                nweights = 23 if isZ else 21
                mag = args.muonCorrMag

                df = df.Define("unity", "1.0")
                df = df.Define(
                    f"muonScaleDummy{netabins}Bins_PerSe",
                    f"wrem::dummyScaleFromMassWeights<{netabins}, {nweights}>(unity, massWeight_tensor, goodMuons_eta0, {mag}, {str(isW).lower()})"
                )
                df = df.Define("massweights_down", f"muonScaleDummy{netabins}Bins_PerSe(0,0)")
                df = df.Define("massweights_up", f"muonScaleDummy{netabins}Bins_PerSe(1,0)")

                axis_mass_weight = hist.axis.Regular(1000, 0.9, 1.1, underflow=True, overflow=True, name = "axis_mass_weight")
                dummyMuonScaleSystPerSeDown = df.HistoBoost(
                    "nominal_muonScaleSystPerSeDown",
                    [axis_mass_weight],
                    ["massweights_down"], 
                    storage=hist.storage.Double()
                )
                dummyMuonScaleSystPerSeUp = df.HistoBoost(
                    "nominal_muonScaleSystPerSeUp",
                    [axis_mass_weight],
                    ["massweights_up"], 
                    storage=hist.storage.Double()
                )
                results.append(dummyMuonScaleSystPerSeDown)
                results.append(dummyMuonScaleSystPerSeUp)

            if (
                (args.muonCorrData in ["massfit", "lbl_massfit"]) and 
                (args.muonScaleVariation == 'smearingWeights')
            ):
                # muon scale variation from stats. uncertainty on the jpsi massfit
                df = df.DefinePerSample("bool_true", "true")
                df = df.DefinePerSample("bool_false", "false")
                smearing_weights_procs.append(dataset.name)
                if args.validateByMassWeights:
                    jpsi_unc_helper = muon_validation.make_jpsi_crctn_unc_helper_massweights(
                        "wremnants/data/calibration/calibrationJDATA_rewtgr_3dmap_LBL.root",
                        nweights,
                        scale = 3.04
                    )
                    df = df.Define("muonScaleSyst_responseWeights_tensor_gensmear", jpsi_unc_helper,
                        [
                            f"{reco_sel_GF}_eta0_gen_smeared",
                            f"{reco_sel_GF}_charge0_gen_smeared",
                            f"{reco_sel_GF}_pt0_gen_smeared",
                            "massWeight_tensor",
                            "nominal_weight",
                            f"bool_{str(isW).lower()}"
                        ]
                    )
                else:
                    jpsi_unc_helper = jpsi_crctn_data_unc_helper
                    df = df.Define("muonScaleSyst_responseWeights_tensor_gensmear", jpsi_unc_helper,
                        [
                            f"{reco_sel_GF}_genQop",
                            f"{reco_sel_GF}_genPhi",
                            f"{reco_sel_GF}_genEta",
                            f"{reco_sel_GF}_genSmearedQop",
                            f"{reco_sel_GF}_genSmearedPhi",
                            f"{reco_sel_GF}_genSmearedEta",
                            f"{reco_sel_GF}_genSmearedCharge",
                            f"{reco_sel_GF}_genSmearedPt",
                            f"{reco_sel_GF}_covMat",
                            "nominal_weight",
                            "bool_false"
                        ]
                    )
                dummyMuonScaleSyst_responseWeights = df.HistoBoost(
                    "muonScaleSyst_responseWeights_gensmear", axes,
                    [*nominal_cols_gen_smeared, "muonScaleSyst_responseWeights_tensor_gensmear"],
                    tensor_axes = jpsi_unc_helper.tensor_axes, storage=hist.storage.Double()
                )
                print(dataset.name)
                results.append(dummyMuonScaleSyst_responseWeights)

                # for the Z non-closure nuisances
                if args.nonClosureScheme == "A-M-separated":
                    df = df.DefinePerSample("AFlag", "0x01")

                    df = df.Define("Z_non_closure_parametrized_A", z_non_closure_parametrized_helper,
                        [
                            f"{reco_sel_GF}_qop0_gen",
                            f"{reco_sel_GF}_eta0_gen",
                            f"{reco_sel_GF}_qop0_gen_smeared",
                            f"{reco_sel_GF}_eta0_gen_smeared",
                            f"{reco_sel_GF}_charge0_gen_smeared",
                            f"{reco_sel_GF}_pt0_gen_smeared",
                            f"{reco_sel_GF}_covMat0",
                            "nominal_weight",
                            "AFlag"
                        ]
                    )
                    hist_Z_non_closure_parametrized_A = df.HistoBoost(
                        "Z_non_closure_parametrized_A_gensmear",
                        nominal_axes,
                        [*nominal_cols_gen_smeared, "Z_non_closure_parametrized_A"],
                        tensor_axes = z_non_closure_parametrized_helper.tensor_axes,
                        storage=hist.storage.Double()
                    )
                    results.append(hist_Z_non_closure_parametrized_A)
                if args.nonClosureScheme in ["A-M-separated", "binned-plus-M"]:
                    df = df.DefinePerSample("MFlag", "0x04")
                    df = df.Define("Z_non_closure_parametrized_M", z_non_closure_parametrized_helper,
                        [
                            f"{reco_sel_GF}_qop0_gen",
                            f"{reco_sel_GF}_eta0_gen",
                            f"{reco_sel_GF}_qop0_gen_smeared",
                            f"{reco_sel_GF}_eta0_gen_smeared",
                            f"{reco_sel_GF}_charge0_gen_smeared",
                            f"{reco_sel_GF}_pt0_gen_smeared",
                            f"{reco_sel_GF}_covMat0",
                            "nominal_weight",
                            "MFlag"
                        ]
                    )
                    hist_Z_non_closure_parametrized_M = df.HistoBoost(
                        "Z_non_closure_parametrized_M_gensmear",
                        nominal_axes,
                        [*nominal_cols_gen_smeared, "Z_non_closure_parametrized_M"],
                        tensor_axes = z_non_closure_parametrized_helper.tensor_axes,
                        storage=hist.storage.Double()
                    )
                    results.append(hist_Z_non_closure_parametrized_M)
                if args.nonClosureScheme == "A-M-combined":
                    df = df.DefinePerSample("AMFlag", "0x01 | 0x04")
                    df = df.Define("Z_non_closure_parametrized", z_non_closure_parametrized_helper,
                        [
                            f"{reco_sel_GF}_qop0_gen",
                            f"{reco_sel_GF}_eta0_gen",
                            f"{reco_sel_GF}_qop0_gen_smeared",
                            f"{reco_sel_GF}_eta0_gen_smeared",
                            f"{reco_sel_GF}_charge0_gen_smeared",
                            f"{reco_sel_GF}_pt0_gen_smeared",
                            f"{reco_sel_GF}_covMat0",
                            "nominal_weight",
                            "AMFlag"
                        ])
                    hist_Z_non_closure_parametrized = df.HistoBoost(
                        "Z_non_closure_parametrized_gensmear",
                        nominal_axes,
                        [*nominal_cols_gen_smeared, "Z_non_closure_parametrized"],
                        tensor_axes = z_non_closure_parametrized_helper.tensor_axes,
                        storage=hist.storage.Double()
                    )
                    results.append(hist_Z_non_closure_parametrized)
                if args.nonClosureScheme in ["binned", "binned-plus-M"]:
                    df = df.Define("Z_non_closure_binned", z_non_closure_binned_helper,
                        [
                            f"{reco_sel_GF}_qop0_gen",
                            f"{reco_sel_GF}_pt0_gen",
                            f"{reco_sel_GF}_eta0_gen",
                            f"{reco_sel_GF}_charge0_gen",
                            f"{reco_sel_GF}_qop0_gen_smeared",
                            f"{reco_sel_GF}_pt0_gen_smeared",
                            f"{reco_sel_GF}_eta0_gen_smeared",
                            f"{reco_sel_GF}_charge0_gen_smeared",
                            f"{reco_sel_GF}_covMat0",
                            "nominal_weight"
                        ]
                    )
                    hist_Z_non_closure_binned = df.HistoBoost(
                        "Z_non_closure_binned_gensmear",
                        nominal_axes,
                        [*nominal_cols_gen_smeared, "Z_non_closure_binned"],
                        tensor_axes = z_non_closure_binned_helper.tensor_axes,
                        storage=hist.storage.Double()
                    )
                    results.append(hist_Z_non_closure_binned)

            if args.muonScaleVariation == 'smearingWeights':
                if args.validationHists:
                    df = muon_validation.define_cols_for_smearing_weights_perse(
                        df, jpsi_crctn_data_unc_helper, reco_sel_GF
                    )
                    df = muon_validation.define_cols_for_manual_shifts(df)
                    muon_validation.make_hists_for_smearing_weights_perse(df, axes, cols, results)
                    muon_validation.make_hists_for_manual_scale_shifts(
                        df, axes, cols, nominal_cols_gen_smeared, results
                    )

            df = df.Define("Muon_cvhMomCov", "wrem::splitNestedRVec(Muon_cvhMomCov_Vals, Muon_cvhMomCov_Counts)")

<<<<<<< HEAD
            ## MARCO: temporarily commented out code
            # if args.vqt3dsmoothing and isW:
            #     df = df.Define("nominal_weight_pt", "nominal_weight*goodMuons_pt0")
            #     df = df.Define("nominal_weight_MC", "nominal_weight/weight_fullMuonSF_withTrackingReco*weight_fullMuonSF_withTrackingRecoMC")
            #     df = df.Define("nominal_weight_Err", "nominal_weight/weight_fullMuonSF_withTrackingReco*weight_fullMuonSF_withTrackingRecoErr")
            #     new_nom_cols_MC = [*nominal_cols, "passTrigger"]
            #     smoothMC = df.HistoBoost("nominal_smoothMC", nominal_axes3, [*new_nom_cols_MC, "nominal_weight_MC"])
            #     results.append(smoothMC)
            #     new_nom_cols = [*nominal_cols, "goodMuons_zqtproj0", "passTrigger"]
            #     smoothErr = df.HistoBoost("nominal_smoothErr", nominal_axes2, [*new_nom_cols, "nominal_weight_Err"])
            #     results.append(smoothErr)
            #     new_nom_cols_noeta = ["goodMuons_pt0", "goodMuons_charge0", "passIso", "passMT", "passTrigger"]
            #     nominal_axes4 = [axis_pt, axis_charge, axis_passIso, axis_passMT, axis_passTrigger]
            #     smoothpt = df.HistoBoost("nominal_smoothpt", nominal_axes4, [*new_nom_cols_noeta, "nominal_weight_pt"])
            #     results.append(smoothpt)
            #     utdistro = df.HistoBoost("nominal_utdistro", nominal_axes2, [*new_nom_cols, "nominal_weight_MC"])
            #     results.append(utdistro)

        ## MARCO: temporarily commented out code
        # if not args.binnedScaleFactors:
        #     df = df.Define("weight2dsfup", muon_efficiency_helper2d, ["goodMuons_pt0", "goodMuons_eta0", "goodMuons_SApt0", "goodMuons_SAeta0", "goodMuons_pt0", "goodMuons_charge0", "passIso"])
        #     df = df.Define("nominal_weight_2dsf", "nominal_weight/weight_fullMuonSF_withTrackingReco*weight2dsfup") #be EXTREMELY CAREFUL about the histogram files (this assumes that you have another file with the old trigger and histo SFs which also contains the same SFs for all the other steps as the central one)
        #     sf2d = df.HistoBoost("nominal_sf2d", nominal_axes, [*nominal_cols, "nominal_weight_2dsf"])
        #     results.append(sf2d)
               
=======
            if args.vqt3dsmoothing and isW:
                df = df.Define("nominal_weight_pt", "nominal_weight*goodMuons_pt0")
                df = df.Define("nominal_weight_MC", "nominal_weight/weight_fullMuonSF_withTrackingReco*weight_fullMuonSF_withTrackingRecoMC")
                df = df.Define("nominal_weight_Err", "nominal_weight/weight_fullMuonSF_withTrackingReco*weight_fullMuonSF_withTrackingRecoErr")
                new_nom_cols_MC = [*nominal_cols, "passTrigger"]
                smoothMC = df.HistoBoost("nominal_smoothMC", nominal_axes3, [*new_nom_cols_MC, "nominal_weight_MC"])
                results.append(smoothMC)
                new_nom_cols = [*nominal_cols, "goodMuons_zqtproj0", "passTrigger"]
                smoothErr = df.HistoBoost("nominal_smoothErr", nominal_axes2, [*new_nom_cols, "nominal_weight_Err"])
                results.append(smoothErr)
                new_nom_cols_noeta = ["goodMuons_pt0", "goodMuons_charge0", "passIso", "passMT", "passTrigger"]
                nominal_axes4 = [axis_pt, axis_charge, axis_passIso, axis_passMT, axis_passTrigger]
                smoothpt = df.HistoBoost("nominal_smoothpt", nominal_axes4, [*new_nom_cols_noeta, "nominal_weight_pt"])
                results.append(smoothpt)
                utdistro = df.HistoBoost("nominal_utdistro", nominal_axes2, [*new_nom_cols, "nominal_weight_MC"])
                results.append(utdistro)

        if not args.binnedScaleFactors:
            df = df.Define("weight2dsfup", muon_efficiency_helper2d, ["goodMuons_pt0", "goodMuons_eta0", "goodMuons_SApt0", "goodMuons_SAeta0", "goodMuons_charge0", "passIso"])
            df = df.Define("nominal_weight_2dsf", "nominal_weight/weight_fullMuonSF_withTrackingReco*weight2dsfup") #be EXTREMELY CAREFUL about the histogram files (this assumes that you have another file with the old trigger and histo SFs which also contains the same SFs for all the other steps as the central one)
            sf2d = df.HistoBoost("nominal_sf2d", axes, [*cols, "nominal_weight_2dsf"], storage=hist.storage.Double())
            results.append(sf2d)


    if hasattr(dataset, "out_of_acceptance"):
        # Rename dataset to not overwrite the original one

        if len(smearing_weights_procs) > 0 and smearing_weights_procs[-1] == dataset.name:
            smearing_weights_procs[-1] = "Bkg"+dataset.name

        dataset.name = "Bkg"+dataset.name

>>>>>>> 12f32b2b
    return results, weightsum

resultdict = narf.build_and_run(datasets, build_graph)
if not args.onlyMainHistograms and args.muonScaleVariation == 'smearingWeights':
    logger.debug("Apply smearingWeights")
    muon_calibration.transport_smearing_weights_to_reco(
        resultdict,
        smearing_weights_procs,
        nonClosureScheme = args.nonClosureScheme
    )
    if args.validationHists:
        muon_validation.muon_scale_variation_from_manual_shift(resultdict)

if not args.noScaleToData:
    scale_to_data(resultdict)
    aggregate_groups(datasets, resultdict, groups_to_aggregate)

output_tools.write_analysis_output(resultdict, f"{os.path.basename(__file__).replace('py', 'hdf5')}", args, update_name=not args.forceDefaultName)<|MERGE_RESOLUTION|>--- conflicted
+++ resolved
@@ -403,13 +403,8 @@
     if auxiliary_histograms:
         mtIsoJetCharge = df.HistoBoost("mtIsoJetCharge", [axis_mt_fakes, axis_iso_fakes, axis_hasjet_fakes, axis_charge], ["transverseMass", "goodMuons_pfRelIso04_all0", "hasCleanJet", "goodMuons_charge0", "nominal_weight"])
         results.append(mtIsoJetCharge)
-<<<<<<< HEAD
-=======
-    
+        
     df = df.Define("passMT", f"transverseMass >= {mtw_min}")
->>>>>>> 12f32b2b
-
-    df = df.Define("passMT", "transverseMass >= 40.0")
     ## MARCO: temporarily commented out code 
     # if args.vqt3dsmoothing:
     #    df = df.Filter("passMT")
@@ -419,18 +414,6 @@
         results.append(df.HistoBoost("MET", [axis_met, axis_charge, axis_passIso, axis_passMT], ["MET_corr_rec_pt", "goodMuons_charge0", "passIso", "passMT", "nominal_weight"]))
         results.append(df.HistoBoost("transverseMass", [axis_mt_fakes, axis_charge, axis_passIso, axis_passMT], ["transverseMass", "goodMuons_charge0", "passIso", "passMT", "nominal_weight"]))
     
-<<<<<<< HEAD
-    nominal_cols = ["goodMuons_eta0", "goodMuons_pt0", "goodMuons_charge0", "passIso", "passMT"]
-    
-    if unfold:
-        axes = [*nominal_axes, *unfolding_axes] 
-        cols = [*nominal_cols, *unfolding_cols]
-    else:
-        axes = nominal_axes
-        cols = nominal_cols
-
-=======
->>>>>>> 12f32b2b
     if not args.onlyMainHistograms:
         syst_tools.add_QCDbkg_jetPt_hist(results, df, axes, cols, jet_pt=30)
 
@@ -684,7 +667,6 @@
 
             df = df.Define("Muon_cvhMomCov", "wrem::splitNestedRVec(Muon_cvhMomCov_Vals, Muon_cvhMomCov_Counts)")
 
-<<<<<<< HEAD
             ## MARCO: temporarily commented out code
             # if args.vqt3dsmoothing and isW:
             #     df = df.Define("nominal_weight_pt", "nominal_weight*goodMuons_pt0")
@@ -710,31 +692,6 @@
         #     sf2d = df.HistoBoost("nominal_sf2d", nominal_axes, [*nominal_cols, "nominal_weight_2dsf"])
         #     results.append(sf2d)
                
-=======
-            if args.vqt3dsmoothing and isW:
-                df = df.Define("nominal_weight_pt", "nominal_weight*goodMuons_pt0")
-                df = df.Define("nominal_weight_MC", "nominal_weight/weight_fullMuonSF_withTrackingReco*weight_fullMuonSF_withTrackingRecoMC")
-                df = df.Define("nominal_weight_Err", "nominal_weight/weight_fullMuonSF_withTrackingReco*weight_fullMuonSF_withTrackingRecoErr")
-                new_nom_cols_MC = [*nominal_cols, "passTrigger"]
-                smoothMC = df.HistoBoost("nominal_smoothMC", nominal_axes3, [*new_nom_cols_MC, "nominal_weight_MC"])
-                results.append(smoothMC)
-                new_nom_cols = [*nominal_cols, "goodMuons_zqtproj0", "passTrigger"]
-                smoothErr = df.HistoBoost("nominal_smoothErr", nominal_axes2, [*new_nom_cols, "nominal_weight_Err"])
-                results.append(smoothErr)
-                new_nom_cols_noeta = ["goodMuons_pt0", "goodMuons_charge0", "passIso", "passMT", "passTrigger"]
-                nominal_axes4 = [axis_pt, axis_charge, axis_passIso, axis_passMT, axis_passTrigger]
-                smoothpt = df.HistoBoost("nominal_smoothpt", nominal_axes4, [*new_nom_cols_noeta, "nominal_weight_pt"])
-                results.append(smoothpt)
-                utdistro = df.HistoBoost("nominal_utdistro", nominal_axes2, [*new_nom_cols, "nominal_weight_MC"])
-                results.append(utdistro)
-
-        if not args.binnedScaleFactors:
-            df = df.Define("weight2dsfup", muon_efficiency_helper2d, ["goodMuons_pt0", "goodMuons_eta0", "goodMuons_SApt0", "goodMuons_SAeta0", "goodMuons_charge0", "passIso"])
-            df = df.Define("nominal_weight_2dsf", "nominal_weight/weight_fullMuonSF_withTrackingReco*weight2dsfup") #be EXTREMELY CAREFUL about the histogram files (this assumes that you have another file with the old trigger and histo SFs which also contains the same SFs for all the other steps as the central one)
-            sf2d = df.HistoBoost("nominal_sf2d", axes, [*cols, "nominal_weight_2dsf"], storage=hist.storage.Double())
-            results.append(sf2d)
-
-
     if hasattr(dataset, "out_of_acceptance"):
         # Rename dataset to not overwrite the original one
 
@@ -743,7 +700,6 @@
 
         dataset.name = "Bkg"+dataset.name
 
->>>>>>> 12f32b2b
     return results, weightsum
 
 resultdict = narf.build_and_run(datasets, build_graph)
