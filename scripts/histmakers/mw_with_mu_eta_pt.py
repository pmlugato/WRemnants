--- conflicted
+++ resolved
@@ -39,12 +39,9 @@
 parser.add_argument("--selectNonPromptFromLightMesonDecay", action="store_true", help="Test: define a non-prompt muon enriched control region with muons from light meson decays")
 parser.add_argument("--useGlobalOrTrackerVeto", action="store_true", help="Use global-or-tracker veto definition and scale factors instead of global only")
 parser.add_argument("--useRefinedVeto", action="store_true", help="Temporary option, it uses a different computation of the veto SF (only implemented for global muons)")
-<<<<<<< HEAD
-parser.add_argument("--addAxisSignUt", action="store_true", help="Add another fit axis with the sign of the uT recoil projection")
-=======
 parser.add_argument("--noVetoSF", action="store_true", help="Don't use SF for the veto, for tests")
 parser.add_argument("--scaleDYvetoFraction", type=float, default=-1.0, help="Scale fraction of DY background that should receive veto SF by this amount. Negative values do nothing")
->>>>>>> 42d7fd35
+parser.add_argument("--addAxisSignUt", action="store_true", help="Add another fit axis with the sign of the uT recoil projection")
 #
 
 args = parser.parse_args()
