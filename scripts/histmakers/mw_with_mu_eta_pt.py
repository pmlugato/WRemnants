--- conflicted
+++ resolved
@@ -386,13 +386,10 @@
         df = theory_tools.define_postfsr_vars(df)
         df = df.Filter("wrem::hasMatchDR2(goodMuons_eta0,goodMuons_phi0,GenPart_eta[postfsrMuons],GenPart_phi[postfsrMuons],0.09)")
 
-<<<<<<< HEAD
-=======
     if isZveto:
         df = df.Define("postfsrMuons_inAcc", f"postfsrMuons && abs(GenPart_eta) < 2.4 && GenPart_pt > {args.vetoGenPartPt}")
         df = df.Define("ZvetoCondition", "Sum(postfsrMuons_inAcc) >= 2")
 
->>>>>>> 8d7833b6
     if not args.noRecoil:
         leps_uncorr = ["Muon_pt[goodMuons][0]", "Muon_eta[goodMuons][0]", "Muon_phi[goodMuons][0]", "Muon_charge[goodMuons][0]"]
         leps_corr = ["goodMuons_pt0", "goodMuons_eta0", "goodMuons_phi0", "goodMuons_charge0"]
