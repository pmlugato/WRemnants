--- conflicted
+++ resolved
@@ -21,11 +21,8 @@
 parser.add_argument("--noScaleFactors", action="store_true", help="Don't use scale factors for efficiency (legacy option for tests)")
 parser.add_argument("--lumiUncertainty", type=float, help="Uncertainty for luminosity in excess to 1 (e.g. 1.012 means 1.2\%)", default=1.012)
 parser.add_argument("--noGenMatchMC", action='store_true', help="Don't use gen match filter for prompt muons with MC samples (note: QCD MC never has it anyway)")
-<<<<<<< HEAD
 parser.add_argument("--dummyVar", action='store_true', help='Use a dummy 1e-4 variation on the muon scale instead of reading from the calibration file')
-=======
 parser.add_argument("--addHelicityHistos", action='store_true', help="Add V qT,Y axes and helicity axes for W samples")
->>>>>>> beb345d6
 parser.add_argument("--halfStat", action='store_true', help="Test half data and MC stat, selecting odd events, just for tests")
 parser.add_argument("--makeMCefficiency", action="store_true", help="Save yields vs eta-pt-ut-passMT-passIso-passTrigger to derive 3D efficiencies for MC isolation and trigger (can run also with --onlyMainHistograms)")
 parser.add_argument("--oneMCfileEveryN", type=int, default=None, help="Use 1 MC file every N, where N is given by this option. Mainly for tests")
