import argparse
from utilities import common, rdf_tools, logging, differential
from utilities.io_tools import output_tools
from utilities.common import background_MCprocs as bkgMCprocs,data_dir
from wremnants.datasets.datagroups import Datagroups
import os

analysis_label = Datagroups.analysisLabel(os.path.basename(__file__))
parser,initargs = common.common_parser(analysis_label)

import ROOT
import narf
import wremnants
from wremnants import (helicity_utils, theory_tools, syst_tools,theory_corrections, muon_calibration, muon_prefiring, muon_selections, 
                       muon_efficiencies_binned, muon_efficiencies_smooth, muon_validation, unfolding_tools, theoryAgnostic_tools, pileup, vertex)
from wremnants.histmaker_tools import scale_to_data, aggregate_groups
from wremnants.datasets.dataset_tools import getDatasets
from wremnants.helicity_utils_polvar import makehelicityWeightHelper_polvar
import hist
import lz4.frame
import math
import time
from utilities import common,boostHistHelpers as hh
import pathlib
import numpy as np

parser.add_argument("--lumiUncertainty", type=float, help="Uncertainty for luminosity in excess to 1 (e.g. 1.012 means 1.2\%)", default=1.012)
parser.add_argument("--noGenMatchMC", action='store_true', help="Don't use gen match filter for prompt muons with MC samples (note: QCD MC never has it anyway)")
parser.add_argument("--halfStat", action='store_true', help="Test half data and MC stat, selecting odd events, just for tests")
parser.add_argument("--makeMCefficiency", action="store_true", help="Save yields vs eta-pt-ut-passMT-passIso-passTrigger to derive 3D efficiencies for MC isolation and trigger (can run also with --onlyMainHistograms)")
parser.add_argument("--onlyTheorySyst", action="store_true", help="Keep only theory systematic variations, mainly for tests")
parser.add_argument("--oneMCfileEveryN", type=int, default=None, help="Use 1 MC file every N, where N is given by this option. Mainly for tests")
parser.add_argument("--noAuxiliaryHistograms", action="store_true", help="Remove auxiliary histograms to save memory (removed by default with --unfolding or --theoryAgnostic)")
parser.add_argument("--mtCut", type=int, default=common.get_default_mtcut(analysis_label), help="Value for the transverse mass cut in the event selection")
parser.add_argument("--vetoGenPartPt", type=float, default=15.0, help="Minimum pT for the postFSR gen muon when defining the variation of the veto efficiency")
parser.add_argument("--selectVetoEventsMC", action="store_true", help="Select events which fail the veto, by enforcing at least two prompt preFSR muons in acceptance")
parser.add_argument("--noTrigger", action="store_true", help="Just for test: remove trigger HLT bit selection and trigger matching (should also remove scale factors with --noScaleFactors for it to make sense)")
parser.add_argument("--selectNonPromptFromSV", action="store_true", help="Test: define a non-prompt muon enriched control region")
parser.add_argument("--selectNonPromptFromLightMesonDecay", action="store_true", help="Test: define a non-prompt muon enriched control region with muons from light meson decays")
parser.add_argument("--useGlobalOrTrackerVeto", action="store_true", help="Use global-or-tracker veto definition and scale factors instead of global only")
parser.add_argument("--useRefinedVeto", action="store_true", help="Temporary option, it uses a different computation of the veto SF (only implemented for global muons)")
parser.add_argument("--noVetoSF", action="store_true", help="Don't use SF for the veto, for tests")
parser.add_argument("--scaleDYvetoFraction", type=float, default=-1.0, help="Scale fraction of DY background that should receive veto SF by this amount. Negative values do nothing")
#

args = parser.parse_args()

logger = logging.setup_logger(__file__, args.verbose, args.noColorLogger)

useGlobalOrTrackerVeto = args.useGlobalOrTrackerVeto

if args.selectNonPromptFromLightMesonDecay and args.selectNonPromptFromSV:
    raise ValueError("Options --selectNonPromptFromSV and --selectNonPromptFromLightMesonDecay cannot be used together.")

if args.useRefinedVeto and args.useGlobalOrTrackerVeto:
    raise NotImplementedError("Options --useGlobalOrTrackerVeto and --useRefinedVeto cannot be used together at the moment.")

if args.useRefinedVeto:
    from wremnants.muon_efficiencies_newVeto import make_muon_efficiency_helpers_newVeto
else:
    from wremnants.muon_efficiencies_veto    import make_muon_efficiency_helpers_veto

isUnfolding = args.analysisMode == "unfolding"
isTheoryAgnostic = args.analysisMode in ["theoryAgnosticNormVar", "theoryAgnosticPolVar"]
isTheoryAgnosticPolVar = args.analysisMode == "theoryAgnosticPolVar"
isPoiAsNoi = (isUnfolding or isTheoryAgnostic) and args.poiAsNoi
isFloatingPOIsTheoryAgnostic = isTheoryAgnostic and not isPoiAsNoi

if isUnfolding or isTheoryAgnostic:
    parser = common.set_parser_default(parser, "excludeFlow", True)
    if isTheoryAgnostic:
        if args.genAbsYVbinEdges and any(x < 0.0 for x in args.genAbsYVbinEdges):
            raise ValueError("Option --genAbsYVbinEdges requires all positive values. Please check")
    if isFloatingPOIsTheoryAgnostic:
        logger.warning("Running theory agnostic with only nominal and mass weight histograms for now.")
        parser = common.set_parser_default(parser, "onlyMainHistograms", True)

# axes for W MC efficiencies with uT dependence for iso and trigger
axis_pt_eff_list = [24.,26.,28.,30.,32.,34.,36.,38.,40., 42., 44., 47., 50., 55., 60., 65.]
axis_pt_eff = hist.axis.Variable(axis_pt_eff_list, name = "pt", overflow=not args.excludeFlow, underflow=not args.excludeFlow)
if args.makeMCefficiency:
    # override the pt cuts (the binning is irrelevant since a different pt axis is used)
    nbinsPtEff = axis_pt_eff_list[-1] - axis_pt_eff_list[0]
    parser = common.set_parser_default(parser, "pt", [nbinsPtEff, axis_pt_eff_list[0], axis_pt_eff_list[-1]])

args = parser.parse_args()

thisAnalysis = ROOT.wrem.AnalysisType.Wmass
isoBranch = muon_selections.getIsoBranch(args.isolationDefinition)

era = args.era

datasets = getDatasets(maxFiles=args.maxFiles,
                       filt=args.filterProcs,
                       excl=args.excludeProcs, 
                       nanoVersion="v9", base_path=args.dataPath, oneMCfileEveryN=args.oneMCfileEveryN,
                       extended = "msht20an3lo" not in args.pdfs,
                       era=era)

# transverse boson mass cut
mtw_min = args.mtCut

# custom template binning
template_neta = int(args.eta[0])
template_mineta = args.eta[1]
template_maxeta = args.eta[2]
logger.info(f"Eta binning: {template_neta} bins from {template_mineta} to {template_maxeta}")
template_npt = int(args.pt[0])
template_minpt = args.pt[1]
template_maxpt = args.pt[2]
logger.info(f"Pt binning: {template_npt} bins from {template_minpt} to {template_maxpt}")

# standard regular axes
axis_eta = hist.axis.Regular(template_neta, template_mineta, template_maxeta, name = "eta", overflow=False, underflow=False)
axis_pt = hist.axis.Regular(template_npt, template_minpt, template_maxpt, name = "pt", overflow=False, underflow=False)
axis_phi = hist.axis.Regular(50, -math.pi, math.pi, name = "phi", circular = True)
axis_muonJetPt = hist.axis.Regular(50, 26, 76, name = "muonJetPt", underflow=False, overflow=True)

axis_charge = common.axis_charge
axis_passIso = common.axis_passIso
axis_passMT = common.axis_passMT
axis_mt = hist.axis.Variable((*np.arange(0, mtw_min+2, 2), *np.arange(mtw_min+5, 95, 5), 100, 120), name = "mt", underflow=False, overflow=True)
axis_met = hist.axis.Regular(25, 0., 100., name = "met", underflow=False, overflow=True)

# for mt, met, ptW plots, to compute the fakes properly (but FR pretty stable vs pt and also vs eta)
# may not exactly reproduce the same pt range as analysis, though
axis_fakes_eta = hist.axis.Regular(int((template_maxeta-template_mineta)*10/2), args.eta[1], args.eta[2], name = "eta", underflow=False, overflow=False)

axis_fakes_pt = hist.axis.Variable(common.get_binning_fakes_pt(template_minpt, template_maxpt), name = "pt", overflow=False, underflow=False)

axis_mtCat = hist.axis.Variable(common.get_binning_fakes_mt(mtw_min, high_mt_bins=False), name = "mt", underflow=False, overflow=True)
axis_isoCat = hist.axis.Variable(common.get_binning_fakes_relIso(high_iso_bins=False), name = "relIso",underflow=False, overflow=True)
axes_abcd = [axis_mtCat, axis_isoCat]
axes_fakerate = [axis_fakes_eta, axis_fakes_pt, axis_charge, *axes_abcd]
columns_fakerate = ["goodMuons_eta0", "goodMuons_pt0", "goodMuons_charge0", "transverseMass", "goodMuons_relIso0"]

nominal_axes = [axis_eta, axis_pt, axis_charge, *axes_abcd]
nominal_cols = columns_fakerate

if args.nToysMC > 0:
    axis_toys = hist.axis.Integer(0, args.nToysMC, underflow=False, overflow=False, name = "toys")
    nominal_axes = [*nominal_axes, axis_toys]
    nominal_cols = [*nominal_cols, "toyIdxs"]

# auxiliary axes
axis_iso = hist.axis.Regular(100, 0, 25, name = "iso",underflow=False, overflow=True)
axis_relIso = hist.axis.Regular(100, 0, 1, name = "relIso",underflow=False, overflow=True)

axis_passTrigger = hist.axis.Boolean(name = "passTrigger")

axis_ut = hist.axis.Regular(40, -100, 100, overflow=True, underflow=True, name = "ut")
axes_WeffMC = [axis_eta, axis_pt_eff, axis_ut, axis_charge, axis_passIso, axis_passMT, axis_passTrigger]
# sum those groups up in post processing
groups_to_aggregate = args.aggregateGroups

if isUnfolding:
    # first and last pT bins are merged into under and overflow
    template_wpt = (template_maxpt-template_minpt)/args.genBins[0]
    min_pt_unfolding = template_minpt+template_wpt
    max_pt_unfolding = template_maxpt-template_wpt
    npt_unfolding = args.genBins[0]-2
    unfolding_axes, unfolding_cols = differential.get_pt_eta_axes(
        npt_unfolding, 
        min_pt_unfolding, 
        max_pt_unfolding, 
        args.genBins[1] if "absEtaGen" in args.genAxes else None, 
        flow_eta=isPoiAsNoi,
        add_out_of_acceptance_axis=isPoiAsNoi,
    )
    if not isPoiAsNoi:
        datasets = unfolding_tools.add_out_of_acceptance(datasets, group = "Wmunu")
        # datasets = unfolding_tools.add_out_of_acceptance(datasets, group = "Wtaunu")

    if args.fitresult:
        noi_axes = [a for a in unfolding_axes if a.name != "acceptance"]
        unfolding_corr_helper = unfolding_tools.reweight_to_fitresult(args.fitresult, noi_axes, process = "W", poi_type = "nois")

elif isTheoryAgnostic:
    theoryAgnostic_axes, theoryAgnostic_cols = differential.get_theoryAgnostic_axes(ptV_bins=args.genPtVbinEdges, absYV_bins=args.genAbsYVbinEdges, ptV_flow=isPoiAsNoi, absYV_flow=isPoiAsNoi)
    axis_helicity = helicity_utils.axis_helicity_multidim
    # the following just prepares the existence of the group for out-of-acceptance signal, but doesn't create or define the histogram yet
    if not isPoiAsNoi or (isTheoryAgnosticPolVar and args.theoryAgnosticSplitOOA): # this splitting is not needed for the normVar version of the theory agnostic
        datasets = unfolding_tools.add_out_of_acceptance(datasets, group = "Wmunu")
        groups_to_aggregate.append("WmunuOOA")

# axes for study of fakes
axis_mt_fakes = hist.axis.Regular(120, 0., 120., name = "mt", underflow=False, overflow=True)
axis_dphi_fakes = hist.axis.Regular(8, 0., np.pi, name = "DphiMuonMet", underflow=False, overflow=False)
axis_hasjet_fakes = hist.axis.Boolean(name = "hasJets") # only need case with 0 jets or > 0 for now
mTStudyForFakes_axes = [axis_eta, axis_pt, axis_charge, axis_mt_fakes, axis_passIso, axis_hasjet_fakes, axis_dphi_fakes]

axis_met = hist.axis.Regular(100, 0., 200., name = "met", underflow=False, overflow=True)
axis_recoWpt = hist.axis.Regular(40, 0., 80., name = "recoWpt", underflow=False, overflow=True)

# define helpers
muon_prefiring_helper, muon_prefiring_helper_stat, muon_prefiring_helper_syst = muon_prefiring.make_muon_prefiring_helpers(era = era)

qcdScaleByHelicity_helper = theory_corrections.make_qcd_uncertainty_helper_by_helicity()

if args.noScaleFactors:
    logger.info("Running with no scale factors")
elif args.binnedScaleFactors:
    logger.info("Using binned scale factors and uncertainties")
    # add usePseudoSmoothing=True for tests with Asimov
    muon_efficiency_helper, muon_efficiency_helper_syst, muon_efficiency_helper_stat = muon_efficiencies_binned.make_muon_efficiency_helpers_binned(filename = data_dir + "/muonSF/allSmooth_GtoH3D.root", era = era, max_pt = axis_pt.edges[-1], usePseudoSmoothing=True)
else:
    logger.info("Using smoothed scale factors and uncertainties")
    muon_efficiency_helper, muon_efficiency_helper_syst, muon_efficiency_helper_stat = muon_efficiencies_smooth.make_muon_efficiency_helpers_smooth(filename = args.sfFile, era = era, what_analysis = thisAnalysis, max_pt = axis_pt.edges[-1], isoEfficiencySmoothing = args.isoEfficiencySmoothing, smooth3D=args.smooth3dsf, isoDefinition=args.isolationDefinition)
    if not args.noVetoSF:
        if args.useRefinedVeto:
            muon_efficiency_veto_helper, muon_efficiency_veto_helper_syst, muon_efficiency_veto_helper_stat = wremnants.muon_efficiencies_newVeto.make_muon_efficiency_helpers_newVeto(antiveto=True)
        else:
            muon_efficiency_veto_helper, muon_efficiency_veto_helper_syst, muon_efficiency_veto_helper_stat = wremnants.muon_efficiencies_veto.make_muon_efficiency_helpers_veto(useGlobalOrTrackerVeto = useGlobalOrTrackerVeto, era = era)
    
logger.info(f"SF file: {args.sfFile}")

muon_efficiency_helper_syst_altBkg = {}
if not args.noScaleFactors:
    for es in common.muonEfficiency_altBkgSyst_effSteps:
        altSFfile = args.sfFile.replace(".root", "_altBkg.root")
        logger.info(f"Additional SF file for alternate syst with {es}: {altSFfile}")
        muon_efficiency_helper_syst_altBkg[es] = muon_efficiencies_smooth.make_muon_efficiency_helpers_smooth_altSyst(filename = altSFfile, era = era,
                                                                                                                      what_analysis = thisAnalysis, max_pt = axis_pt.edges[-1],
                                                                                                                      effStep=es)

pileup_helper = pileup.make_pileup_helper(era = era)
vertex_helper = vertex.make_vertex_helper(era = era)

calib_filepaths = common.calib_filepaths
closure_filepaths = common.closure_filepaths

diff_weights_helper = ROOT.wrem.SplinesDifferentialWeightsHelper(calib_filepaths['tflite_file']) if (args.muonScaleVariation == 'smearingWeightsSplines' or args.validationHists) else None

mc_jpsi_crctn_helper, data_jpsi_crctn_helper, jpsi_crctn_MC_unc_helper, jpsi_crctn_data_unc_helper = muon_calibration.make_jpsi_crctn_helpers(args, calib_filepaths, make_uncertainty_helper=True)

z_non_closure_parametrized_helper, z_non_closure_binned_helper = muon_calibration.make_Z_non_closure_helpers(args, calib_filepaths, closure_filepaths)

mc_calibration_helper, data_calibration_helper, calibration_uncertainty_helper = muon_calibration.make_muon_calibration_helpers(args,era=era)

closure_unc_helper = muon_calibration.make_closure_uncertainty_helper(common.closure_filepaths["parametrized"])
closure_unc_helper_A = muon_calibration.make_uniform_closure_uncertainty_helper(0, common.correlated_variation_base_size["A"])
closure_unc_helper_M = muon_calibration.make_uniform_closure_uncertainty_helper(2, common.correlated_variation_base_size["M"])

smearing_helper, smearing_uncertainty_helper = (None, None) if args.noSmearing else muon_calibration.make_muon_smearing_helpers()

bias_helper = muon_calibration.make_muon_bias_helpers(args) if args.biasCalibration else None

pixel_multiplicity_helper, pixel_multiplicity_uncertainty_helper, pixel_multiplicity_uncertainty_helper_stat = muon_calibration.make_pixel_multiplicity_helpers(reverse_variations = args.reweightPixelMultiplicity)


theory_corrs = [*args.theoryCorr, *args.ewTheoryCorr]
procsWithTheoryCorr = [d.name for d in datasets if d.name in common.vprocs]
if len(procsWithTheoryCorr):
    corr_helpers = theory_corrections.load_corr_helpers(procsWithTheoryCorr, theory_corrs)
else:
    corr_helpers = {}
    
# For polynominal variations
if isTheoryAgnosticPolVar:
    theoryAgnostic_helpers_minus = makehelicityWeightHelper_polvar(genVcharge=-1, fileTag=args.theoryAgnosticFileTag, filePath=args.theoryAgnosticFilePath)
    theoryAgnostic_helpers_plus  = makehelicityWeightHelper_polvar(genVcharge=1,  fileTag=args.theoryAgnosticFileTag, filePath=args.theoryAgnosticFilePath)

# Helper for muR and muF as polynomial variations
muRmuFPolVar_helpers_minus = makehelicityWeightHelper_polvar(genVcharge=-1, fileTag=args.muRmuFPolVarFileTag, filePath=args.muRmuFPolVarFilePath, noUL=True)
muRmuFPolVar_helpers_plus  = makehelicityWeightHelper_polvar(genVcharge=1,  fileTag=args.muRmuFPolVarFileTag, filePath=args.muRmuFPolVarFilePath, noUL=True)
muRmuFPolVar_helpers_Z     = makehelicityWeightHelper_polvar(genVcharge=0,  fileTag=args.muRmuFPolVarFileTag, filePath=args.muRmuFPolVarFilePath, noUL=True)

# recoil initialization
if not args.noRecoil:
    from wremnants import recoil_tools
    recoilHelper = recoil_tools.Recoil("highPU", args, flavor="mu")

seed_data = 2*args.randomSeedForToys
seed_mc = 2*args.randomSeedForToys + 1

if args.nToysMC > 0:
    toy_helper_data = ROOT.wrem.ToyHelper(args.nToysMC, seed_data, 1, ROOT.ROOT.GetThreadPoolSize())
    toy_helper_mc = ROOT.wrem.ToyHelper(args.nToysMC, seed_mc, args.varianceScalingForToys, ROOT.ROOT.GetThreadPoolSize())

######################################################
######################################################
######################################################
## FIXME/TODO
## next function should have been imported from theoryAgnostic_tools.py, but requires too many things as input,
## such as the helpers created here. Since it is effectively a specialization of the loop flow,
## it is part of the histmaker and is probably fine to have it here.
## In fact, having this custom function overriding the main graph is probably not the best idea, should rather use the same

# graph building for W sample with helicity weights for original theory agnostic fit with floating POIs
def setTheoryAgnosticGraph(df, results, dataset, reco_sel_GF, era, nominal_axes_thAgn, nominal_cols_thAgn, args):
    logger.info(f"Setting theory agnostic graph for {dataset.name}")

    if not args.onlyMainHistograms:
        if not args.onlyTheorySyst:
            df = syst_tools.add_L1Prefire_unc_hists(results, df, muon_prefiring_helper_stat, muon_prefiring_helper_syst, nominal_axes_thAgn, nominal_cols_thAgn, addhelicity=True)
            df = syst_tools.add_muon_efficiency_unc_hists(results, df, muon_efficiency_helper_stat, muon_efficiency_helper_syst, nominal_axes_thAgn, nominal_cols_thAgn, what_analysis=thisAnalysis, addhelicity=True)
        df = syst_tools.add_theory_hists(results, df, args, dataset.name, corr_helpers, qcdScaleByHelicity_helper, nominal_axes_thAgn, nominal_cols_thAgn, for_wmass=True, addhelicity=True)
    else:
        #FIXME: hardcoded to keep mass weights, this would be done in add_theory_hists
        df = syst_tools.define_mass_weights(df, dataset.name)
        syst_tools.add_massweights_hist(results, df, nominal_axes_thAgn, nominal_cols_thAgn, proc=dataset.name, addhelicity=True)
######################################################
######################################################
######################################################

smearing_weights_procs = []

def build_graph(df, dataset):
    logger.info(f"build graph for dataset: {dataset.name}")
    results = []
    isW = dataset.name in common.wprocs
    isWmunu = dataset.name in ["WplusmunuPostVFP", "WminusmunuPostVFP"]
    isZ = dataset.name in common.zprocs
    isZveto = isZ or dataset.name in ["DYJetsToMuMuMass10to50PostVFP"]
    isWorZ = isW or isZ
    isTop = dataset.group == "Top"
    isQCDMC = dataset.group == "QCD"
    require_prompt = "tau" not in dataset.name # for muon GEN-matching   
    storage_type=hist.storage.Double() # turn off sum weight square for systematic histograms
    
    # disable auxiliary histograms when unfolding to reduce memory consumptions, or when doing the original theory agnostic without --poiAsNoi
    auxiliary_histograms = True
    if args.noAuxiliaryHistograms or isUnfolding or isFloatingPOIsTheoryAgnostic:
        auxiliary_histograms = False

    apply_theory_corr = theory_corrs and dataset.name in corr_helpers

    cvh_helper = data_calibration_helper if dataset.is_data else mc_calibration_helper
    jpsi_helper = data_jpsi_crctn_helper if dataset.is_data else mc_jpsi_crctn_helper

    if dataset.is_data:
        df = df.DefinePerSample("weight", "1.0")
    else:
        df = df.Define("weight", "std::copysign(1.0, genWeight)")

<<<<<<< HEAD
    df = df.DefinePerSample("unity", "1.0")
=======

    if args.nToysMC > 0:
        if dataset.is_data:
            df = df.Define("toyIdxs", toy_helper_data, ["rdfslot_"])
        else:
            df = df.Define("toyIdxs", toy_helper_mc, ["rdfslot_"])

>>>>>>> 84be64ae
    df = df.Define("isEvenEvent", "event % 2 == 0")

    weightsum = df.SumAndCount("weight")

    axes = nominal_axes
    cols = nominal_cols

    if isUnfolding and isWmunu:
        df = unfolding_tools.define_gen_level(df, args.genLevel, dataset.name, mode=analysis_label)

        cutsmap = {
            "pt_min" : template_minpt, 
            "pt_max" : template_maxpt, 
            "abseta_max" : template_maxeta, 
            "mtw_min" : None
            }
        if hasattr(dataset, "out_of_acceptance"):
            df = unfolding_tools.select_fiducial_space(df, mode=analysis_label, accept=False, **cutsmap)
        else:
            df = unfolding_tools.select_fiducial_space(df, mode=analysis_label, accept=True, select=not isPoiAsNoi, **cutsmap)

            if args.fitresult:
                logger.debug("Apply reweighting based on unfolded result")
                df = df.Define("unfoldingWeight_tensor", unfolding_corr_helper, [*unfolding_corr_helper.hist.axes.name[:-1], "unity"])
                df = df.Define("central_weight", "acceptance ? unfoldingWeight_tensor(0) : unity")

            if isPoiAsNoi:
                df_xnorm = df.Filter("acceptance")
            else:
                df_xnorm = df

            unfolding_tools.add_xnorm_histograms(results, df_xnorm, args, dataset.name, corr_helpers, qcdScaleByHelicity_helper, unfolding_axes, unfolding_cols)
            if not isPoiAsNoi:
                axes = [*nominal_axes, *unfolding_axes] 
                cols = [*nominal_cols, *unfolding_cols]

    if isWorZ:
        df = theory_tools.define_prefsr_vars(df)
        df = df.Define("qtOverQ", "ptVgen/massVgen") # FIXME: should there be a protection against mass=0 and what value to use?
    
    if isTheoryAgnostic and isWmunu: # should be isW to do also Wtaunu
        usePtOverM = False
        if isTheoryAgnosticPolVar:
            OOAthresholds = args.theoryAgnosticFileTag.split("_")
            ptVthresholdOOA   = float(OOAthresholds[0].replace("x","").replace("p","."))
            absyVthresholdOOA = float(OOAthresholds[1].replace("y","").replace("p","."))
            usePtOverM = True
        if hasattr(dataset, "out_of_acceptance"):
            logger.debug("Reject events in fiducial phase space")
            df = theoryAgnostic_tools.select_fiducial_space(df, ptVthresholdOOA, absyVthresholdOOA, accept=False, select=True, usePtOverM=usePtOverM)
        else:
            # the in-acceptance selection must usually not be used to filter signal events when doing POIs as NOIs
            if isFloatingPOIsTheoryAgnostic or (isTheoryAgnosticPolVar and args.theoryAgnosticSplitOOA):
                logger.debug("Select events in fiducial phase space for theory agnostic analysis")
                df = theoryAgnostic_tools.select_fiducial_space(df, ptVthresholdOOA, absyVthresholdOOA, accept=True, select=True, usePtOverM=usePtOverM)
                # helicity axis is special, defined through a tensor later, theoryAgnostic_ only includes W pt and rapidity for now
                if isFloatingPOIsTheoryAgnostic:
                    axes = [*nominal_axes, *theoryAgnostic_axes]
                    cols = [*nominal_cols, *theoryAgnostic_cols]
                    theoryAgnostic_tools.add_xnorm_histograms(results, df, args, dataset.name, corr_helpers, qcdScaleByHelicity_helper, theoryAgnostic_axes, theoryAgnostic_cols)

    if not args.makeMCefficiency and not args.noTrigger:
        # remove trigger, it will be part of the efficiency selection for passing trigger
        df = df.Filter(muon_selections.hlt_string(era))

    if args.halfStat:
        df = df.Filter("event % 2 == 1") # test with odd/even events

    df = muon_calibration.define_corrected_muons(df, cvh_helper, jpsi_helper, args, dataset, smearing_helper, bias_helper)

    df = muon_selections.select_veto_muons(df, nMuons=1, ptCut=args.vetoRecoPt, useGlobalOrTrackerVeto = useGlobalOrTrackerVeto)
    df = muon_selections.select_good_muons(df, template_minpt, template_maxpt, dataset.group, nMuons=1,
                                           use_trackerMuons=args.trackerMuons, use_isolation=False,
                                           nonPromptFromSV=args.selectNonPromptFromSV,
                                           nonPromptFromLighMesonDecay=args.selectNonPromptFromLightMesonDecay,
                                           requirePixelHits=args.requirePixelHits)

    # the corrected RECO muon kinematics, which is intended to be used as the nominal
    df = muon_calibration.define_corrected_reco_muon_kinematics(df)

    df = muon_selections.select_standalone_muons(df, dataset, args.trackerMuons, "goodMuons")

    df = muon_selections.veto_electrons(df)
    df = muon_selections.apply_met_filters(df)

    if args.makeMCefficiency:
        df = df.Define("GoodTrigObjs", f"wrem::goodMuonTriggerCandidate<wrem::Era::Era_{era}>(TrigObj_id,TrigObj_filterBits)")
        hltString = muon_selections.hlt_string(era)
        df = df.Define("passTrigger", f"{hltString} && wrem::hasTriggerMatch(goodMuons_eta0,goodMuons_phi0,TrigObj_eta[GoodTrigObjs],TrigObj_phi[GoodTrigObjs])")
    elif not args.noTrigger:
        df = muon_selections.apply_triggermatching_muon(df, dataset, "goodMuons", era=era)

    if isWorZ:
        df = muon_validation.define_cvh_reco_muon_kinematics(df)
        reco_sel = "vetoMuonsPre"
        df = muon_calibration.define_genFiltered_recoMuonSel(df, reco_sel, require_prompt)
        reco_sel_GF = muon_calibration.getColName_genFiltered_recoMuonSel(reco_sel, require_prompt)
        df = muon_calibration.define_covMatFiltered_recoMuonSel(df, reco_sel_GF)
        df = muon_calibration.define_matched_gen_muons_covMat(df, reco_sel_GF)
        df = muon_calibration.define_matched_gen_muons_kinematics(df, reco_sel_GF)
        df = muon_calibration.calculate_matched_gen_muon_kinematics(df, reco_sel_GF)
        df = muon_calibration.define_matched_genSmeared_muon_kinematics(df, reco_sel_GF)
        df = muon_calibration.define_matched_reco_muon_kinematics(df, reco_sel_GF)

        reco_sel = "goodMuons"
        df = muon_calibration.define_matched_gen_muons_kinematics(df, reco_sel)
        df = muon_calibration.calculate_matched_gen_muon_kinematics(df, reco_sel)
        df = muon_calibration.define_matched_gen_muons_covMat(df, reco_sel)
        df = muon_calibration.define_matched_genSmeared_muon_kinematics(df, reco_sel)

        for var in ['Pt', 'Eta', 'Charge', 'Qop']:
            df = df.Define(f"{reco_sel}_{var.lower()}0_gen", f"{reco_sel}_gen{var.capitalize()}[0]")
            df = df.Define(f"{reco_sel_GF}_{var.lower()}0_gen", f"{reco_sel_GF}_gen{var.capitalize()}[0]")

            df = df.Define(f"{reco_sel}_{var.lower()}0_gen_smeared", f"{reco_sel}_genSmeared{var.capitalize()}[0]")
            df = df.Define(f"{reco_sel_GF}_{var.lower()}0_gen_smeared", f"{reco_sel_GF}_genSmeared{var.capitalize()}[0]")
            if var != 'Qop':
                df = df.Define(f"{reco_sel_GF}_{var.lower()}0_reco", f"{reco_sel_GF}_reco{var.capitalize()}[0]")
        df = df.Define(f"{reco_sel_GF}_covMat0", f"{reco_sel_GF}_covMat[0]")

        if args.validationHists:
            for reco_type in ['crctd', 'cvh', 'uncrct', 'gen_smeared']:
                df = muon_validation.define_reco_over_gen_cols(df, reco_type)

    df = df.Define("goodMuons_ptJet0", "Jet_pt[Muon_jetIdx[goodMuons][0]]")

    df = df.Define("goodMuons_relIso0", f"{isoBranch}[goodMuons][0]")
    df = df.Define("goodMuons_iso0", "goodMuons_relIso0*Muon_pt[goodMuons][0]")

    # Jet collection actually has a pt threshold of 15 GeV in MiniAOD 
    df = df.Define("goodCleanJetsNoPt", "Jet_jetId >= 6 && (Jet_pt > 50 || Jet_puId >= 4) && abs(Jet_eta) < 2.4 && wrem::cleanJetsFromLeptons(Jet_eta,Jet_phi,Muon_correctedEta[vetoMuons],Muon_correctedPhi[vetoMuons],Electron_eta[vetoElectrons],Electron_phi[vetoElectrons])")
    df = df.Define("passIso", f"goodMuons_relIso0 < {args.isolationThreshold}")
    df = df.Alias("goodMuons_passIso0", "passIso") # for more flexible handling of efficiency helpers, coherently with Wlike and dilepton histmakers

    ########################################################################
    # gen match to bare muons to select only prompt muons from MC processes, but also including tau decays (defined here because needed for veto SF)
    if not dataset.is_data and not isQCDMC and not args.noGenMatchMC:
        df = theory_tools.define_postfsr_vars(df)
        df = df.Filter("wrem::hasMatchDR2(goodMuons_eta0,goodMuons_phi0,GenPart_eta[postfsrMuons],GenPart_phi[postfsrMuons],0.09)")
        df = df.Define("postfsrMuons_inAcc", f"postfsrMuons && abs(GenPart_eta) < 2.4 && GenPart_pt > {args.vetoGenPartPt}")
        if args.selectVetoEventsMC:
            # in principle a gen muon with eta = 2.401 might still be matched to a reco muon with eta < 2.4, same for pt, so this condition is potentially fragile, but it is just for test plots
            df = df.Filter("Sum(postfsrMuons_inAcc) >= 2")
        if not args.noVetoSF:
            df = df.Define("hasMatchDR2idx","wrem::hasMatchDR2idx_closest(goodMuons_eta0,goodMuons_phi0,GenPart_eta[postfsrMuons_inAcc],GenPart_phi[postfsrMuons_inAcc],0.09)")
            df = df.Define("GenPart_charge","wrem::charge_from_pdgid(GenPart_pdgId[postfsrMuons_inAcc])")
            df = df.Define(f"vetoMuons_pt0",  "wrem::unmatched_postfsrMuon_var(GenPart_pt[postfsrMuons_inAcc],  GenPart_pt[postfsrMuons_inAcc], hasMatchDR2idx)")
            df = df.Define(f"vetoMuons_eta0", "wrem::unmatched_postfsrMuon_var(GenPart_eta[postfsrMuons_inAcc], GenPart_pt[postfsrMuons_inAcc], hasMatchDR2idx)")
            df = df.Define(f"vetoMuons_charge0", "wrem::unmatched_postfsrMuon_var(GenPart_charge, GenPart_pt[postfsrMuons_inAcc], hasMatchDR2idx)")
    ########################################################################
    # define event weights here since they are needed below for some helpers
    if dataset.is_data:
        df = df.DefinePerSample("nominal_weight", "1.0")            
    else:
        df = df.Define("weight_pu", pileup_helper, ["Pileup_nTrueInt"])
        df = df.Define("weight_vtx", vertex_helper, ["GenVtx_z", "Pileup_nTrueInt"])
        df = df.Define("weight_newMuonPrefiringSF", muon_prefiring_helper, ["Muon_correctedEta", "Muon_correctedPt", "Muon_correctedPhi", "Muon_correctedCharge", "Muon_looseId"])

        if era == "2016PostVFP":
            weight_expr = "weight_pu*weight_newMuonPrefiringSF*L1PreFiringWeight_ECAL_Nom"
        else:
            weight_expr = "weight_pu*L1PreFiringWeight_Muon_Nom*L1PreFiringWeight_ECAL_Nom"

        if not args.noVertexWeight:
            weight_expr += "*weight_vtx"

        # define recoil uT, muon projected on boson pt, the latter is made using preFSR variables
        # TODO: fix it for not W/Z processes
        columnsForSF = ["goodMuons_pt0", "goodMuons_eta0", "goodMuons_SApt0", "goodMuons_SAeta0", "goodMuons_uT0", "goodMuons_charge0", "passIso"]
        df = muon_selections.define_muon_uT_variable(df, isWorZ, smooth3dsf=args.smooth3dsf, colNamePrefix="goodMuons")
        if not args.smooth3dsf:
            columnsForSF.remove("goodMuons_uT0")

        if not isQCDMC and not args.noScaleFactors:
            df = df.Define("weight_fullMuonSF_withTrackingReco", muon_efficiency_helper, columnsForSF)
            weight_expr += "*weight_fullMuonSF_withTrackingReco"
            
            if isZveto and not args.noGenMatchMC:
                if args.scaleDYvetoFraction > 0.0:
                    # weight different from 1 only for events with >=2 gen muons in acceptance but only 1 reco muon
                    df = df.Define("weight_DY", f"(vetoMuons_charge0 > -99) ? {args.scaleDYvetoFraction} : 1.0")
                    weight_expr += "*weight_DY"

                if not args.noVetoSF:
                    df = df.Define("weight_vetoSF_nominal", muon_efficiency_veto_helper, ["vetoMuons_pt0","vetoMuons_eta0","vetoMuons_charge0"])
                    weight_expr += "*weight_vetoSF_nominal"

        # prepare inputs for pixel multiplicity helpers
        cvhName = "cvhideal"

        df = df.Define("goodMuons_eta", "Muon_correctedEta[goodMuons]")
        df = df.Define("goodMuons_pt", "Muon_correctedPt[goodMuons]")
        df = df.Define("goodMuons_charge", "Muon_correctedCharge[goodMuons]")
        df = df.Define(f"goodMuons_{cvhName}NValidPixelHits", f"Muon_{cvhName}NValidPixelHits[goodMuons]")
        df = df.Define("goodMuons_triggerCat", "ROOT::VecOps::RVec<wrem::TriggerCat>(goodMuons_eta.size(), wrem::TriggerCat::triggering)")

        pixel_multiplicity_cols = ["goodMuons_triggerCat", "goodMuons_eta", "goodMuons_pt", "goodMuons_charge", f"goodMuons_{cvhName}NValidPixelHits"]

        if args.reweightPixelMultiplicity:
            df = df.Define("weight_pixel_multiplicity", pixel_multiplicity_helper, pixel_multiplicity_cols)
            weight_expr += "*weight_pixel_multiplicity"
            
        logger.debug(f"Exp weight defined: {weight_expr}")
        df = df.Define("exp_weight", weight_expr)
        df = theory_tools.define_theory_weights_and_corrs(df, dataset.name, corr_helpers, args)

        if isWmunu and isTheoryAgnostic and not hasattr(dataset, "out_of_acceptance"):
            df = theoryAgnostic_tools.define_helicity_weights(df)

    ########################################################################

    if not args.noRecoil:
        leps_uncorr = ["Muon_pt[goodMuons][0]", "Muon_eta[goodMuons][0]", "Muon_phi[goodMuons][0]", "Muon_charge[goodMuons][0]"]
        leps_corr = ["goodMuons_pt0", "goodMuons_eta0", "goodMuons_phi0", "goodMuons_charge0"]
        df = recoilHelper.recoil_W(df, results, dataset, common.wprocs_recoil, leps_uncorr, leps_corr, cols_fakerate=columns_fakerate, axes_fakerate=axes_fakerate, mtw_min=mtw_min) # produces corrected MET as MET_corr_rec_pt/phi

    else:
        met = "DeepMETResolutionTune" if args.met == "DeepMETReso" else args.met
        df = df.Alias("MET_corr_rec_pt", f"{met}_pt")
        df = df.Alias("MET_corr_rec_phi", f"{met}_phi")

    df = df.Define("ptW", "wrem::pt_2(goodMuons_pt0, goodMuons_phi0, MET_corr_rec_pt, MET_corr_rec_phi)")
    df = df.Define("transverseMass", "wrem::mt_2(goodMuons_pt0, goodMuons_phi0, MET_corr_rec_pt, MET_corr_rec_phi)")

    df = df.Define("hasCleanJet", "Sum(goodCleanJetsNoPt && Jet_pt > 30) >= 1")
    df = df.Define("deltaPhiMuonMet", "std::abs(wrem::deltaPhi(goodMuons_phi0,MET_corr_rec_phi))")

    if auxiliary_histograms:
        # would move the following in a function but there are too many dependencies on axes defined in the main loop
        if isQCDMC:
            ## for some tests with QCD MC only
            axis_eta_coarse_fakes = hist.axis.Regular(12, -2.4, 2.4, name = "eta", overflow=False, underflow=False)
            axis_pt_coarse_fakes = hist.axis.Regular(8, 26, 58, name = "pt", overflow=False, underflow=False)
            axis_mt_coarse_fakes = hist.axis.Regular(24, 0., 120., name = "mt", underflow=False, overflow=True)
            axis_Njets_fakes = hist.axis.Regular(5, -0.5, 4.5, name = "NjetsClean", underflow=False, overflow=True)
            axis_leadjetPt_fakes = hist.axis.Regular(20, 0.0, 100.0, name = "leadjetPt", underflow=False, overflow=True)
            otherStudyForFakes_axes = [axis_eta_coarse_fakes, axis_pt_coarse_fakes, axis_charge,
                                       axis_mt_coarse_fakes, axis_passIso,
                                       axis_Njets_fakes, axis_leadjetPt_fakes,
                                       axis_dphi_fakes]
            df = df.Define("goodMuons_hasJet0", "Muon_jetIdx[goodMuons][0] != -1 ")
            df = df.Define("goodMuons_jetpt0", "goodMuons_hasJet0 ? Jet_pt[Muon_jetIdx[goodMuons][0]] : goodMuons_pt0")
            df = df.Define("goodMuons_genPartFlav0", "Muon_genPartFlav[goodMuons][0]")
            df = df.Define("nJetsClean", "Sum(goodCleanJetsNoPt)")
            df = df.Define("leadjetPt", "(nJetsClean > 0) ? Jet_pt[goodCleanJetsNoPt][0] : 0.0")
            #
            axis_genPartFlav = hist.axis.Regular(6,-0.5,5.5,name="Muon genPart flavor")
            results.append(df.HistoBoost("Muon_genPartFlav", [axis_genPartFlav], ["goodMuons_genPartFlav0", "nominal_weight"]))
            results.append(df.HistoBoost("Muon_genPartFlav_multi", [axis_genPartFlav, axis_eta_coarse_fakes, axis_pt_coarse_fakes, axis_charge, axis_mt_coarse_fakes], ["goodMuons_genPartFlav0", "goodMuons_eta0", "goodMuons_pt0", "goodMuons_charge0", "transverseMass", "nominal_weight"]))
            #
            otherStudyForFakes = df.HistoBoost("otherStudyForFakes", otherStudyForFakes_axes, ["goodMuons_eta0", "goodMuons_pt0", "goodMuons_charge0", "transverseMass", "passIso", "nJetsClean", "leadjetPt", "deltaPhiMuonMet", "nominal_weight"])
            results.append(otherStudyForFakes)
            # gen match studies
            df = df.Define("postfsrMuonsStatus1", "GenPart_status == 1 && abs(GenPart_pdgId) == 13")
            df = df.Define("postfsrMuonsStatus1prompt", "postfsrMuonsStatus1 && (GenPart_statusFlags & 1 || GenPart_statusFlags & (1 << 5))")
            df = df.Define("postfsrMuonsStatus1notPrompt", "postfsrMuonsStatus1 && !(GenPart_statusFlags & 1 || GenPart_statusFlags & (1 << 5))")
            #
            df = df.Define("muonGenMatchStatus1", "wrem::hasMatchDR2(goodMuons_eta0,goodMuons_phi0,GenPart_eta[postfsrMuonsStatus1],GenPart_phi[postfsrMuonsStatus1])")
            df = df.Define("muonGenMatchStatus1prompt", "wrem::hasMatchDR2(goodMuons_eta0,goodMuons_phi0,GenPart_eta[postfsrMuonsStatus1prompt],GenPart_phi[postfsrMuonsStatus1prompt])")
            df = df.Define("muonGenMatchStatus1notPrompt", "wrem::hasMatchDR2(goodMuons_eta0,goodMuons_phi0,GenPart_eta[postfsrMuonsStatus1notPrompt],GenPart_phi[postfsrMuonsStatus1notPrompt])")
            #
            axis_match = hist.axis.Boolean(name = "hasMatch")
            etaPtGenMatchStatus1 = df.HistoBoost("etaPtGenMatchStatus1", [axis_eta, axis_pt, axis_match], ["goodMuons_eta0", "goodMuons_pt0", "muonGenMatchStatus1", "nominal_weight"])
            results.append(etaPtGenMatchStatus1)
            etaPtGenMatchStatus1prompt = df.HistoBoost("etaPtGenMatchStatus1prompt", [axis_eta, axis_pt, axis_match], ["goodMuons_eta0", "goodMuons_pt0", "muonGenMatchStatus1prompt", "nominal_weight"])
            results.append(etaPtGenMatchStatus1prompt)
            etaPtGenMatchStatus1notPrompt = df.HistoBoost("etaPtGenMatchStatus1notPrompt", [axis_eta, axis_pt, axis_match], ["goodMuons_eta0", "goodMuons_pt0", "muonGenMatchStatus1notPrompt", "nominal_weight"])
            results.append(etaPtGenMatchStatus1notPrompt)
            ### gen mT and reco mT
            df = df.Define("transverseMass_genMetRecoMuon", "wrem::mt_2(goodMuons_pt0, goodMuons_phi0, GenMET_pt, GenMET_phi)")
            axis_genmt = hist.axis.Regular(120, 0., 120., name = "genMt", underflow=False, overflow=True)
            axis_recomet = hist.axis.Regular(120, 0., 120., name = "recoMet", underflow=False, overflow=True)
            axis_genmet = hist.axis.Regular(120, 0., 120., name = "genMet", underflow=False, overflow=True)
            etaPtMtGenMt = df.HistoBoost("etaPtMtGenMt", [axis_eta, axis_pt, axis_mt_fakes, axis_genmt, axis_passIso], ["goodMuons_eta0", "goodMuons_pt0", "transverseMass", "transverseMass_genMetRecoMuon", "passIso", "nominal_weight"])
            results.append(etaPtMtGenMt)
            etaPtMetGenMet = df.HistoBoost("etaPtMetGenMet", [axis_eta, axis_pt, axis_recomet, axis_genmet, axis_passIso], ["goodMuons_eta0", "goodMuons_pt0", "MET_corr_rec_pt", "GenMET_pt", "passIso", "nominal_weight"])
            results.append(etaPtMetGenMet)
            #
            muonHasJet = df.HistoBoost("muonHasJet", [hist.axis.Regular(2,-0.5,1.5,name="hasJet"), hist.axis.Regular(2,-0.5,1.5,name="passIsolation")], ["goodMuons_hasJet0", "passIso", "nominal_weight"])
            results.append(muonHasJet)
            # add a cut to a new branch of the dataframe
            dfalt = df.Filter("goodMuons_hasJet0")
            axis_jetpt = hist.axis.Regular(40,20,60, name = "jetpt", overflow=False, underflow=False)
            axis_muonpt = hist.axis.Regular(40,20,60, name = "pt", overflow=False, underflow=False)
            muonPtVsJetPt = dfalt.HistoBoost("muonPtVsJetPt", [axis_muonpt, axis_jetpt, axis_passIso], ["goodMuons_pt0", "goodMuons_jetpt0", "passIso", "nominal_weight"])
            results.append(muonPtVsJetPt)
            ##
        # instead of passIso in mTStudyForFakes
        # df = df.Define("passIsoAlt", "(goodMuons_pfRelIso04_all0 * Muon_pt[goodMuons][0] / goodMuons_jetpt0) < 0.12")
        # df = df.Define("passIsoAlt", "(Muon_vtxAgnPfRelIso04_chg[goodMuons][0] * Muon_pt[goodMuons][0]) < 5.0")
        mTStudyForFakes = df.HistoBoost("mTStudyForFakes", mTStudyForFakes_axes, ["goodMuons_eta0", "goodMuons_pt0", "goodMuons_charge0", "transverseMass", "passIso", "hasCleanJet", "deltaPhiMuonMet", "nominal_weight"])
        results.append(mTStudyForFakes)

    # add filter of deltaPhi(muon,met) before other histograms (but after histogram mTStudyForFakes)
    if args.dphiMuonMetCut > 0.0 and not args.makeMCefficiency:
        dphiMuonMetCut = args.dphiMuonMetCut * np.pi
        df = df.Filter(f"deltaPhiMuonMet > {dphiMuonMetCut}") # pi/4 was found to be a good threshold for signal with mT > 40 GeV

    df = df.Define("passMT", f"transverseMass >= {mtw_min}")    

    if auxiliary_histograms:
        # control plots, lepton, met, to plot them later (need eta-pt to make fakes)
        results.append(df.HistoBoost("leptonPhi", [axis_phi, *axes_fakerate], ["goodMuons_phi0", *columns_fakerate, "nominal_weight"]))
        results.append(df.HistoBoost("MET", [axis_met, *axes_fakerate], ["MET_corr_rec_pt", *columns_fakerate, "nominal_weight"]))
        results.append(df.HistoBoost("METPhi", [axis_phi, *axes_fakerate], ["MET_corr_rec_phi", *columns_fakerate, "nominal_weight"]))
        results.append(df.HistoBoost("deltaPhiMuonMet", [axis_phi, *axes_fakerate], ["deltaPhiMuonMet", *columns_fakerate, "nominal_weight"]))
        results.append(df.HistoBoost("ptW", [axis_recoWpt, *axes_fakerate], ["ptW", *columns_fakerate, "nominal_weight"]))
        # for mt use axis with different binning
        results.append(df.HistoBoost("transverseMass", [axis_fakes_eta, axis_fakes_pt, axis_charge, axis_mt, common.axis_relIsoCat], ["goodMuons_eta0", "goodMuons_pt0", "goodMuons_charge0", "transverseMass", "goodMuons_relIso0", "nominal_weight"]))

        # other plots
        results.append(df.HistoBoost("iso", [axis_iso], ["goodMuons_iso0", "nominal_weight"]))
        results.append(df.HistoBoost("relIso", [axis_relIso], ["goodMuons_relIso0", "nominal_weight"]))

    if isPoiAsNoi and isW:
        if isTheoryAgnostic and isWmunu and not hasattr(dataset, "out_of_acceptance"): # TODO: might add Wtaunu at some point, not yet
            noiAsPoiHistName = Datagroups.histName("nominal", syst="yieldsTheoryAgnostic")
            logger.debug(f"Creating special histogram '{noiAsPoiHistName}' for theory agnostic to treat POIs as NOIs")
            results.append(df.HistoBoost(noiAsPoiHistName, [*nominal_axes, *theoryAgnostic_axes], [*nominal_cols, *theoryAgnostic_cols, "nominal_weight_helicity"], tensor_axes=[axis_helicity]))
            if isTheoryAgnosticPolVar:
                theoryAgnostic_helpers_cols = ["qtOverQ", "absYVgen", "chargeVgen", "csSineCosThetaPhigen", "nominal_weight"]
                # assume to have same coeffs for plus and minus (no reason for it not to be the case)
                for genVcharge in ["minus", "plus"]:
                    for coeffKey in theoryAgnostic_helpers_minus.keys():
                        logger.debug(f"Creating theory agnostic histograms with polynomial variations for {coeffKey} and {genVcharge} gen W charge")
                        helperQ = theoryAgnostic_helpers_minus[coeffKey] if genVcharge == "minus" else theoryAgnostic_helpers_plus[coeffKey]
                        df = df.Define(f"theoryAgnostic_{coeffKey}_{genVcharge}_tensor", helperQ, theoryAgnostic_helpers_cols)
                        noiAsPoiWithPolHistName = Datagroups.histName("nominal", syst=f"theoryAgnosticWithPol_{coeffKey}_{genVcharge}")
                        results.append(df.HistoBoost(noiAsPoiWithPolHistName, nominal_axes, [*nominal_cols, f"theoryAgnostic_{coeffKey}_{genVcharge}_tensor"], tensor_axes=helperQ.tensor_axes, storage=hist.storage.Double()))

        if isUnfolding and isWmunu:
            noiAsPoiHistName = Datagroups.histName("nominal", syst="yieldsUnfolding")
            logger.debug(f"Creating special histogram '{noiAsPoiHistName}' for unfolding to treat POIs as NOIs")
            results.append(df.HistoBoost(noiAsPoiHistName, [*nominal_axes, *unfolding_axes], [*nominal_cols, *unfolding_cols, "nominal_weight"]))       

    ## FIXME: should be isW, to include Wtaunu, but for now we only split Wmunu
    ## Note: this part is only for the original theory agnostic with fully floating POIs
    elif isWmunu and isFloatingPOIsTheoryAgnostic and not hasattr(dataset, "out_of_acceptance"):
        results.append(df.HistoBoost("nominal", axes, [*cols, "nominal_weight_helicity"], tensor_axes=[axis_helicity]))
        setTheoryAgnosticGraph(df, results, dataset, reco_sel_GF, era, axes, cols, args)
        # End graph here only for standard theory agnostic analysis, otherwise use same loop as traditional analysis
        return results, weightsum

    if isWorZ and not hasattr(dataset, "out_of_acceptance"):
        theoryAgnostic_helpers_cols = ["qtOverQ", "absYVgen", "chargeVgen", "csSineCosThetaPhigen", "nominal_weight"]
        # assume to have same coeffs for plus and minus (no reason for it not to be the case)
        if dataset.name == "WplusmunuPostVFP" or dataset.name == "WplustaunuPostVFP":
            helpers_class = muRmuFPolVar_helpers_plus
            process_name = "W"
        elif dataset.name == "WminusmunuPostVFP" or dataset.name == "WminustaunuPostVFP":
            helpers_class = muRmuFPolVar_helpers_minus
            process_name = "W"
        elif dataset.name == "ZmumuPostVFP" or dataset.name == "ZtautauPostVFP":
            helpers_class = muRmuFPolVar_helpers_Z
            process_name = "Z"
        for coeffKey in helpers_class.keys():
            logger.debug(f"Creating muR/muF histograms with polynomial variations for {coeffKey}")
            helperQ = helpers_class[coeffKey]
            df = df.Define(f"muRmuFPolVar_{coeffKey}_tensor", helperQ, theoryAgnostic_helpers_cols)
            noiAsPoiWithPolHistName = Datagroups.histName("nominal", syst=f"muRmuFPolVar{process_name}_{coeffKey}")
            results.append(df.HistoBoost(noiAsPoiWithPolHistName, nominal_axes, [*nominal_cols, f"muRmuFPolVar_{coeffKey}_tensor"], tensor_axes=helperQ.tensor_axes, storage=hist.storage.Double()))

    if not args.onlyMainHistograms:
        syst_tools.add_QCDbkg_jetPt_hist(results, df, axes, cols, jet_pt=30, storage_type=storage_type)

    if isQCDMC:
        unweighted = df.HistoBoost("unweighted", axes, cols)
        results.append(unweighted)

    if dataset.is_data:
        nominal = df.HistoBoost("nominal", axes, cols)
        results.append(nominal)
    else:  
        nominal = df.HistoBoost("nominal", axes, [*cols, "nominal_weight"])
        results.append(nominal)
        results.append(df.HistoBoost("nominal_weight", [hist.axis.Regular(200, -4, 4)], ["nominal_weight"], storage=hist.storage.Double()))

        if args.makeMCefficiency:
            cols_WeffMC = ["goodMuons_eta0", "goodMuons_pt0", "goodMuons_uT0", "goodMuons_charge0",
                           "passIso", "passMT", "passTrigger"]
            yieldsForWeffMC = df.HistoBoost("yieldsForWeffMC", axes_WeffMC, [*cols_WeffMC, "nominal_weight"])
            results.append(yieldsForWeffMC)

        if not args.noRecoil and args.recoilUnc:
            df = recoilHelper.add_recoil_unc_W(df, results, dataset, cols, axes, "nominal", storage_type=storage_type)
        if apply_theory_corr:
            syst_tools.add_theory_corr_hists(results, df, axes, cols, corr_helpers[dataset.name], theory_corrs, base_name="nominal", 
                modify_central_weight=not args.theoryCorrAltOnly, isW = isW, storage_type=storage_type)
        if isWorZ:
            cols_gen, cols_gen_smeared = muon_calibration.make_alt_reco_and_gen_hists(df, results, axes, cols, reco_sel_GF)
            if args.validationHists: 
                muon_validation.make_reco_over_gen_hists(df, results)

    if not dataset.is_data and not args.onlyMainHistograms:

        if not args.onlyTheorySyst:
            if not isQCDMC and not args.noScaleFactors:
                df = syst_tools.add_muon_efficiency_unc_hists(results, df, muon_efficiency_helper_stat, muon_efficiency_helper_syst, axes, cols, 
                                                              what_analysis=thisAnalysis, smooth3D=args.smooth3dsf, storage_type=storage_type)
                for es in common.muonEfficiency_altBkgSyst_effSteps:
                    df = syst_tools.add_muon_efficiency_unc_hists_altBkg(results, df, muon_efficiency_helper_syst_altBkg[es], axes, cols, 
                                                                         what_analysis=thisAnalysis, step=es, storage_type=storage_type)
                if isZveto and not args.noGenMatchMC and not args.noVetoSF:
                    df = syst_tools.add_muon_efficiency_veto_unc_hists(results, df, muon_efficiency_veto_helper_stat, muon_efficiency_veto_helper_syst, axes, cols, storage_type=storage_type)

            df = syst_tools.add_L1Prefire_unc_hists(results, df, muon_prefiring_helper_stat, muon_prefiring_helper_syst, axes, cols, storage_type=storage_type)
            # luminosity, as shape variation despite being a flat scaling to facilitate propagation to fakes
            df = syst_tools.add_luminosity_unc_hists(results, df, args, axes, cols, storage_type=storage_type)

        # n.b. this is the W analysis so mass weights shouldn't be propagated
        # on the Z samples (but can still use it for dummy muon scale)

        if isWorZ:

            df = syst_tools.add_theory_hists(results, df, args, dataset.name, corr_helpers, qcdScaleByHelicity_helper, axes, cols, for_wmass=True, storage_type=storage_type)

            # Don't think it makes sense to apply the mass weights to scale leptons from tau decays
            if not args.onlyTheorySyst and not "tau" in dataset.name:
                df = syst_tools.add_muonscale_hist(results, df, args.muonCorrEtaBins, args.muonCorrMag, isW, axes, cols, storage_type=storage_type)
                if args.muonScaleVariation == 'smearingWeightsGaus':
                    df = syst_tools.add_muonscale_smeared_hist(results, df, args.muonCorrEtaBins, args.muonCorrMag, isW, axes, cols_gen_smeared, storage_type=storage_type)

            ####################################################
            # nuisances from the muon momemtum scale calibration 
            if (args.muonCorrData in ["massfit", "lbl_massfit"]):
                input_kinematics = [
                    f"{reco_sel_GF}_recoPt",
                    f"{reco_sel_GF}_recoEta",
                    f"{reco_sel_GF}_recoCharge",
                    f"{reco_sel_GF}_genPt",
                    f"{reco_sel_GF}_genEta",
                    f"{reco_sel_GF}_genCharge"
                ]
                if diff_weights_helper:
                    df = df.Define(f'{reco_sel_GF}_response_weight', diff_weights_helper, [*input_kinematics])
                    input_kinematics.append(f'{reco_sel_GF}_response_weight')

                # muon scale variation from stats. uncertainty on the jpsi massfit
                df = muon_calibration.add_jpsi_crctn_stats_unc_hists(
                    args, df, axes, results, cols, cols_gen_smeared,
                    calib_filepaths, jpsi_crctn_data_unc_helper, smearing_weights_procs,
                    reco_sel_GF, dataset.name, isW, storage_type=storage_type
                )
                # add the ad-hoc Z non-closure nuisances from the jpsi massfit to muon scale unc
                df = muon_calibration.add_jpsi_crctn_Z_non_closure_hists(
                    args, df, axes, results, cols, cols_gen_smeared,
                    z_non_closure_parametrized_helper, z_non_closure_binned_helper, reco_sel_GF, storage_type=storage_type
                )
                # add nuisances from the data/MC resolution mismatch
                df = muon_calibration.add_resolution_uncertainty(df, axes, results, cols, smearing_uncertainty_helper, reco_sel_GF, storage_type=storage_type)
                if args.validationHists:
                    df = muon_validation.make_hists_for_muon_scale_var_weights(
                        df, axes, results, cols, cols_gen_smeared
                    )

                # add pixel multiplicity uncertainties
                df = df.Define("nominal_pixelMultiplicitySyst_tensor", pixel_multiplicity_uncertainty_helper, [*pixel_multiplicity_cols, "nominal_weight"])
                hist_pixelMultiplicitySyst = df.HistoBoost("nominal_pixelMultiplicitySyst", axes, [*cols, "nominal_pixelMultiplicitySyst_tensor"], tensor_axes = pixel_multiplicity_uncertainty_helper.tensor_axes, storage=hist.storage.Double())
                results.append(hist_pixelMultiplicitySyst)

                if args.pixelMultiplicityStat:
                    df = df.Define("nominal_pixelMultiplicityStat_tensor", pixel_multiplicity_uncertainty_helper_stat, [*pixel_multiplicity_cols, "nominal_weight"])
                    hist_pixelMultiplicityStat = df.HistoBoost("nominal_pixelMultiplicityStat", axes, [*cols, "nominal_pixelMultiplicityStat_tensor"], tensor_axes = pixel_multiplicity_uncertainty_helper_stat.tensor_axes, storage=hist.storage.Double())
                    results.append(hist_pixelMultiplicityStat)

                # extra uncertainties from non-closure stats
                df = df.Define("muonScaleClosSyst_responseWeights_tensor_splines", closure_unc_helper,
                    [*input_kinematics, "nominal_weight"]
                )
                nominal_muonScaleClosSyst_responseWeights = df.HistoBoost(
                    "nominal_muonScaleClosSyst_responseWeights", axes,
                    [*cols, "muonScaleClosSyst_responseWeights_tensor_splines"],
                    tensor_axes = closure_unc_helper.tensor_axes,
                    storage = hist.storage.Double()
                )
                results.append(nominal_muonScaleClosSyst_responseWeights)

                # extra uncertainties for A (fully correlated)
                df = df.Define("muonScaleClosASyst_responseWeights_tensor_splines", closure_unc_helper_A,
                    [*input_kinematics, "nominal_weight"]
                )
                nominal_muonScaleClosASyst_responseWeights = df.HistoBoost(
                    "nominal_muonScaleClosASyst_responseWeights", axes,
                    [*cols, "muonScaleClosASyst_responseWeights_tensor_splines"],
                    tensor_axes = closure_unc_helper_A.tensor_axes,
                    storage = hist.storage.Double()
                )
                results.append(nominal_muonScaleClosASyst_responseWeights)

                # extra uncertainties for M (fully correlated)
                df = df.Define("muonScaleClosMSyst_responseWeights_tensor_splines", closure_unc_helper_M,
                    [*input_kinematics, "nominal_weight"]
                )
                nominal_muonScaleClosMSyst_responseWeights = df.HistoBoost(
                    "nominal_muonScaleClosMSyst_responseWeights", axes,
                    [*cols, "muonScaleClosMSyst_responseWeights_tensor_splines"],
                    tensor_axes = closure_unc_helper_M.tensor_axes,
                    storage = hist.storage.Double()
                )
                results.append(nominal_muonScaleClosMSyst_responseWeights)

            ####################################################

            df = df.Define("Muon_cvhMomCov", "wrem::splitNestedRVec(Muon_cvhMomCov_Vals, Muon_cvhMomCov_Counts)")

    if hasattr(dataset, "out_of_acceptance"):
        # Rename dataset to not overwrite the original one
        if len(smearing_weights_procs) > 0 and smearing_weights_procs[-1] == dataset.name:
            smearing_weights_procs[-1] = dataset.name+"OOA"
        dataset.name = dataset.name+"OOA"

    return results, weightsum

if args.sequentialEventLoops:
    dataset_sets = [[dataset] for dataset in datasets]
else:
    dataset_sets = [datasets]

for loop_datasets in dataset_sets:
    resultdict = narf.build_and_run(loop_datasets, build_graph)
    if not args.onlyMainHistograms and args.muonScaleVariation == 'smearingWeightsGaus' and not isFloatingPOIsTheoryAgnostic:
        logger.debug("Apply smearingWeights")
        muon_calibration.transport_smearing_weights_to_reco(
            resultdict,
            smearing_weights_procs,
            nonClosureScheme = args.nonClosureScheme
        )
    if args.validationHists:
        muon_validation.muon_scale_variation_from_manual_shift(resultdict)

    if not args.noScaleToData and not args.sequentialEventLoops:
        scale_to_data(resultdict)
        aggregate_groups(loop_datasets, resultdict, groups_to_aggregate)

    fout = f"{os.path.basename(__file__).replace('py', 'hdf5')}"
    fout = output_tools.write_analysis_output(resultdict, fout, args)
    if not args.appendOutputFile:
        args.appendOutputFile = fout
    resultdict = None<|MERGE_RESOLUTION|>--- conflicted
+++ resolved
@@ -333,9 +333,7 @@
     else:
         df = df.Define("weight", "std::copysign(1.0, genWeight)")
 
-<<<<<<< HEAD
     df = df.DefinePerSample("unity", "1.0")
-=======
 
     if args.nToysMC > 0:
         if dataset.is_data:
@@ -343,7 +341,6 @@
         else:
             df = df.Define("toyIdxs", toy_helper_mc, ["rdfslot_"])
 
->>>>>>> 84be64ae
     df = df.Define("isEvenEvent", "event % 2 == 0")
 
     weightsum = df.SumAndCount("weight")
