import argparse
from utilities import output_tools
from utilities import common as common

parser,initargs = common.common_parser()
parser.add_argument("--flavor", type=str, choices=["ee", "mumu"], help="Flavor (ee or mumu)", default="mumu")
args = parser.parse_args()

import narf
import wremnants
from wremnants import theory_tools,syst_tools,theory_corrections
import logging
import math
import hist
import ROOT
import scripts.lowPU.config as lowPUcfg

corr_helpers = theory_corrections.load_corr_helpers(common.zprocs_lowpu, args.theory_corr)

###################################
flavor = args.flavor # mumu, ee
met = args.met # mumu, ee
sigProc = "Zmumu" if flavor == "mumu" else "Zee"

<<<<<<< HEAD
datasets = wremnants.datasetsLowPU.getDatasets(maxFiles=args.maxFiles, 
    filt=common.get_process_filter(args.filterProcs, args.invert_filter), 
    flavor=flavor)
=======
filt = lambda x,filts=args.filterProcs: any([f in x.name for f in filts]) 
excludeGroup = args.excludeProcGroups if args.excludeProcGroups else None
datasets = wremnants.datasetsLowPU.getDatasets(maxFiles=args.maxFiles,
                                               filt=filt if args.filterProcs else None,
                                               excludeGroup=excludeGroup,
                                               flavor=flavor)
>>>>>>> e68362d5
for d in datasets: logging.info(f"Dataset {d.name}")


# load lowPU specific libs
#ROOT.gInterpreter.AddIncludePath(f"{pathlib.Path(__file__).parent}/include/")
ROOT.gInterpreter.Declare('#include "lowpu_utils.h"')
ROOT.gInterpreter.Declare('#include "lowpu_efficiencies.h"')
ROOT.gInterpreter.Declare('#include "lowpu_prefire.h"')
ROOT.gInterpreter.Declare('#include "lowpu_rochester.h"')
ROOT.gInterpreter.Declare('#include "lowpu_recoil.h"')


# standard regular axes
axis_eta = hist.axis.Regular(48, -2.4, 2.4, name = "eta")
axis_pt = hist.axis.Regular(29, 26., 55., name = "pt")
axis_charge = hist.axis.Regular(2, -2., 2., underflow=False, overflow=False, name = "charge")
#axis_mll = hist.axis.Regular(60, 60., 120., underflow=False, overflow=False, name = "mll")
axis_yll = hist.axis.Regular(50, -2.5, 2.5, name = "yll")
axis_ptll = hist.axis.Regular(300, 0, 300,  name = "ptll")

axis_ptl = hist.axis.Regular(100, 0., 200., name = "ptl")
axis_etal = hist.axis.Regular(50, -2.5, 2.5, name = "etal")


bins_mll = [60, 65, 70, 72, 74, 76, 78] + list(range(80, 100, 1)) + [100, 102, 104, 106, 108, 110, 115, 120]
axis_mll = hist.axis.Variable(bins_mll, name = "mll") 

axis_lin = hist.axis.Regular(5, 0, 5, name = "lin")



qcdScaleByHelicity_helper = wremnants.makeQCDScaleByHelicityHelper(is_w_like = True)
axis_ptVgen = qcdScaleByHelicity_helper.hist.axes["ptVgen"]
axis_chargeVgen = qcdScaleByHelicity_helper.hist.axes["chargeVgen"]




# axes for final cards/fitting
reco_mll_axes = [common.axis_recoil_reco_ptZ, axis_mll]
gen_reco_mll_axes = [common.axis_recoil_gen_ptZ, common.axis_recoil_reco_ptZ, axis_mll]
axis_mt = hist.axis.Regular(200, 0., 200., name = "mt", underflow=False)
axis_xnorm = hist.axis.Regular(1, 0., 1., name = "count", underflow=False, overflow=False)
axis_xnorm1 = hist.axis.Regular(1, 0., 1., name = "count1", underflow=False, overflow=False)
# extra axes which can be used to label tensor_axes


axis_qT = hist.axis.Regular(600, 0, 300, name = "qT")

# recoil initialization
from wremnants import recoil_tools
recoilHelper = recoil_tools.Recoil("lowPU", flavor, met)



def build_graph(df, dataset):

    print("build graph")
    results = []

    if dataset.is_data: df = df.DefinePerSample("weight", "1.0")
    else: df = df.Define("weight", "std::copysign(1.0, genWeight)")
  
    weightsum = df.SumAndCount("weight")
    
    # normalization xsecs (propagate pdfs/qcdscales)
    if dataset.name in common.zprocs_lowpu:
   
        #axes_xnorm = [common.axis_recoil_gen_ptZ, axis_xnorm]
        #cols_xnorm = ["ptVgen", "xnorm"] # this order does not work? Segfault when writing to pkl file
        
        axes_xnorm = [axis_xnorm, common.axis_recoil_gen_ptZ]
        cols_xnorm = ["xnorm", "ptVgen"]
        
        df_xnorm = df
        weight_expr = "weight"
        df_xnorm = theory_tools.define_weights_and_corrs(df_xnorm, weight_expr, dataset.name, corr_helpers, args)
        df_xnorm = df_xnorm.Define("xnorm", "0.5")
        results.append(df_xnorm.HistoBoost("xnorm", axes_xnorm, [*cols_xnorm, "nominal_weight"]))

        df_xnorm = theory_tools.define_pdf_columns(df_xnorm, dataset.name, args.pdfs, args.altPdfOnlyCentral)
        df_xnorm = theory_tools.define_scale_tensor(df_xnorm)        
        syst_tools.add_pdf_hists(results, df_xnorm, dataset.name, axes_xnorm, cols_xnorm, args.pdfs, "xnorm")
        syst_tools.add_qcdScale_hist(results, df_xnorm, [*axes_xnorm, axis_ptVgen, axis_chargeVgen], [*cols_xnorm, "ptVgen", "chargeVgen"], "xnorm")
        df_xnorm = df_xnorm.Define("helicityWeight_tensor", qcdScaleByHelicity_helper, ["massVgen", "absYVgen", "ptVgen", "chargeVgen", "csSineCosThetaPhi", "scaleWeights_tensor", "nominal_weight"])
        qcdScaleByHelicityUnc = df_xnorm.HistoBoost("xnorm_qcdScaleByHelicity", [*axes_xnorm, axis_ptVgen, axis_chargeVgen], [*cols_xnorm, "ptVgen", "chargeVgen", "helicityWeight_tensor"], tensor_axes=qcdScaleByHelicity_helper.tensor_axes)
        results.append(qcdScaleByHelicityUnc)
     
        
  
    if flavor == "mumu":
    
        if not dataset.is_data: 
        
            df = df.Define("Muon_pt_corr", "wrem::applyRochesterMC(Muon_pt, Muon_eta, Muon_phi, Muon_charge, Muon_genPartIdx, GenPart_pt, Muon_nTrackerLayers)")
            #df = df.Alias("Muon_pt_corr", "Muon_pt")
            df = df.Filter("HLT_Mu17")
            
        else: 
        
            df = df.Define("Muon_pt_corr", "wrem::applyRochesterData(Muon_pt, Muon_eta, Muon_phi, Muon_charge)")
            #df = df.Alias("Muon_pt_corr", "Muon_pt")
            df = df.Filter("HLT_HIMu17")
            
        
        df = df.Define("vetoMuons", "Muon_pt_corr > 10 && Muon_looseId && abs(Muon_eta) < 2.4 && abs(Muon_dxybs) < 0.05")
        df = df.Filter("Sum(vetoMuons) == 2")
        
        df = df.Define("vetoElectrons", "Electron_pt > 10 && Electron_cutBased > 0 && abs(Electron_eta) < 2.4")
        df = df.Filter("Sum(vetoElectrons) == 0")
        
        df = df.Define("goodLeptons", "vetoMuons && Muon_pt_corr > 25 && Muon_mediumId && Muon_pfRelIso04_all < 0.15")
        df = df.Define("goodLeptonsPlus", "goodLeptons && Muon_charge > 0")
        df = df.Define("goodLeptonsMinus", "goodLeptons && Muon_charge < 0")
        df = df.Filter("Sum(goodLeptons) == 2")
        df = df.Filter("(Muon_charge[goodLeptons][0] + Muon_charge[goodLeptons][1]) == 0")
        
        df = df.Define("goodTrigObjs", "wrem::goodMuonTriggerCandidateLowPU(TrigObj_id, TrigObj_pt, TrigObj_l1pt, TrigObj_l2pt, TrigObj_filterBits)")
        df = df.Define("trigMatch", "wrem::hasTriggerMatchLowPU(Muon_eta[goodLeptons], Muon_phi[goodLeptons], TrigObj_eta[goodTrigObjs], TrigObj_phi[goodTrigObjs])")
        df = df.Define("nonTrigMatch", "wrem::inverse(trigMatch)")
        df = df.Filter("Sum(trigMatch) > 0")

        df = df.Define("Lep_pt_uncorr", "Muon_pt[goodLeptons]")
        df = df.Define("Lep_pt", "Muon_pt_corr[goodLeptons]")
        df = df.Define("Lep_eta", "Muon_eta[goodLeptons]")
        df = df.Define("Lep_phi", "Muon_phi[goodLeptons]")
        df = df.Define("Lep_charge", "Muon_charge[goodLeptons]")
        df = df.Define("Lep_mass", "Muon_mass[goodLeptons]")
        
        if not dataset.is_data:
            df = df.Define("lepSF_ISO", "wrem::lepSF(Muon_pt_corr[goodLeptons], Muon_eta[goodLeptons], Muon_charge[goodLeptons], 1)")
            df = df.Define("lepSF_IDIP", "wrem::lepSF(Muon_pt_corr[goodLeptons], Muon_eta[goodLeptons], Muon_charge[goodLeptons], 2)") # largest effect
            df = df.Define("lepSF_HLT", "wrem::lepSF_HLT_q(Muon_pt_corr[goodLeptons], Muon_eta[goodLeptons], Muon_charge[goodLeptons], 13)")
            df = df.Define("prefireCorr", "wrem::prefireCorr(0, Jet_pt, Jet_eta, Jet_phi, Jet_muEF, Jet_neEmEF, Jet_chEmEF, Photon_pt, Photon_eta, Photon_phi, Muon_pt_corr[goodLeptons], Muon_eta[goodLeptons], Muon_phi[goodLeptons])")
            df = df.Define("SFMC", "lepSF_IDIP*lepSF_ISO*lepSF_HLT*prefireCorr")
        
        else: df = df.Define("SFMC", "1.0")
    
    else:
    
        # undo the scale/smearing corrections, needed to correct RawMET
        df = df.Define("Lep_pt_uncorr", "wrem::Egamma_undoCorrection(Electron_pt, Electron_eta, Electron_ecalCorr)")

        if not dataset.is_data: 
            
            df = df.Define("Electron_pt_corr", "wrem::applyEGammaScaleSmearingUnc(0, Electron_pt, Electron_eta, Electron_dEscaleUp, Electron_dEscaleDown, Electron_dEsigmaUp, Electron_dEsigmaDown, 1)")
            df = df.Filter("HLT_Ele20_WPLoose_Gsf")
            
        else: 
            df = df.Define("Electron_pt_corr", "wrem::applyEGammaScaleSmearingUnc(1, Electron_pt, Electron_eta, Electron_dEscaleUp, Electron_dEscaleDown, Electron_dEsigmaUp, Electron_dEsigmaDown, 1)")
            df = df.Filter("HLT_HIEle20_WPLoose_Gsf")
            
            
        df = df.Define("vetoElectrons", "Electron_pt_corr > 10 && Electron_cutBased > 0 && abs(Electron_eta) < 2.4")
        df = df.Filter("Sum(vetoElectrons)==2")
        
        df = df.Define("vetoMuons", "Muon_pt > 10 && Muon_looseId && abs(Muon_eta) < 2.4 && abs(Muon_dxybs) < 0.05 && abs(Muon_dz)< 0.2")
        df = df.Filter("Sum(vetoMuons) == 0")
        
        df = df.Define("goodLeptons", "vetoElectrons && Electron_pt_corr > 25 && Electron_cutBased >= 3 && !(abs(Electron_eta) > 1.4442 && abs(Electron_eta) < 1.566)")
        df = df.Define("goodLeptonsPlus", "goodLeptons && Electron_charge > 0")
        df = df.Define("goodLeptonsMinus", "goodLeptons && Electron_charge < 0")
        df = df.Filter("Sum(goodLeptons) == 2")
        
        df = df.Filter("(Electron_charge[goodLeptons][0] + Electron_charge[goodLeptons][1]) == 0")
        df = df.Define("goodTrigObjs", "wrem::goodElectronTriggerCandidateLowPU(TrigObj_id, TrigObj_pt, TrigObj_l1pt, TrigObj_l2pt, TrigObj_filterBits)")
        df = df.Define("trigMatch", "wrem::hasTriggerMatchLowPU(Electron_eta[goodLeptons], Electron_phi[goodLeptons], TrigObj_eta[goodTrigObjs], TrigObj_phi[goodTrigObjs])")
        df = df.Define("nonTrigMatch", "wrem::inverse(trigMatch)")
        df = df.Filter("Sum(trigMatch) > 0")
        
        #df = df.Define("Lep_pt_uncorr", "Electron_pt[goodLeptons]")
        df = df.Define("Lep_pt", "Electron_pt_corr[goodLeptons]")
        df = df.Define("Lep_eta", "Electron_eta[goodLeptons]")
        df = df.Define("Lep_phi", "Electron_phi[goodLeptons]")
        df = df.Define("Lep_charge", "Electron_charge[goodLeptons]")
        df = df.Define("Lep_mass", "Electron_mass[goodLeptons]")
        
        if not dataset.is_data:
            df = df.Define("lepSF_IDISO", "wrem::lepSF(Electron_pt_corr[goodLeptons], Electron_eta[goodLeptons], Electron_charge[goodLeptons], 3)")
            df = df.Define("lepSF_HLT", "wrem::lepSF_HLT_q(Electron_pt_corr[goodLeptons], Electron_eta[goodLeptons], Electron_charge[goodLeptons], 11)")
            df = df.Define("prefireCorr", "wrem::prefireCorr(0, Jet_pt, Jet_eta, Jet_phi, Jet_muEF, Jet_neEmEF, Jet_chEmEF, Photon_pt, Photon_eta, Photon_phi, Electron_pt_corr[goodLeptons], Electron_eta[goodLeptons], Electron_phi[goodLeptons])")
            df = df.Define("SFMC", "lepSF_IDISO*lepSF_HLT*prefireCorr")
        
        else: df = df.Define("SFMC", "1.0")    
    
   

    df = df.Filter("Lep_pt[0] > 25")
    df = df.Filter("Lep_pt[1] > 25")
        
    df = df.Filter("Flag_globalSuperTightHalo2016Filter && Flag_EcalDeadCellTriggerPrimitiveFilter && Flag_goodVertices && Flag_HBHENoiseIsoFilter && Flag_HBHENoiseFilter && Flag_BadPFMuonFilter")

    df = df.Define("Lep1_mom4", "ROOT::Math::PtEtaPhiMVector(Lep_pt[0], Lep_eta[0], Lep_phi[0], Lep_mass[0])")
    df = df.Define("Lep2_mom4", "ROOT::Math::PtEtaPhiMVector(Lep_pt[1], Lep_eta[1], Lep_phi[1], Lep_mass[0])")
    df = df.Define("Z_mom4", "ROOT::Math::PxPyPzEVector(Lep1_mom4) + ROOT::Math::PxPyPzEVector(Lep2_mom4)")
    df = df.Define("ptZ", "Z_mom4.pt()")
    df = df.Define("massZ", "Z_mom4.mass()")
    df = df.Define("yZ", "Z_mom4.Rapidity()")
    df = df.Define("absYZ", "std::fabs(yZ)")
    df = df.Filter("massZ > 60 && massZ < 120")

    if not dataset.is_data:
        weight_expr = "weight*SFMC"
        df = theory_tools.define_weights_and_corrs(df, weight_expr, dataset.name, corr_helpers, args)
    else:
        df = df.DefinePerSample("nominal_weight", "1.0")

    # lepton kinematics: leading/subleading, triggered/nontriggered
    df = df.Define("Lep_pt_leading", "Lep_pt[0] > Lep_pt[1] ? Lep_pt[0] : Lep_pt[1]")
    df = df.Define("Lep_pt_subleading", "Lep_pt[0] > Lep_pt[1] ? Lep_pt[1] : Lep_pt[0]")
    df = df.Define("Lep_pt_plus", "Lep_charge[0] > 0 ? Lep_pt[0] : Lep_pt[1]")
    df = df.Define("Lep_pt_minus", "Lep_charge[0] > 0? Lep_pt[1] : Lep_pt[0]")
    df = df.Define("Lep_pt_trg", "Lep_pt[trigMatch]")    
    df = df.Define("Lep_pt_nontrg", "Lep_pt[nonTrigMatch]")
    
    df = df.Define("Lep_eta_leading", "Lep_pt[0] > Lep_pt[1] ? Lep_eta[0] : Lep_eta[1]")
    df = df.Define("Lep_eta_subleading", "Lep_pt[0] > Lep_pt[1] ? Lep_eta[1] : Lep_eta[0]")
    df = df.Define("Lep_eta_plus", "Lep_charge[0] > 0 ? Lep_eta[0] : Lep_eta[1]")
    df = df.Define("Lep_eta_minus", "Lep_charge[0] > 0? Lep_eta[1] : Lep_eta[0]")
    df = df.Define("Lep_eta_trg", "Lep_eta[trigMatch]")
    df = df.Define("Lep_eta_nontrg", "Lep_eta[nonTrigMatch]")
    
    results.append(df.HistoBoost("lep_pt", [axis_ptl], ["Lep_pt", "nominal_weight"]))
    results.append(df.HistoBoost("lep_pt_leading", [axis_ptl], ["Lep_pt_leading", "nominal_weight"]))
    results.append(df.HistoBoost("lep_pt_subleading", [axis_ptl], ["Lep_pt_subleading", "nominal_weight"]))
    results.append(df.HistoBoost("lep_pt_plus", [axis_ptl], ["Lep_pt_plus", "nominal_weight"]))
    results.append(df.HistoBoost("lep_pt_minus", [axis_ptl], ["Lep_pt_minus", "nominal_weight"]))
    results.append(df.HistoBoost("lep_pt_trg", [axis_ptl], ["Lep_pt_trg", "nominal_weight"]))
    results.append(df.HistoBoost("lep_pt_nontrg", [axis_ptl], ["Lep_pt_nontrg", "nominal_weight"]))

    results.append(df.HistoBoost("lep_eta", [axis_etal], ["Lep_eta", "nominal_weight"]))
    results.append(df.HistoBoost("lep_eta_leading", [axis_etal], ["Lep_eta_leading", "nominal_weight"]))
    results.append(df.HistoBoost("lep_eta_subleading", [axis_etal], ["Lep_eta_subleading", "nominal_weight"]))
    results.append(df.HistoBoost("lep_eta_plus", [axis_etal], ["Lep_eta_plus", "nominal_weight"]))
    results.append(df.HistoBoost("lep_eta_minus", [axis_etal], ["Lep_eta_minus", "nominal_weight"]))
    results.append(df.HistoBoost("lep_eta_trg", [axis_etal], ["Lep_eta_trg", "nominal_weight"]))
    results.append(df.HistoBoost("lep_eta_nontrg", [axis_etal], ["Lep_eta_nontrg", "nominal_weight"]))

    df = df.Define("noTrigMatch", "Sum(trigMatch)")
    results.append(df.HistoBoost("noTrigMatch", [axis_lin], ["noTrigMatch", "nominal_weight"]))
    
    # Recoil calibrations
    df = recoilHelper.setup_MET(df, results, dataset, "Lep_pt", "Lep_phi", "Lep_pt_uncorr")
    df = recoilHelper.setup_recoil_Z(df, results, dataset, common.zprocs_recoil)
    #df = recoilHelper.setup_gen(df, results, dataset, common.zprocs_recoil)
    df = recoilHelper.auxHists(df, results)
    
    df = recoilHelper.apply_recoil_Z(df, results, dataset, common.zprocs_recoil) # produces corrected MET as MET_corr_rec_pt/phi

    
    # W-like
    df = df.Define("TrigMuon_charge", "event % 2 == 0 ? -1 : 1")
    df = df.Define("NonTrigMuon_charge", "-TrigMuon_charge")
    df = df.Define("trigMuons", "Lep_charge == TrigMuon_charge")
    df = df.Define("nonTrigMuons", "Lep_charge == NonTrigMuon_charge")
    df = df.Define("TrigMuon_pt", "Lep_pt[trigMuons][0]")
    df = df.Define("TrigMuon_eta", "Lep_eta[trigMuons][0]")
    df = df.Define("TrigMuon_phi", "Lep_phi[trigMuons][0]")

    df = df.Define("NonTrigMuon_pt", "Lep_pt[nonTrigMuons][0]")
    df = df.Define("NonTrigMuon_eta", "Lep_eta[nonTrigMuons][0]")
    df = df.Define("NonTrigMuon_phi", "Lep_phi[nonTrigMuons][0]")
    df = df.Define("mT_uncorr", "wrem::mt_wlike_nano(TrigMuon_pt, TrigMuon_phi, NonTrigMuon_pt, NonTrigMuon_phi, MET_uncorr_pt, MET_uncorr_phi)")
    df = df.Define("mT_corr_lep", "wrem::mt_wlike_nano(TrigMuon_pt, TrigMuon_phi, NonTrigMuon_pt, NonTrigMuon_phi, MET_corr_lep_pt, MET_corr_lep_phi)")
    df = df.Define("mT_corr_xy", "wrem::mt_wlike_nano(TrigMuon_pt, TrigMuon_phi, NonTrigMuon_pt, NonTrigMuon_phi, MET_corr_xy_pt, MET_corr_xy_phi)")
    df = df.Define("mT_corr_rec", "wrem::mt_wlike_nano(TrigMuon_pt, TrigMuon_phi, NonTrigMuon_pt, NonTrigMuon_phi, MET_corr_rec_pt, MET_corr_rec_phi)")


    
    results.append(df.HistoBoost("mZ", [axis_mll], ["massZ", "nominal_weight"]))
    results.append(df.HistoBoost("yZ", [axis_yll], ["yZ", "nominal_weight"]))
    results.append(df.HistoBoost("ptZ", [axis_ptll], ["ptZ", "nominal_weight"]))
    
    results.append(df.HistoBoost("mT_uncorr", [axis_mt], ["mT_uncorr", "nominal_weight"]))
    results.append(df.HistoBoost("mT_corr_lep", [axis_mt], ["mT_corr_lep", "nominal_weight"]))
    results.append(df.HistoBoost("mT_corr_xy", [axis_mt], ["mT_corr_xy", "nominal_weight"]))
    results.append(df.HistoBoost("mT_corr_rec", [axis_mt], ["mT_corr_rec", "nominal_weight"]))
    results.append(df.HistoBoost("mT_corr_xy_qTrw", [axis_mt], ["mT_corr_xy", "nominal_weight_qTrw"]))
    results.append(df.HistoBoost("mT_corr_rec_qTrw", [axis_mt], ["mT_corr_rec", "nominal_weight_qTrw"]))
    
    results.append(df.HistoBoost("lep_pT", [axis_pt], ["TrigMuon_pt", "nominal_weight"]))
    results.append(df.HistoBoost("lep_pT_qTrw", [axis_pt], ["TrigMuon_pt", "nominal_weight_qTrw"]))
    
    gen_reco_mll_cols = ["ptVgen", "recoil_corr_rec_magn", "massZ"]
    

    
    if dataset.name in common.zprocs_lowpu:
    
        # pdfs
        df = theory_tools.define_pdf_columns(df, dataset.name, args.pdfs, args.altPdfOnlyCentral)
        if sigProc:
            #results.extend(theory_tools.make_pdf_hists(df, dataset.name, gen_reco_mll_axes, gen_reco_mll_cols, args.pdfs, "reco_mll"))
            syst_tools.add_pdf_hists(results, df, dataset.name, gen_reco_mll_axes, gen_reco_mll_cols, args.pdfs, "reco_mll")
        else:
            #results.extend(theory_tools.make_pdf_hists(df, dataset.name, reco_mll_axes, reco_mll_cols, args.pdfs, "reco_mll"))
            syst_tools.add_pdf_hists(results, df, dataset.name, reco_mll_axes, reco_mll_cols, args.pdfs, "reco_mll")
        #results.extend(theory_tools.make_pdf_hists(df, dataset.name, [axis_mt], ["mT_corr_rec"], args.pdfs, hname="mt"))
        syst_tools.add_pdf_hists(results, df, dataset.name, [axis_mt], ["mT_corr_rec"], args.pdfs, "mt")

        # QCD scale
        df = theory_tools.define_scale_tensor(df)
        #results.append(theory_tools.make_scale_hist(df, [*gen_reco_mll_axes, axis_ptVgen, axis_chargeVgen], [*gen_reco_mll_cols, "ptVgen", "chargeVgen"]))
        syst_tools.add_qcdScale_hist(results, df, [*gen_reco_mll_axes, axis_ptVgen, axis_chargeVgen], [*gen_reco_mll_cols, "ptVgen", "chargeVgen"], "reco_mll")
        df = df.Define("helicityWeight_tensor", qcdScaleByHelicity_helper, ["massVgen", "absYVgen", "ptVgen", "chargeVgen", "csSineCosThetaPhi", "scaleWeights_tensor", "nominal_weight"])
        qcdScaleByHelicityUnc = df.HistoBoost("reco_mll_qcdScaleByHelicity", [*gen_reco_mll_axes, axis_ptVgen, axis_chargeVgen], [*gen_reco_mll_cols, "ptVgen", "chargeVgen", "helicityWeight_tensor"], tensor_axes=qcdScaleByHelicity_helper.tensor_axes)
        results.append(qcdScaleByHelicityUnc)
        qcdScaleByHelicityUnc = df.HistoBoost("mt_qcdScaleByHelicity", [axis_mt, axis_ptVgen, axis_chargeVgen], ["mT_corr_rec", "ptVgen", "chargeVgen", "helicityWeight_tensor"], tensor_axes=qcdScaleByHelicity_helper.tensor_axes)
        results.append(qcdScaleByHelicityUnc)
    
    # TODO: Should this also be added for the mT hist?

    apply_theory_corr = args.theory_corr and dataset.name in corr_helpers
    print("Apply corr for proc", dataset.name, apply_theory_corr)
    if apply_theory_corr:
        results.extend(theory_tools.make_theory_corr_hists(df, "reco_mll", axes=gen_reco_mll_axes, cols=gen_reco_mll_cols, 
            helpers=corr_helpers[dataset.name], generators=args.theory_corr, modify_central_weight=not args.theory_corr_alt_only)
        )

    if dataset.name == sigProc:
    
        results.append(df.HistoBoost("reco_mll", gen_reco_mll_axes, [*gen_reco_mll_cols, "nominal_weight"]))

        # recoil
        if dataset.name in common.zprocs_recoil:
            df = recoilHelper.recoil_Z_unc_lowPU(df, results, hNames=["mT_corr_rec", "reco_mll"], cols=["mT_corr_rec", gen_reco_mll_cols], axes=[axis_mt, gen_reco_mll_axes])

        # lepton efficiencies
        if dataset.name == "Zmumu":
        
            df = lowPUcfg.lepSF_systs(df, results, "lepSF_HLT_DATA_stat", 120, "wrem::lepSF_HLT_var_mu(1, Lep_pt, Lep_eta, Lep_charge)", "reco_mll",  gen_reco_mll_axes, gen_reco_mll_cols)
            df = lowPUcfg.lepSF_systs(df, results, "lepSF_HLT_DATA_syst", 120, "wrem::lepSF_HLT_var_mu(2, Lep_pt, Lep_eta, Lep_charge)", "reco_mll",  gen_reco_mll_axes, gen_reco_mll_cols)
            df = lowPUcfg.lepSF_systs(df, results, "lepSF_HLT_MC_stat",   120, "wrem::lepSF_HLT_var_mu(-1, Lep_pt, Lep_eta, Lep_charge)", "reco_mll", gen_reco_mll_axes, gen_reco_mll_cols)
            df = lowPUcfg.lepSF_systs(df, results, "lepSF_HLT_MC_syst",   120, "wrem::lepSF_HLT_var_mu(-2, Lep_pt, Lep_eta, Lep_charge)", "reco_mll", gen_reco_mll_axes, gen_reco_mll_cols)
            df = lowPUcfg.lepSF_systs(df, results, "lepSF_ISO_stat",      36,  "wrem::lepSF_ISO_var_mu(1, Lep_pt, Lep_eta, Lep_charge)",  "reco_mll", gen_reco_mll_axes, gen_reco_mll_cols)
            df = lowPUcfg.lepSF_systs(df, results, "lepSF_ISO_DATA_syst", 36,  "wrem::lepSF_ISO_var_mu(2, Lep_pt, Lep_eta, Lep_charge)",  "reco_mll", gen_reco_mll_axes, gen_reco_mll_cols)
            df = lowPUcfg.lepSF_systs(df, results, "lepSF_ISO_MC_syst",   36,  "wrem::lepSF_ISO_var_mu(-2, Lep_pt, Lep_eta, Lep_charge)", "reco_mll", gen_reco_mll_axes, gen_reco_mll_cols)
            df = lowPUcfg.lepSF_systs(df, results, "lepSF_IDIP_stat",     36,  "wrem::lepSF_IDIP_var_mu(1, Lep_pt, Lep_eta, Lep_charge)",  "reco_mll", gen_reco_mll_axes, gen_reco_mll_cols)
            df = lowPUcfg.lepSF_systs(df, results, "lepSF_IDIP_DATA_syst",36,  "wrem::lepSF_IDIP_var_mu(2, Lep_pt, Lep_eta, Lep_charge)",  "reco_mll", gen_reco_mll_axes, gen_reco_mll_cols)
            df = lowPUcfg.lepSF_systs(df, results, "lepSF_IDIP_MC_syst",  36,  "wrem::lepSF_IDIP_var_mu(-2, Lep_pt, Lep_eta, Lep_charge)", "reco_mll", gen_reco_mll_axes, gen_reco_mll_cols)
   
        
        # prefire
        df = df.Define("prefireCorr_syst", "wrem::prefireCorr_syst(Jet_pt, Jet_eta, Jet_phi, Jet_muEF, Jet_neEmEF, Jet_chEmEF, Photon_pt, Photon_eta, Photon_phi, Lep_pt, Lep_eta, Lep_phi)")
        df = df.Define("prefireCorr_syst_tensor", "Eigen::TensorFixedSize<double, Eigen::Sizes<2>> res; auto w = nominal_weight*prefireCorr_syst; std::copy(std::begin(w), std::end(w), res.data()); return res;")
        results.append(df.HistoBoost("reco_mll_prefireCorr", [*gen_reco_mll_axes], [*gen_reco_mll_cols, "prefireCorr_syst_tensor"], tensor_axes = [common.down_up_axis]))

        
        # mass weights (Breit-Wigner and nominal)
        nweights = 21
        results.append(df.HistoBoost("mll", [axis_mll], ["massZ", "nominal_weight"]))
        if not "MiNNLObug" in dataset.name: # test of BW massweights
            df = df.Define("massWeight_tensor", f"auto res = wrem::vec_to_tensor_t<double, {nweights}>(MEParamWeight); res = nominal_weight*res; return res;")   
            
            results.append(df.HistoBoost("mll_massWeight", [axis_mll], ["massZ", "massWeight_tensor"]))
            results.append(df.HistoBoost("reco_mll_massWeight", gen_reco_mll_axes, [*gen_reco_mll_cols, "massWeight_tensor"]))
            results.append(df.HistoBoost("mT_corr_rec_massWeight", [axis_mt], ["mT_corr_rec", "massWeight_tensor"]))
            
        df = df.Define("MEParamWeight_BW", "wrem::breitWignerWeights(massVgen, 0)")
        df = df.Define("massWeight_tensor_BW", f"auto res = wrem::vec_to_tensor_t<double, {nweights}>(MEParamWeight_BW); res = nominal_weight*res; return res;")
        results.append(df.HistoBoost("mll_massWeight_BW", [axis_mll], ["massZ", "massWeight_tensor_BW"]))

        
    else:
        reco_mll_cols = ["recoil_corr_rec_magn", "massZ"]
        
        results.append(df.HistoBoost("reco_mll", reco_mll_axes, [*reco_mll_cols, "nominal_weight"]))
        if dataset.is_data: return results, weightsum
    
        # prefire
        df = df.Define("prefireCorr_syst", "wrem::prefireCorr_syst(Jet_pt, Jet_eta, Jet_phi, Jet_muEF, Jet_neEmEF, Jet_chEmEF, Photon_pt, Photon_eta, Photon_phi, Lep_pt, Lep_eta, Lep_phi)")
        df = df.Define("prefireCorr_syst_tensor", "Eigen::TensorFixedSize<double, Eigen::Sizes<2>> res; auto w = nominal_weight*prefireCorr_syst; std::copy(std::begin(w), std::end(w), res.data()); return res;")
        results.append(df.HistoBoost("reco_mll_prefireCorr", reco_mll_axes, [*reco_mll_cols, "prefireCorr_syst_tensor"], tensor_axes = [common.down_up_axis]))

        # lepton efficiencies
        df = lowPUcfg.lepSF_systs(df, results, "lepSF_HLT_DATA_stat", 120, "wrem::lepSF_HLT_var_mu(1, Lep_pt, Lep_eta, Lep_charge)", "reco_mll",  reco_mll_axes, reco_mll_cols)
        df = lowPUcfg.lepSF_systs(df, results, "lepSF_HLT_DATA_syst", 120, "wrem::lepSF_HLT_var_mu(2, Lep_pt, Lep_eta, Lep_charge)", "reco_mll",  reco_mll_axes, reco_mll_cols)
        df = lowPUcfg.lepSF_systs(df, results, "lepSF_HLT_MC_stat",   120, "wrem::lepSF_HLT_var_mu(-1, Lep_pt, Lep_eta, Lep_charge)", "reco_mll", reco_mll_axes, reco_mll_cols)
        df = lowPUcfg.lepSF_systs(df, results, "lepSF_HLT_MC_syst",   120, "wrem::lepSF_HLT_var_mu(-2, Lep_pt, Lep_eta, Lep_charge)", "reco_mll", reco_mll_axes, reco_mll_cols)
        df = lowPUcfg.lepSF_systs(df, results, "lepSF_ISO_stat",      36,  "wrem::lepSF_ISO_var_mu(1, Lep_pt, Lep_eta, Lep_charge)",  "reco_mll", reco_mll_axes, reco_mll_cols)
        df = lowPUcfg.lepSF_systs(df, results, "lepSF_ISO_DATA_syst", 36,  "wrem::lepSF_ISO_var_mu(2, Lep_pt, Lep_eta, Lep_charge)",  "reco_mll", reco_mll_axes, reco_mll_cols)
        df = lowPUcfg.lepSF_systs(df, results, "lepSF_ISO_MC_syst",   36,  "wrem::lepSF_ISO_var_mu(-2, Lep_pt, Lep_eta, Lep_charge)", "reco_mll", reco_mll_axes, reco_mll_cols)
        df = lowPUcfg.lepSF_systs(df, results, "lepSF_IDIP_stat",     36,  "wrem::lepSF_IDIP_var_mu(1, Lep_pt, Lep_eta, Lep_charge)",  "reco_mll", reco_mll_axes, reco_mll_cols)
        df = lowPUcfg.lepSF_systs(df, results, "lepSF_IDIP_DATA_syst",36,  "wrem::lepSF_IDIP_var_mu(2, Lep_pt, Lep_eta, Lep_charge)",  "reco_mll", reco_mll_axes, reco_mll_cols)
        df = lowPUcfg.lepSF_systs(df, results, "lepSF_IDIP_MC_syst",  36,  "wrem::lepSF_IDIP_var_mu(-2, Lep_pt, Lep_eta, Lep_charge)", "reco_mll", reco_mll_axes, reco_mll_cols)
   
                
        
    return results, weightsum

resultdict = narf.build_and_run(datasets, build_graph)
fname = "lowPU_%s.hdf5" % flavor
output_tools.write_analysis_output(resultdict, fname, args)<|MERGE_RESOLUTION|>--- conflicted
+++ resolved
@@ -22,18 +22,12 @@
 met = args.met # mumu, ee
 sigProc = "Zmumu" if flavor == "mumu" else "Zee"
 
-<<<<<<< HEAD
-datasets = wremnants.datasetsLowPU.getDatasets(maxFiles=args.maxFiles, 
-    filt=common.get_process_filter(args.filterProcs, args.invert_filter), 
-    flavor=flavor)
-=======
 filt = lambda x,filts=args.filterProcs: any([f in x.name for f in filts]) 
 excludeGroup = args.excludeProcGroups if args.excludeProcGroups else None
 datasets = wremnants.datasetsLowPU.getDatasets(maxFiles=args.maxFiles,
                                                filt=filt if args.filterProcs else None,
                                                excludeGroup=excludeGroup,
                                                flavor=flavor)
->>>>>>> e68362d5
 for d in datasets: logging.info(f"Dataset {d.name}")
 
 
