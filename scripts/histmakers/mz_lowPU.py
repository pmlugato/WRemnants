--- conflicted
+++ resolved
@@ -323,13 +323,8 @@
     # TODO: Should this also be added for the mT hist?
 
     if apply_theory_corr:
-<<<<<<< HEAD
-        results.extend(theory_tools.make_theory_corr_hists(df, "reco_mT", axes=reco_mll_axes, cols=reco_mt_cols,  
-            helpers=corr_helpers[dataset.name], generators=args.theoryCorr, modify_central_weight=not args.theoryCorrAltOnly)
-=======
         results.extend(theory_tools.make_theory_corr_hists(df, "reco_mT", axes=gen_reco_mll_axes, cols=gen_reco_mt_cols, 
             helpers=corr_helpers[dataset.name], generators=args.theoryCorr, modify_central_weight=not args.theoryCorrAltOnly, isW=isW)
->>>>>>> 1706a58a
         )
 
     if dataset.name in sigProcs:
