from utilities import boostHistHelpers as hh,common,output_tools

<<<<<<< HEAD
parser,initargs = common.common_parser(True)
=======
parser,initargs = common.common_parser()
logger = common.child_logger(__name__)
>>>>>>> 97668a6c

import narf
import wremnants
from wremnants import theory_tools,syst_tools,theory_corrections, muon_validation, muon_calibration, muon_selections
import hist
import lz4.frame
import logging
import math
import time
import pdb
import os

<<<<<<< HEAD
f = next((x for x in parser._actions if x.dest == "pt"), None)
if f:
    newPtDefault = [34,26.,60.]
    logging.warning("")
    logging.warning(f" >>> Modifying default of {f.dest} from {f.default} to {newPtDefault}")
    logging.warning("")
    f.default = newPtDefault
    
args = parser.parse_args()
=======
parser.add_argument("-e", "--era", type=str, choices=["2016PreVFP","2016PostVFP"], help="Data set to process", default="2016PostVFP")
parser.add_argument("--muonCorr", type=str, default="massfit", choices=["lbl", "trackfit_only_mctruth", "none", "massfit", "massfit_lbl", "trackfit_only"], 
    help="Type of correction to apply to the muons")
parser.add_argument("--muScaleMag", type=float, default=1e-4, help="Magnitude of dummy muon scale uncertainty")
parser.add_argument("--muScaleBins", type=int, default=1, help="Number of bins for muon scale uncertainty")
parser.add_argument("--muonCorrMag", default=1.e-4, type=float, help="Magnitude of dummy muon momentum calibration uncertainty")
parser.add_argument("--muonCorrEtaBins", default=1, type=int, help="Number of eta bins for dummy muon momentum calibration uncertainty")
parser.add_argument("--bias-calibration", action='store_true', help="Adjust central value by calibration bias hist")
parser.add_argument("--smearing", action='store_true', help="Smear pT such that resolution matches data")

parser = common.set_parser_default(parser, "pt", [34, 26, 60])
>>>>>>> 97668a6c

args = parser.parse_args()
    
filt = lambda x,filts=args.filterProcs: any([f in x.name for f in filts])
datasets = wremnants.datasets2016.getDatasets(maxFiles=args.maxFiles, filt=filt if args.filterProcs else None, 
    nanoVersion="v8" if args.v8 else "v9", base_path=args.data_path)

era = args.era

# custom template binning
template_neta = int(args.eta[0])
template_mineta = args.eta[1]
template_maxeta = args.eta[2]
logger.info(f"Eta binning: {template_neta} bins from {template_mineta} to {template_maxeta}")
template_npt = int(args.pt[0])
template_minpt = args.pt[1]
template_maxpt = args.pt[2]
logger.info(f"Pt binning: {template_npt} bins from {template_minpt} to {template_maxpt}")

# standard regular axes
axis_eta = hist.axis.Regular(template_neta, template_mineta, template_maxeta, name = "eta")
axis_pt = hist.axis.Regular(template_npt, template_minpt, template_maxpt, name = "pt")

# categorical axes in python bindings always have an overflow bin, so use a regular
# axis for the charge
axis_charge = hist.axis.Regular(2, -2., 2., underflow=False, overflow=False, name = "charge")

nominal_axes = [axis_eta, axis_pt, axis_charge]

# axes for mT measurement
axis_mt = hist.axis.Regular(200, 0., 200., name = "mt",underflow=False, overflow=True)
axis_eta_mT = hist.axis.Variable([-2.4, 2.4], name = "eta")

# define helpers
muon_prefiring_helper, muon_prefiring_helper_stat, muon_prefiring_helper_syst = wremnants.make_muon_prefiring_helpers(era = era)

qcdScaleByHelicity_helper = wremnants.makeQCDScaleByHelicityHelper(is_w_like = True)
axis_chargeVgen = qcdScaleByHelicity_helper.hist.axes["chargeVgen"]
axis_ptVgen = hist.axis.Variable(
    common.ptV_10quantiles_binning, 
    name = "ptVgen", underflow=False
)

# extra axes which can be used to label tensor_axes
if args.binnedScaleFactors:
    logger.info("Using binned scale factors and uncertainties")
    # add usePseudoSmoothing=True for tests with Asimov
    muon_efficiency_helper, muon_efficiency_helper_syst, muon_efficiency_helper_stat = wremnants.make_muon_efficiency_helpers_binned(filename = args.sfFile,
                                                                                                                                     era = era,
                                                                                                                                     max_pt = axis_pt.edges[-1],
                                                                                                                                     is_w_like = True) 
else:
    logger.info("Using smoothed scale factors and uncertainties")
    muon_efficiency_helper, muon_efficiency_helper_syst, muon_efficiency_helper_stat = wremnants.make_muon_efficiency_helpers_smooth(filename = args.sfFile,
                                                                                                                                     era = era,
                                                                                                                                     max_pt = axis_pt.edges[-1],
                                                                                                                                     is_w_like = True)
logger.info(f"SF file: {args.sfFile}")

pileup_helper = wremnants.make_pileup_helper(era = era)

mc_jpsi_crctn_helper, data_jpsi_crctn_helper = muon_validation.make_jpsi_crctn_helpers(args.muonCorr)

mc_calibration_helper, data_calibration_helper, calibration_uncertainty_helper = muon_calibration.make_muon_calibration_helpers()

smearing_helper = muon_calibration.make_muon_smearing_helpers() if args.smearing else None

bias_helper = muon_calibration.make_muon_bias_helpers(args.muonCorr, args.smearing) if args.bias_calibration else None

corr_helpers = theory_corrections.load_corr_helpers(common.vprocs, args.theory_corr)

# recoil initialization
if not args.no_recoil:
    from wremnants import recoil_tools
    recoilHelper = recoil_tools.Recoil("highPU", flavor="mumu", met=args.met)


def build_graph(df, dataset):
    logger.info(f"build graph for dataset: {dataset.name}")
    results = []
    isW = dataset.name in common.wprocs
    isZ = dataset.name in common.zprocs

    if dataset.is_data:
        df = df.DefinePerSample("weight", "1.0")
    else:
        df = df.Define("weight", "std::copysign(1.0, genWeight)")

    weightsum = df.SumAndCount("weight")

    df = df.Filter("HLT_IsoTkMu24 || HLT_IsoMu24")

    df = muon_selections.veto_electrons(df)
    df = muon_selections.apply_met_filters(df)

    cvh_helper = data_calibration_helper if dataset.is_data else mc_calibration_helper
    jpsi_helper = data_jpsi_crctn_helper if dataset.is_data else mc_jpsi_crctn_helper

    df = muon_calibration.define_corrected_muons(df, cvh_helper, jpsi_helper, args.muonCorr, dataset, smearing_helper, bias_helper)

    df = muon_selections.select_veto_muons(df, nMuons=2)
    df = muon_selections.select_good_muons(df, nMuons=2, use_trackerMuons=args.trackerMuons, use_isolation=True)

    df = muon_selections.define_trigger_muons(df)

    df = muon_selections.select_z_candidate(df, args.pt[1], args.pt[2])

    df = muon_selections.select_standalone_muons(df, dataset, args.trackerMuons, "trigMuons")
    df = muon_selections.select_standalone_muons(df, dataset, args.trackerMuons, "nonTrigMuons")

    df = muon_selections.apply_triggermatching_muon(df, dataset, "trigMuons_eta0", "trigMuons_phi0")

    if not dataset.is_data:
        df = df.Define("weight_pu", pileup_helper, ["Pileup_nTrueInt"])
        df = df.Define("weight_fullMuonSF_withTrackingReco", muon_efficiency_helper, ["trigMuons_pt0", "trigMuons_eta0", "trigMuons_SApt0", "trigMuons_SAeta0", "trigMuons_charge0",
                                                                                      "nonTrigMuons_pt0", "nonTrigMuons_eta0", "nonTrigMuons_SApt0", "nonTrigMuons_SAeta0", "nonTrigMuons_charge0"])
        df = df.Define("weight_newMuonPrefiringSF", muon_prefiring_helper, ["Muon_correctedEta", "Muon_correctedPt", "Muon_correctedPhi", "Muon_correctedCharge", "Muon_looseId"])

        weight_expr = "weight*weight_pu*weight_fullMuonSF_withTrackingReco*weight_newMuonPrefiringSF*L1PreFiringWeight_ECAL_Nom"

        df = theory_tools.define_weights_and_corrs(df, weight_expr, dataset.name, corr_helpers, args)
        if isW or isZ:
            df = theory_tools.define_pdf_columns(df, dataset.name, args.pdfs, args.altPdfOnlyCentral)
            df = theory_tools.define_scale_tensor(df)
    else:
        df = df.DefinePerSample("nominal_weight", "1.0")

    results.append(df.HistoBoost("weight", [hist.axis.Regular(100, -2, 2)], ["nominal_weight"]))

    if not args.no_recoil:
        df = recoilHelper.setup_MET(df, results, dataset, "Muon_pt[goodMuons]", "Muon_phi[goodMuons]", "Muon_pt[goodMuons]")
        df = recoilHelper.setup_recoil_Z(df, results, dataset, ["ZmumuPostVFP"])
        df = recoilHelper.auxHists(df, results)
        df = recoilHelper.apply_recoil_Z(df, results, dataset, ["ZmumuPostVFP"])  # produces corrected MET as MET_corr_rec_pt/phi
        #if isZ: df = recoilHelper.recoil_Z_unc_lowPU(df, results, "", "", axis_mt, axis_mll)
    else:
        df = df.Alias("MET_corr_rec_pt", "MET_pt")
        df = df.Alias("MET_corr_rec_phi", "MET_phi")

    #TODO improve this to include muon mass?
    ###########
    # utility plots of transverse mass, with or without recoil corrections
    ###########
    met_vars = ("MET_pt", "MET_phi")
    df = df.Define("transverseMass_uncorr", f"wrem::mt_wlike_nano(trigMuons_pt0, trigMuons_phi0, nonTrigMuons_pt0, nonTrigMuons_phi0, {', '.join(met_vars)})")
    results.append(df.HistoBoost("transverseMass_uncorr", [axis_mt], ["transverseMass_uncorr", "nominal_weight"]))
    ###########
    met_vars = ("MET_corr_rec_pt", "MET_corr_rec_phi")
    df = df.Define("transverseMass", f"wrem::mt_wlike_nano(trigMuons_pt0, trigMuons_phi0, nonTrigMuons_pt0, nonTrigMuons_phi0, {', '.join(met_vars)})")
    results.append(df.HistoBoost("transverseMass", [axis_mt], ["transverseMass", "nominal_weight"]))
    ###########
    
    df = df.Filter("transverseMass >= 45.") # 40 for Wmass, thus be 45 here (roughly half the boson mass)
    
    nominal_cols = ["trigMuons_eta0", "trigMuons_pt0", "trigMuons_charge0"]

    nominal = df.HistoBoost("nominal", nominal_axes, [*nominal_cols, "nominal_weight"])
    results.append(nominal)

    if not dataset.is_data and not args.onlyMainHistograms:

        df = syst_tools.add_muon_efficiency_unc_hists(results, df, muon_efficiency_helper_stat, muon_efficiency_helper_syst, nominal_axes, nominal_cols, is_w_like=True)
        df = syst_tools.add_L1Prefire_unc_hists(results, df, muon_prefiring_helper_stat, muon_prefiring_helper_syst, nominal_axes, nominal_cols)

        # n.b. this is the W analysis so mass weights shouldn't be propagated
        # on the Z samples (but can still use it for dummy muon scale)
        if isW or isZ:

            if args.theory_corr and dataset.name in corr_helpers:
                results.extend(theory_tools.make_theory_corr_hists(df, "nominal", nominal_axes, nominal_cols, 
                    corr_helpers[dataset.name], args.theory_corr, modify_central_weight=not args.theory_corr_alt_only)
                )

            scale_axes = [*nominal_axes, axis_ptVgen, axis_chargeVgen]
            scale_cols = [*nominal_cols, "ptVgen", "chargeVgen"]
            syst_tools.add_qcdScale_hist(results, df, scale_axes, scale_cols)
            syst_tools.add_pdf_hists(results, df, dataset.name, nominal_axes, nominal_cols, args.pdfs)

            df = syst_tools.define_mass_weights(df)
            if isZ:
                syst_tools.add_massweights_hist(results, df, nominal_axes, nominal_cols)
                # there is no W backgrounds for the Wlike, make QCD scale histograms only for Z
                # should probably remove the charge here, because the Z only has a single charge and the pt distribution does not depend on which charged lepton is selected
                if not args.skipHelicity:
                    # TODO: Should have consistent order here with the scetlib correction function
                    syst_tools.add_qcdScaleByHelicityUnc_hist(results, df, qcdScaleByHelicity_helper, scale_axes, scale_cols)

            # Don't think it makes sense to apply the mass weights to scale leptons from tau decays
            if not "tau" in dataset.name:
                syst_tools.add_muonscale_hist(
                    results, df, args.muonCorrEtaBins, args.muonCorrMag, isW, nominal_axes, nominal_cols,
                    muon_eta="trigMuons_eta0")

    return results, weightsum

resultdict = narf.build_and_run(datasets, build_graph)

output_tools.write_analysis_output(resultdict, "mz_wlike_with_mu_eta_pt.pkl.lz4", args)<|MERGE_RESOLUTION|>--- conflicted
+++ resolved
@@ -1,11 +1,7 @@
 from utilities import boostHistHelpers as hh,common,output_tools
 
-<<<<<<< HEAD
 parser,initargs = common.common_parser(True)
-=======
-parser,initargs = common.common_parser()
 logger = common.child_logger(__name__)
->>>>>>> 97668a6c
 
 import narf
 import wremnants
@@ -18,29 +14,7 @@
 import pdb
 import os
 
-<<<<<<< HEAD
-f = next((x for x in parser._actions if x.dest == "pt"), None)
-if f:
-    newPtDefault = [34,26.,60.]
-    logging.warning("")
-    logging.warning(f" >>> Modifying default of {f.dest} from {f.default} to {newPtDefault}")
-    logging.warning("")
-    f.default = newPtDefault
-    
-args = parser.parse_args()
-=======
-parser.add_argument("-e", "--era", type=str, choices=["2016PreVFP","2016PostVFP"], help="Data set to process", default="2016PostVFP")
-parser.add_argument("--muonCorr", type=str, default="massfit", choices=["lbl", "trackfit_only_mctruth", "none", "massfit", "massfit_lbl", "trackfit_only"], 
-    help="Type of correction to apply to the muons")
-parser.add_argument("--muScaleMag", type=float, default=1e-4, help="Magnitude of dummy muon scale uncertainty")
-parser.add_argument("--muScaleBins", type=int, default=1, help="Number of bins for muon scale uncertainty")
-parser.add_argument("--muonCorrMag", default=1.e-4, type=float, help="Magnitude of dummy muon momentum calibration uncertainty")
-parser.add_argument("--muonCorrEtaBins", default=1, type=int, help="Number of eta bins for dummy muon momentum calibration uncertainty")
-parser.add_argument("--bias-calibration", action='store_true', help="Adjust central value by calibration bias hist")
-parser.add_argument("--smearing", action='store_true', help="Smear pT such that resolution matches data")
-
 parser = common.set_parser_default(parser, "pt", [34, 26, 60])
->>>>>>> 97668a6c
 
 args = parser.parse_args()
     
