from utilities import boostHistHelpers as hh,common,output_tools

parser,initargs = common.common_parser()

import narf
import wremnants
from wremnants import theory_tools,syst_tools,theory_corrections
import hist
import lz4.frame
import logging
import math
import time

parser.add_argument("-e", "--era", type=str, choices=["2016PreVFP","2016PostVFP"], help="Data set to process", default="2016PostVFP")
parser.add_argument("--muScaleMag", type=float, default=1e-4, help="Magnitude of dummy muon scale uncertainty")
parser.add_argument("--muScaleBins", type=int, default=1, help="Number of bins for muon scale uncertainty")
parser.add_argument("--muonCorrMag", default=1.e-4, type=float, help="Magnitude of dummy muon momentum calibration uncertainty")
parser.add_argument("--muonCorrEtaBins", default=1, type=int, help="Number of eta bins for dummy muon momentum calibration uncertainty")
parser.add_argument("--csvars_hist", action='store_true', help="Add CS variables to dilepton hist")
args = parser.parse_args()

logging.basicConfig(level=logging.INFO)

f = next((x for x in parser._actions if x.dest == "pt"), None)
if f:
    f.default = [34,26.,60.]

filt = lambda x,filts=args.filterProcs: any([f in x.name for f in filts])
datasets = wremnants.datasets2016.getDatasets(maxFiles=args.maxFiles, filt=filt if args.filterProcs else None, 
    nanoVersion="v8" if args.v8 else "v9")

if not args.no_recoil:
    logging.warning("Recoil correction for high PU is not yet supported! Setting false")
    args.no_recoil = True

era = args.era
era = args.era

muon_prefiring_helper, muon_prefiring_helper_stat, muon_prefiring_helper_syst = wremnants.make_muon_prefiring_helpers(era = era)

qcdScaleByHelicity_helper = wremnants.makeQCDScaleByHelicityHelper(is_w_like = True)
axis_chargeVgen = qcdScaleByHelicity_helper.hist.axes["chargeVgen"]
axis_ptVgen = hist.axis.Variable(
    common.ptV_10quantiles_binning, 
    name = "ptVgen", underflow=False
)

# custom template binning
template_neta = int(args.eta[0])
template_mineta = args.eta[1]
template_maxeta = args.eta[2]
print(f"Eta binning: {template_neta} bins from {template_mineta} to {template_maxeta}")
template_npt = int(args.pt[0])
template_minpt = args.pt[1]
template_maxpt = args.pt[2]
print(f"Pt binning: {template_npt} bins from {template_minpt} to {template_maxpt}")

# standard regular axes
axis_eta = hist.axis.Regular(template_neta, template_mineta, template_maxeta, name = "eta")
axis_pt = hist.axis.Regular(template_npt, template_minpt, template_maxpt, name = "pt")

# categorical axes in python bindings always have an overflow bin, so use a regular
# axis for the charge
axis_charge = hist.axis.Regular(2, -2., 2., underflow=False, overflow=False, name = "charge")

nominal_axes = [axis_eta, axis_pt, axis_charge]

# axes for mT measurement
axis_mt = hist.axis.Variable([0] + list(range(40, 110, 1)) + [110, 112, 114, 116, 118, 120, 125, 130, 140, 160, 180, 200], name = "mt",underflow=False, overflow=True)
axis_eta_mT = hist.axis.Variable([-2.4, 2.4], name = "eta")

# extra axes for dilepton validation plots
axis_mll = hist.axis.Regular(24, 60., 120., name = "mll")
axis_yll = hist.axis.Regular(25, -2.5, 2.5, name = "yll")

axis_ptll = hist.axis.Variable(
    [0, 2, 3, 4, 4.75, 5.5, 6.5, 8, 9, 10, 12, 14, 16, 18, 20, 23, 27, 32, 40, 55, 100, 150], name = "ptll"
)

axis_costhetastarll = hist.axis.Regular(20, -1., 1., name = "costhetastarll")
axis_phistarll = hist.axis.Regular(20, -math.pi, math.pi, circular = True, name = "phistarll")

# extra axes which can be used to label tensor_axes

muon_efficiency_helper, muon_efficiency_helper_stat, muon_efficiency_helper_stat_tracking, muon_efficiency_helper_stat_reco, muon_efficiency_helper_syst = wremnants.make_muon_efficiency_helpers(era = era, max_pt = axis_pt.edges[-1], is_w_like = True)

pileup_helper = wremnants.make_pileup_helper(era = era)

calibration_helper, calibration_uncertainty_helper = wremnants.make_muon_calibration_helpers()

corr_helpers = theory_corrections.load_corr_helpers(common.vprocs, args.theory_corr)

# recoil initialization
if not args.no_recoil:
    from wremnants import recoil_tools
    import ROOT
    ROOT.gInterpreter.Declare('#include "lowpu_recoil.h"')
    ROOT.gInterpreter.Declare('#include "lowpu_utils.h"')
    recoilHelper = recoil_tools.Recoil("highPU", flavor="mumu", met="RawPFMET") # DeepMETReso RawPFMET

#def add_plots_with_systematics

def build_graph(df, dataset):
    print("build graph for dataset:", dataset.name)
    results = []

    if dataset.is_data:
        df = df.DefinePerSample("weight", "1.0")
    else:
        df = df.Define("weight", "std::copysign(1.0, genWeight)")

    weightsum = df.SumAndCount("weight")

    df = df.Filter("HLT_IsoTkMu24 || HLT_IsoMu24")

    if dataset.is_data:
        #TODO corrections not available for data yet
        df = df.Alias("Muon_correctedPt", "Muon_cvhbsPt")
        df = df.Alias("Muon_correctedEta", "Muon_cvhbsEta")
        df = df.Alias("Muon_correctedPhi", "Muon_cvhbsPhi")
        df = df.Alias("Muon_correctedCharge", "Muon_cvhbsCharge")
    elif dataset.name in common.vprocs:
        df = wremnants.define_corrected_muons(df, calibration_helper)
    else:
        # no track refit available for background monte carlo samples and this is "good enough"
        df = df.Alias("Muon_correctedPt", "Muon_pt")
        df = df.Alias("Muon_correctedEta", "Muon_eta")
        df = df.Alias("Muon_correctedPhi", "Muon_phi")
        df = df.Alias("Muon_correctedCharge", "Muon_charge")

    # n.b. charge = -99 is a placeholder for invalid track refit/corrections (mostly just from tracks below
    # the pt threshold of 8 GeV in the nano production)
    df = df.Define("vetoMuonsPre", "Muon_looseId && abs(Muon_dxybs) < 0.05 && Muon_correctedCharge != -99")
    df = df.Define("vetoMuons", "vetoMuonsPre && Muon_correctedPt > 10. && abs(Muon_correctedEta) < 2.4")
    df = df.Filter("Sum(vetoMuons) == 2")

    df = df.Define("goodMuons", "vetoMuons && Muon_mediumId && Muon_isGlobal && Muon_pfRelIso04_all < 0.15")
    df = df.Filter("Sum(goodMuons) == 2")

    # mu- for even event numbers, mu+ for odd event numbers
    df = df.Define("TrigMuon_charge", "event % 2 == 0 ? -1 : 1")
    df = df.Define("NonTrigMuon_charge", "-TrigMuon_charge")

    df = df.Define("trigMuons", "goodMuons && Muon_correctedCharge == TrigMuon_charge")
    df = df.Define("nonTrigMuons", "goodMuons && Muon_correctedCharge == NonTrigMuon_charge")

    df = df.Filter("Sum(trigMuons) == 1 && Sum(nonTrigMuons) == 1")

    df = df.Define("TrigMuon_pt", "Muon_correctedPt[trigMuons][0]")
    df = df.Define("TrigMuon_eta", "Muon_correctedEta[trigMuons][0]")
    df = df.Define("TrigMuon_phi", "Muon_correctedPhi[trigMuons][0]")

    df = df.Define("NonTrigMuon_pt", "Muon_correctedPt[nonTrigMuons][0]")
    df = df.Define("NonTrigMuon_eta", "Muon_correctedEta[nonTrigMuons][0]")
    df = df.Define("NonTrigMuon_phi", "Muon_correctedPhi[nonTrigMuons][0]")

    df = df.Filter("NonTrigMuon_pt > 26.")

    if dataset.group in ["Top", "Diboson"]:
        df = df.Alias("TrigMuon_SApt",  "TrigMuon_pt")
        df = df.Alias("TrigMuon_SAeta", "TrigMuon_eta")
        df = df.Alias("TrigMuon_SAphi", "TrigMuon_phi")
        df = df.Alias("NonTrigMuon_SApt",  "NonTrigMuon_pt")
        df = df.Alias("NonTrigMuon_SAeta", "NonTrigMuon_eta")
        df = df.Alias("NonTrigMuon_SAphi", "NonTrigMuon_phi")
    else:
        df = df.Define("TrigMuon_SApt",  "Muon_standalonePt[trigMuons][0]")
        df = df.Define("TrigMuon_SAeta", "Muon_standaloneEta[trigMuons][0]")
        df = df.Define("TrigMuon_SAphi", "Muon_standalonePhi[trigMuons][0]")
        df = df.Define("NonTrigMuon_SApt",  "Muon_standalonePt[nonTrigMuons][0]")
        df = df.Define("NonTrigMuon_SAeta", "Muon_standaloneEta[nonTrigMuons][0]")
        df = df.Define("NonTrigMuon_SAphi", "Muon_standalonePhi[nonTrigMuons][0]")
    df = df.Filter("TrigMuon_SApt > 15.0 && wrem::deltaR2(TrigMuon_SAeta, TrigMuon_SAphi, TrigMuon_eta, TrigMuon_phi) < 0.09")
    df = df.Filter("NonTrigMuon_SApt > 15.0 && wrem::deltaR2(NonTrigMuon_SAeta, NonTrigMuon_SAphi, NonTrigMuon_eta, NonTrigMuon_phi) < 0.09")
    
    df = df.Define("vetoElectrons", "Electron_pt > 10 && Electron_cutBased > 0 && abs(Electron_eta) < 2.4 && abs(Electron_dxy) < 0.05 && abs(Electron_dz)< 0.2")

    df = df.Filter("Sum(vetoElectrons) == 0")

    if dataset.group in ["Top", "Diboson"]:
        df = df.Define("goodTrigObjs", "wrem::goodMuonTriggerCandidate(TrigObj_id,TrigObj_pt,TrigObj_l1pt,TrigObj_l2pt,TrigObj_filterBits)")
    else:
        df = df.Define("goodTrigObjs", "wrem::goodMuonTriggerCandidate(TrigObj_id,TrigObj_filterBits)")
    df = df.Filter("wrem::hasTriggerMatch(TrigMuon_eta,TrigMuon_phi,TrigObj_eta[goodTrigObjs],TrigObj_phi[goodTrigObjs])")
    df = df.Filter("Flag_globalSuperTightHalo2016Filter && Flag_EcalDeadCellTriggerPrimitiveFilter && Flag_goodVertices && Flag_HBHENoiseIsoFilter && Flag_HBHENoiseFilter && Flag_BadPFMuonFilter")


    df = df.Define("TrigMuon_mom4", "ROOT::Math::PtEtaPhiMVector(TrigMuon_pt, TrigMuon_eta, TrigMuon_phi, wrem::muon_mass)")
    df = df.Define("NonTrigMuon_mom4", "ROOT::Math::PtEtaPhiMVector(NonTrigMuon_pt, NonTrigMuon_eta, NonTrigMuon_phi, wrem::muon_mass)")
    df = df.Define("Z_mom4", "ROOT::Math::PxPyPzEVector(TrigMuon_mom4)+ROOT::Math::PxPyPzEVector(NonTrigMuon_mom4)")
    df = df.Define("ptZ", "Z_mom4.pt()")
    df = df.Define("massZ", "Z_mom4.mass()")
    df = df.Define("yZ", "Z_mom4.Rapidity()")
    df = df.Define("absYZ", "std::fabs(yZ)")

    df = df.Define("csSineCosThetaPhiZ", "TrigMuon_charge == -1 ? wrem::csSineCosThetaPhi(TrigMuon_mom4, NonTrigMuon_mom4) : wrem::csSineCosThetaPhi(NonTrigMuon_mom4, TrigMuon_mom4)")

    df = df.Define("cosThetaStarZ", "csSineCosThetaPhiZ.costheta")
    df = df.Define("phiStarZ", "std::atan2(csSineCosThetaPhiZ.sinphi, csSineCosThetaPhiZ.cosphi)")


    isW = dataset.name in common.wprocs
    isZ = dataset.name in common.zprocs
    apply_theory_corr = args.theory_corr and dataset.name in corr_helpers

    if not dataset.is_data:
        df = df.Define("weight_pu", pileup_helper, ["Pileup_nTrueInt"])
        df = df.Define("weight_fullMuonSF_withTrackingReco", muon_efficiency_helper, ["TrigMuon_pt", "TrigMuon_eta", "TrigMuon_SApt", "TrigMuon_SAeta", "TrigMuon_charge",
                                                                                      "NonTrigMuon_pt", "NonTrigMuon_eta", "NonTrigMuon_SApt", "NonTrigMuon_SAeta", "NonTrigMuon_charge"])
        df = df.Define("weight_newMuonPrefiringSF", muon_prefiring_helper, ["Muon_correctedEta", "Muon_correctedPt", "Muon_correctedPhi", "Muon_looseId"])

        weight_expr = "weight*weight_pu*weight_fullMuonSF_withTrackingReco*weight_newMuonPrefiringSF*L1PreFiringWeight_ECAL_Nom"
        df = theory_tools.define_weights_and_corrs(df, weight_expr, dataset.name, corr_helpers, args)
        if isW or isZ:
            df = theory_tools.define_pdf_columns(df, dataset.name, args.pdfs, args.altPdfOnlyCentral)
            df = theory_tools.define_scale_tensor(df)
    else:
        df = df.DefinePerSample("nominal_weight", "1.0")

    results.append(df.HistoBoost("weight", [hist.axis.Regular(100, -2, 2)], ["nominal_weight"]))
        

    # dilepton plots go here, before mass or transverse mass cuts
    df_dilepton = df
    df_dilepton = df_dilepton.Filter("TrigMuon_pt > 26.")

    dilepton_axes = [axis_mll, axis_yll, axis_ptll, axis_costhetastarll, axis_phistarll]
    dilepton_cols = ["massZ", "yZ", "ptZ", "cosThetaStarZ", "phiStarZ"]
    if not args.csvars_hist:
        dilepton_axes = dilepton_axes[:-2]
        dilepton_cols = dilepton_cols[:-2]
    
    if apply_theory_corr:
        results.extend(theory_tools.make_theory_corr_hists(df_dilepton, "dilepton", dilepton_axes, dilepton_cols, 
            corr_helpers[dataset.name], args.theory_corr, modify_central_weight=not args.theory_corr_alt_only,
            with_uncertainties=True)
        )

    if isW or isZ:
        results.extend(theory_tools.make_pdf_hists(df_dilepton, dataset.name, dilepton_axes, dilepton_cols, args.pdfs, "dilepton"))
        results.append(theory_tools.make_scale_hist(df_dilepton, [*dilepton_axes, axis_ptVgen, axis_chargeVgen], [*dilepton_cols, "ptVgen", "chargeVgen"], "dilepton"))

    dilepton = df_dilepton.HistoBoost("dilepton", dilepton_axes, [*dilepton_cols, "nominal_weight"])
    results.append(dilepton)

<<<<<<< HEAD
    # recoil calibration
    ##df = df.Filter("RawMET_sumEt >= 1250. && RawMET_sumEt < 1500.")
    if not args.no_recoil:
        df = recoilHelper.setup_MET(df, results, dataset, "Muon_pt[goodMuons]", "Muon_phi[goodMuons]", "Muon_pt[goodMuons]")
        df = recoilHelper.setup_recoil_Z(df, results)
        df = recoilHelper.auxHists(df, results)
        df = recoilHelper.apply_recoil_Z(df, results, dataset, ["ZmumuPostVFP"])  # produces corrected MET as MET_corr_rec_pt/phi
        #if isZ: df = recoilHelper.recoil_Z_unc_lowPU(df, results, "", "", axis_mt, axis_mll)

    if apply_theory_corr:
        results.extend(theory_tools.make_theory_corr_hists(df_dilepton, "dilepton", dilepton_axes, dilepton_cols, 
            corr_helpers[dataset.name], args.theory_corr, modify_central_weight=not args.theory_corr_alt_only)
        )
=======
    df = df.Filter("massZ >= 60. && massZ < 120.")
>>>>>>> 809a56b6

    #TODO improve this to include muon mass?
    met_vars = ("MET_pt", "MET_phi")
    if not args.no_recoil:
        df = df.Define("transverseMass_uncorr", f"wrem::mt_wlike_nano(TrigMuon_pt, TrigMuon_phi, NonTrigMuon_pt, NonTrigMuon_phi, {', '.join(met_vars)})")
        #met_vars = (x.replace("MET", "MET_corr_rec") for x in met_vars)

    df = df.Define("transverseMass", f"wrem::mt_wlike_nano(TrigMuon_pt, TrigMuon_phi, NonTrigMuon_pt, NonTrigMuon_phi, {', '.join(met_vars)})")

    df = df.Filter("transverseMass >= 45.") # 40 for Wmass, thus be 45 here (roughly half the boson mass)
    
    nominal_cols = ["TrigMuon_eta", "TrigMuon_pt", "TrigMuon_charge"]

    nominal = df.HistoBoost("nominal", nominal_axes, [*nominal_cols, "nominal_weight"])
    results.append(nominal)

    if not dataset.is_data:
        # TODO fix the helpers for w-like
        df = df.Define("effStatTnP_tensor", muon_efficiency_helper_stat, ["TrigMuon_pt", "TrigMuon_eta", "TrigMuon_charge", "NonTrigMuon_pt", "NonTrigMuon_eta", "NonTrigMuon_charge", "nominal_weight"])
        effStatTnP = df.HistoBoost("effStatTnP", nominal_axes, [*nominal_cols, "effStatTnP_tensor"], tensor_axes = muon_efficiency_helper_stat.tensor_axes)
        results.append(effStatTnP)

        df = df.Define("zero", "0")  # so ugly and awkward, but does what I want ...
        df = df.Define("unity", "1")
        df = df.Define("effStatTnP_tracking_tensor", muon_efficiency_helper_stat_tracking, ["TrigMuon_SApt", "TrigMuon_SAeta", "TrigMuon_charge", "NonTrigMuon_SApt", "NonTrigMuon_SAeta", "NonTrigMuon_charge", "unity", "nominal_weight"])
        effStatTnP_tracking = df.HistoBoost("effStatTnP_tracking", nominal_axes, [*nominal_cols, "effStatTnP_tracking_tensor"], tensor_axes = muon_efficiency_helper_stat_tracking.tensor_axes)
        results.append(effStatTnP_tracking)

        df = df.Define("effStatTnP_reco_tensor", muon_efficiency_helper_stat_reco, ["TrigMuon_pt", "TrigMuon_eta", "TrigMuon_charge", "NonTrigMuon_pt", "NonTrigMuon_eta", "NonTrigMuon_charge", "zero", "nominal_weight"])
        effStatTnP_reco = df.HistoBoost("effStatTnP_reco", nominal_axes, [*nominal_cols, "effStatTnP_reco_tensor"], tensor_axes = muon_efficiency_helper_stat_reco.tensor_axes)
        results.append(effStatTnP_reco)

        df = df.Define("effSystTnP_weight", muon_efficiency_helper_syst, ["TrigMuon_pt", "TrigMuon_eta", "TrigMuon_SApt", "TrigMuon_SAeta", "TrigMuon_charge",
                                                                          "NonTrigMuon_pt", "NonTrigMuon_eta", "NonTrigMuon_SApt", "NonTrigMuon_SAeta", "NonTrigMuon_charge",
                                                                          "nominal_weight"])
        effSystTnP = df.HistoBoost("effSystTnP", nominal_axes, [*nominal_cols, "effSystTnP_weight"], tensor_axes = muon_efficiency_helper_syst.tensor_axes)
        results.append(effSystTnP)


        df = df.Define("muonL1PrefireStat_tensor", muon_prefiring_helper_stat, ["Muon_correctedEta", "Muon_correctedPt", "Muon_correctedPhi", "Muon_looseId", "nominal_weight"])
        muonL1PrefireStat = df.HistoBoost("muonL1PrefireStat", nominal_axes, [*nominal_cols, "muonL1PrefireStat_tensor"], tensor_axes = muon_prefiring_helper_stat.tensor_axes)
        results.append(muonL1PrefireStat)

        df = df.Define("muonL1PrefireSyst_tensor", muon_prefiring_helper_syst, ["Muon_correctedEta", "Muon_correctedPt", "Muon_correctedPhi", "Muon_looseId", "nominal_weight"])
        muonL1PrefireSyst = df.HistoBoost("muonL1PrefireSyst", nominal_axes, [*nominal_cols, "muonL1PrefireSyst_tensor"], tensor_axes = [common.down_up_axis])
        results.append(muonL1PrefireSyst)

        df = df.Define("ecalL1Prefire_tensor", f"wrem::twoPointScaling(nominal_weight/L1PreFiringWeight_ECAL_Nom, L1PreFiringWeight_ECAL_Dn, L1PreFiringWeight_ECAL_Up)")
        ecalL1Prefire = df.HistoBoost("ecalL1Prefire", nominal_axes, [*nominal_cols, "ecalL1Prefire_tensor"], tensor_axes = [common.down_up_axis])
        results.append(ecalL1Prefire)
        # n.b. this is the W analysis so mass weights shouldn't be propagated
        # on the Z samples (but can still use it for dummy muon scale)
        if isW or isZ:

            if apply_theory_corr:
                results.extend(theory_tools.make_theory_corr_hists(df, "nominal", axes=nominal_axes, cols=nominal_cols, 
                    helpers=corr_helpers[dataset.name], generators=args.theory_corr, modify_central_weight=not args.theory_corr_alt_only,
                    with_uncertainties=True)
                )

<<<<<<< HEAD
=======
            results.append(theory_tools.make_scale_hist(df, [*nominal_axes, axis_ptVgen, axis_chargeVgen], [*nominal_cols, "ptVgen", "chargeVgen"]))
>>>>>>> 809a56b6
            results.extend(theory_tools.make_pdf_hists(df, dataset.name, nominal_axes, nominal_cols, args.pdfs))

            if isZ:
                # there is no W backgrounds for the Wlike, make QCD scale histograms only for Z
                # should probably remove the charge here, because the Z only has a single charge and the pt distribution does not depend on which charged lepton is selected
                df = theory_tools.define_scale_tensor(df)
                results.append(theory_tools.make_scale_hist(df, [*nominal_axes, axis_ptVgen, axis_chargeVgen], [*nominal_cols, "ptVgen", "chargeVgen"]))
                if not args.skipHelicity:
                    # TODO: Should have consistent order here with the scetlib correction function
                    df = df.Define("helicityWeight_tensor", qcdScaleByHelicity_helper, ["massVgen", "absYVgen", "ptVgen", "chargeVgen", "csSineCosThetaPhi", "scaleWeights_tensor", "nominal_weight"])
                    qcdScaleByHelicityUnc = df.HistoBoost("qcdScaleByHelicity", [*nominal_axes, axis_ptVgen, axis_chargeVgen], [*nominal_cols, "ptVgen", "chargeVgen", "helicityWeight_tensor"], tensor_axes=qcdScaleByHelicity_helper.tensor_axes)
                    results.append(qcdScaleByHelicityUnc)

            masswargs = (nominal_axes, nominal_cols) if not isW else (None, None)
            df, masswhist = syst_tools.define_mass_weights(df, isW, *masswargs)
            if masswhist:
                results.append(masswhist)

            if isZ:
                massWeight = df.HistoBoost("massWeight", nominal_axes, [*nominal_cols, "massWeight_tensor_wnom"])
                results.append(massWeight)

            # Don't think it makes sense to apply the mass weights to scale leptons from tau decays
            if not "tau" in dataset.name:
                # TODO: Move to syst_tools
                netabins = args.muonCorrEtaBins
                nweights = 21
                mag = args.muonCorrMag
                df = df.Define(f"muonScaleDummy{netabins}Bins", f"wrem::dummyScaleFromMassWeights<{netabins}, {nweights}>(nominal_weight, massWeight_tensor, TrigMuon_eta, {mag}, {str(isW).lower()})")
                scale_etabins_axis = hist.axis.Regular(netabins, -2.4, 2.4, name="scaleEtaSlice", underflow=False, overflow=False)
                dummyMuonScaleSyst = df.HistoBoost("muonScaleSyst", nominal_axes, [*nominal_cols, f"muonScaleDummy{netabins}Bins"],
                    tensor_axes=[common.down_up_axis, scale_etabins_axis])

                results.append(dummyMuonScaleSyst)

            df = df.Define("Muon_cvhbsMomCov", "wrem::splitNestedRVec(Muon_cvhbsMomCov_Vals, Muon_cvhbsMomCov_Counts)")

            df = df.Define("muonScaleSyst_responseWeights_tensor", calibration_uncertainty_helper,
                           ["Muon_correctedPt",
                            "Muon_correctedEta",
                            "Muon_correctedPhi",
                            "Muon_correctedCharge",
                            "Muon_genPartIdx",
                            "Muon_cvhbsMomCov",
                            "vetoMuonsPre",
                            "GenPart_pt",
                            "GenPart_eta",
                            "GenPart_phi",
                            "GenPart_pdgId",
                            "GenPart_statusFlags",
                            "nominal_weight"])

            dummyMuonScaleSyst_responseWeights = df.HistoBoost("muonScaleSyst_responseWeights", nominal_axes, [*nominal_cols, "muonScaleSyst_responseWeights_tensor"], tensor_axes = calibration_uncertainty_helper.tensor_axes)
            results.append(dummyMuonScaleSyst_responseWeights)


    return results, weightsum

resultdict = narf.build_and_run(datasets, build_graph)

output_tools.write_analysis_output(resultdict, "mz_wlike_with_mu_eta_pt.pkl.lz4", args)<|MERGE_RESOLUTION|>--- conflicted
+++ resolved
@@ -230,20 +230,13 @@
         dilepton_axes = dilepton_axes[:-2]
         dilepton_cols = dilepton_cols[:-2]
     
-    if apply_theory_corr:
-        results.extend(theory_tools.make_theory_corr_hists(df_dilepton, "dilepton", dilepton_axes, dilepton_cols, 
-            corr_helpers[dataset.name], args.theory_corr, modify_central_weight=not args.theory_corr_alt_only,
-            with_uncertainties=True)
-        )
-
+    dilepton = df_dilepton.HistoBoost("dilepton", dilepton_axes, [*dilepton_cols, "nominal_weight"])
+    results.append(dilepton)
     if isW or isZ:
         results.extend(theory_tools.make_pdf_hists(df_dilepton, dataset.name, dilepton_axes, dilepton_cols, args.pdfs, "dilepton"))
-        results.append(theory_tools.make_scale_hist(df_dilepton, [*dilepton_axes, axis_ptVgen, axis_chargeVgen], [*dilepton_cols, "ptVgen", "chargeVgen"], "dilepton"))
-
-    dilepton = df_dilepton.HistoBoost("dilepton", dilepton_axes, [*dilepton_cols, "nominal_weight"])
-    results.append(dilepton)
-
-<<<<<<< HEAD
+
+    df = df.Filter("massZ >= 60. && massZ < 120.")
+
     # recoil calibration
     ##df = df.Filter("RawMET_sumEt >= 1250. && RawMET_sumEt < 1500.")
     if not args.no_recoil:
@@ -255,11 +248,18 @@
 
     if apply_theory_corr:
         results.extend(theory_tools.make_theory_corr_hists(df_dilepton, "dilepton", dilepton_axes, dilepton_cols, 
-            corr_helpers[dataset.name], args.theory_corr, modify_central_weight=not args.theory_corr_alt_only)
+            corr_helpers[dataset.name], args.theory_corr, modify_central_weight=not args.theory_corr_alt_only,
+            with_uncertainties=True)
         )
-=======
+
+    if isW or isZ:
+        results.extend(theory_tools.make_pdf_hists(df_dilepton, dataset.name, dilepton_axes, dilepton_cols, args.pdfs, "dilepton"))
+        results.append(theory_tools.make_scale_hist(df_dilepton, [*dilepton_axes, axis_ptVgen, axis_chargeVgen], [*dilepton_cols, "ptVgen", "chargeVgen"], "dilepton"))
+
+    dilepton = df_dilepton.HistoBoost("dilepton", dilepton_axes, [*dilepton_cols, "nominal_weight"])
+    results.append(dilepton)
+
     df = df.Filter("massZ >= 60. && massZ < 120.")
->>>>>>> 809a56b6
 
     #TODO improve this to include muon mass?
     met_vars = ("MET_pt", "MET_phi")
@@ -320,17 +320,12 @@
                     with_uncertainties=True)
                 )
 
-<<<<<<< HEAD
-=======
             results.append(theory_tools.make_scale_hist(df, [*nominal_axes, axis_ptVgen, axis_chargeVgen], [*nominal_cols, "ptVgen", "chargeVgen"]))
->>>>>>> 809a56b6
             results.extend(theory_tools.make_pdf_hists(df, dataset.name, nominal_axes, nominal_cols, args.pdfs))
 
             if isZ:
                 # there is no W backgrounds for the Wlike, make QCD scale histograms only for Z
                 # should probably remove the charge here, because the Z only has a single charge and the pt distribution does not depend on which charged lepton is selected
-                df = theory_tools.define_scale_tensor(df)
-                results.append(theory_tools.make_scale_hist(df, [*nominal_axes, axis_ptVgen, axis_chargeVgen], [*nominal_cols, "ptVgen", "chargeVgen"]))
                 if not args.skipHelicity:
                     # TODO: Should have consistent order here with the scetlib correction function
                     df = df.Define("helicityWeight_tensor", qcdScaleByHelicity_helper, ["massVgen", "absYVgen", "ptVgen", "chargeVgen", "csSineCosThetaPhi", "scaleWeights_tensor", "nominal_weight"])
