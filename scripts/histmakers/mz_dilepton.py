from utilities import boostHistHelpers as hh, common, logging, differential
from utilities.io_tools import output_tools
from wremnants.datasets.datagroups import Datagroups
import os

analysis_label = Datagroups.analysisLabel(os.path.basename(__file__))
parser,initargs = common.common_parser(analysis_label)

import ROOT
import narf
import wremnants
<<<<<<< HEAD
from wremnants import (theory_tools,syst_tools,theory_corrections, muon_validation, muon_calibration, muon_prefiring, muon_selections, unfolding_tools, 
    muon_efficiencies_binned, muon_efficiencies_smooth, pileup, theoryAgnostic_tools, vertex)
=======
from wremnants import (helicity_utils,theory_tools,syst_tools,theory_corrections, muon_validation, muon_calibration, muon_prefiring, muon_selections, unfolding_tools, 
    muon_efficiencies_binned, muon_efficiencies_smooth, pileup, vertex, theoryAgnostic_tools)
>>>>>>> 5a45f82b
from wremnants.histmaker_tools import scale_to_data, aggregate_groups
from wremnants.datasets.dataset_tools import getDatasets
import hist
import lz4.frame
import math
import time
import numpy as np

parser.add_argument("--csVarsHist", action='store_true', help="Add CS variables to dilepton hist")
parser.add_argument("--axes", type=str, nargs="*", default=["mll", "ptll"], help="")
parser.add_argument("--finePtBinning", action='store_true', help="Use fine binning for ptll")
parser.add_argument("--useTheoryAgnosticBinning", action='store_true', help="Use theory agnostic binning (coarser) to produce the results")
parser.add_argument("--useDileptonTriggerSelection", action='store_true', help="Use dilepton trigger selection (default uses the Wlike one, with one triggering muon and odd/even event selection to define its charge, staying agnostic to the other)")
parser.add_argument("--noAuxiliaryHistograms", action="store_true", help="Remove auxiliary histograms to save memory (removed by default with --unfolding or --theoryAgnostic)")
parser.add_argument("--muonIsolation", type=int, nargs=2, default=[1,1], choices=[-1, 0, 1], help="Apply isolation cut to triggering and not-triggering muon (in this order): -1/1 for failing/passing isolation, 0 for skipping it. If using --useDileptonTriggerSelection, then the sorting is based on the muon charge as -/+")
parser.add_argument("--addRunAxis", action="store_true", help="Add axis with slices of luminosity based on run numbers (for data only)")
parser.add_argument("--flipEventNumberSplitting", action="store_true", help="Flip even with odd event numbers to consider the positive or negative muon as the W-like muon")


parser = common.set_parser_default(parser, "aggregateGroups", ["Diboson", "Top", "Wtaunu", "Wmunu"])
parser = common.set_parser_default(parser, "excludeProcs", ["QCD"])
parser = common.set_parser_default(parser, "pt", common.get_default_ptbins(analysis_label))

args = parser.parse_args()
isUnfolding = args.analysisMode == "unfolding"
isPoiAsNoi = isUnfolding and args.poiAsNoi
inclusive = hasattr(args, "inclusive") and args.inclusive

logger = logging.setup_logger(__file__, args.verbose, args.noColorLogger)

thisAnalysis = ROOT.wrem.AnalysisType.Dilepton if args.useDileptonTriggerSelection else ROOT.wrem.AnalysisType.Wlike
isoBranch = muon_selections.getIsoBranch(args.isolationDefinition)
era = args.era
datasets = getDatasets(maxFiles=args.maxFiles,
                       filt=args.filterProcs,
                       excl=args.excludeProcs, 
                       nanoVersion="v9",
                       base_path=args.dataPath,
                       extended = "msht20an3lo" not in args.pdfs,
                       era = era)

# dilepton invariant mass cuts
mass_min, mass_max = common.get_default_mz_window()

ewMassBins = theory_tools.make_ew_binning(mass = 91.1535, width = 2.4932, initialStep=0.010)

dilepton_ptV_binning = common.get_dilepton_ptV_binning(args.finePtBinning)
if args.useTheoryAgnosticBinning:
    theoryAgnostic_axes, _ = differential.get_theoryAgnostic_axes(ptV_flow=True, absYV_flow=True,wlike=True)
    axis_ptV_thag = theoryAgnostic_axes[0]
    dilepton_ptV_binning = axis_ptV_thag.edges
    
# available axes for dilepton validation plots
all_axes = {
    # "mll": hist.axis.Regular(60, 60., 120., name = "mll", overflow=not args.excludeFlow, underflow=not args.excludeFlow),
    "mll": hist.axis.Variable([60,70,75,78,80,82,84,85,86,87,88,89,90,91,92,93,94,95,96,97,98,100,102,105,110,120], name = "mll", overflow=not args.excludeFlow, underflow=not args.excludeFlow),
    "yll": hist.axis.Regular(20, -2.5, 2.5, name = "yll", overflow=not args.excludeFlow, underflow=not args.excludeFlow),
    "absYll": hist.axis.Regular(10, 0., 2.5, name = "absYll", underflow=False, overflow=not args.excludeFlow),
    "ptll": hist.axis.Variable(dilepton_ptV_binning, name = "ptll", underflow=False, overflow=not args.excludeFlow),
    "etaPlus": hist.axis.Variable([-2.4,-1.2,-0.3,0.3,1.2,2.4], name = "etaPlus"),
    "etaMinus": hist.axis.Variable([-2.4,-1.2,-0.3,0.3,1.2,2.4], name = "etaMinus"),
    "etaRegionSign": hist.axis.Regular(3, 0, 3, name = "etaRegionSign"),
    "etaRegionRange": hist.axis.Regular(3, 0, 3, name = "etaRegionRange"),
    "absEtaPlus": hist.axis.Regular(8, 0, 2.4, name = "absEtaPlus"),
    "absEtaMinus": hist.axis.Regular(8, 0, 2.4, name = "absEtaMinus"),
    "etaAbsEta": hist.axis.Variable([-2.4, -2.0, -1.6, -1.4, -1.2, -1.0, -0.6, 0.0, 0.6, 1.0, 1.2, 1.4, 1.6, 2.0, 2.4], name = "etaAbsEta"),
    "etaSum": hist.axis.Regular(12, -4.8, 4.8, name = "etaSum"),
    "etaDiff": hist.axis.Variable([-4.8, -1.0, -0.6, -0.2, 0.2, 0.6, 1.0, 4.8], name = "etaDiff"),
    "ptPlus": hist.axis.Regular(int(args.pt[0]), args.pt[1], args.pt[2], name = "ptPlus"),
    "ptMinus": hist.axis.Regular(int(args.pt[0]), args.pt[1], args.pt[2], name = "ptMinus"),
    "cosThetaStarll": hist.axis.Regular(20, -1., 1., name = "cosThetaStarll", underflow=False, overflow=False),
    "phiStarll": hist.axis.Regular(20, -math.pi, math.pi, circular = True, name = "phiStarll"),
    #"charge": hist.axis.Regular(2, -2., 2., underflow=False, overflow=False, name = "charge") # categorical axes in python bindings always have an overflow bin, so use a regular
    "massVgen": hist.axis.Variable(ewMassBins, name = "massVgen", overflow=not args.excludeFlow, underflow=not args.excludeFlow),
    "ewMll": hist.axis.Variable(ewMassBins, name = "ewMll", overflow=not args.excludeFlow, underflow=not args.excludeFlow),
    "ewMlly": hist.axis.Variable(ewMassBins, name = "ewMlly", overflow=not args.excludeFlow, underflow=not args.excludeFlow),
    "ewLogDeltaM": hist.axis.Regular(100, -10, 4, name = "ewLogDeltaM", overflow=not args.excludeFlow, underflow=not args.excludeFlow),
    "trigMuons_abseta0" : hist.axis.Regular(3, 0., 2.4, name = "trigMuons_abseta0", overflow=not args.excludeFlow, underflow=not args.excludeFlow),
    "nonTrigMuons_eta0" : hist.axis.Regular(int(args.eta[0]), args.eta[1], args.eta[2], name = "nonTrigMuons_eta0", overflow=not args.excludeFlow, underflow=not args.excludeFlow),
    "nonTrigMuons_pt0" : hist.axis.Regular(int(args.pt[0]), args.pt[1], args.pt[2], name = "nonTrigMuons_pt0"),
    "nonTrigMuons_charge0" : hist.axis.Regular(2, -2., 2., underflow=False, overflow=False, name = "nonTrigMuons_charge0"),
}

auxiliary_gen_axes = ["massVgen", # preFSR variables
    "ewMll", "ewMlly", "ewLogDeltaM" # ew variables
    ]

if isUnfolding:
    # 8 quantiles
    all_axes["cosThetaStarll"] = hist.axis.Variable([-1, -0.56, -0.375, -0.19, 0., 0.19, 0.375, 0.56, 1.], name = "cosThetaStarll", underflow=False, overflow=False)
    all_axes["phiStarll"] = hist.axis.Variable([-math.pi, -2.27, -1.57, -0.87, 0, 0.87, 1.57, 2.27, math.pi], name = "phiStarll", underflow=False, overflow=False) 
    # 10 quantiles
    all_axes["yll"] = hist.axis.Variable([-2.5, -1.5, -1.1, -0.7, -0.35, 0, 0.35, 0.7, 1.1, 1.5, 2.5], name = "yll", underflow=not args.excludeFlow, overflow=not args.excludeFlow)

    unfolding_axes, unfolding_cols, unfolding_selections = differential.get_dilepton_axes(
        args.genAxes, 
        common.get_gen_axes(dilepton_ptV_binning, inclusive, flow=True), 
        add_out_of_acceptance_axis=isPoiAsNoi,
    )
    if not isPoiAsNoi:
        datasets = unfolding_tools.add_out_of_acceptance(datasets, group = "Zmumu")
        
    if args.fitresult:
        noi_axes = [a for a in unfolding_axes if a.name != "acceptance"]
        unfolding_corr_helper = unfolding_tools.reweight_to_fitresult(args.fitresult, noi_axes, process = "Z", poi_type = "nois")

for a in args.axes:
    if a not in all_axes.keys():
        logger.error(f" {a} is not a known axes! Supported axes choices are {list(all_axes.keys())}")

nominal_cols = args.axes

if args.csVarsHist:
    nominal_cols += ["cosThetaStarll", "phiStarll"]

nominal_axes = [all_axes[a] for a in nominal_cols] 

# define helpers
muon_prefiring_helper, muon_prefiring_helper_stat, muon_prefiring_helper_syst = muon_prefiring.make_muon_prefiring_helpers(era = era)

qcdScaleByHelicity_helper = theory_corrections.make_qcd_uncertainty_helper_by_helicity(is_w_like = True)

# extra axes which can be used to label tensor_axes
if args.binnedScaleFactors:
    logger.info("Using binned scale factors and uncertainties")
    # might never use it really anymore, but let's warn the user that this is obsolete
    logger.warning("Only SF with no uT dependence are implemented, and the treatment for trigger is like Wlike")
    # add usePseudoSmoothing=True for tests with Asimov
    muon_efficiency_helper, muon_efficiency_helper_syst, muon_efficiency_helper_stat = muon_efficiencies_binned.make_muon_efficiency_helpers_binned(filename = args.sfFile,
                                                                                                                                     era = era,
                                                                                                                                     max_pt = args.pt[2],
                                                                                                                                     is_w_like = True) 
else:
    logger.info("Using smoothed scale factors and uncertainties")
    muon_efficiency_helper, muon_efficiency_helper_syst, muon_efficiency_helper_stat = muon_efficiencies_smooth.make_muon_efficiency_helpers_smooth(filename = args.sfFile,
                                                                                                                                     era = era,
                                                                                                                                     max_pt = args.pt[2],
                                                                                                                                     what_analysis = thisAnalysis, isoEfficiencySmoothing=args.isoEfficiencySmoothing, smooth3D=args.smooth3dsf, isoDefinition=args.isolationDefinition)
logger.info(f"SF file: {args.sfFile}")

muon_efficiency_helper_syst_altBkg = {}
for es in common.muonEfficiency_altBkgSyst_effSteps:
    altSFfile = args.sfFile.replace(".root", "_altBkg.root")
    logger.info(f"Additional SF file for alternate syst with {es}: {altSFfile}")
    muon_efficiency_helper_syst_altBkg[es] = muon_efficiencies_smooth.make_muon_efficiency_helpers_smooth_altSyst(filename = altSFfile, era = era,
                                                                                                   what_analysis = thisAnalysis, max_pt = args.pt[2],
                                                                                                   effStep=es)

pileup_helper = pileup.make_pileup_helper(era = era)
vertex_helper = vertex.make_vertex_helper(era = era)

calib_filepaths = common.calib_filepaths
closure_filepaths = common.closure_filepaths
diff_weights_helper = ROOT.wrem.SplinesDifferentialWeightsHelper(calib_filepaths['tflite_file']) if (args.muonScaleVariation == 'smearingWeightsSplines' or args.validationHists) else None
mc_jpsi_crctn_helper, data_jpsi_crctn_helper, mc_jpsi_crctn_unc_helper, data_jpsi_crctn_unc_helper = muon_calibration.make_jpsi_crctn_helpers(args, calib_filepaths, make_uncertainty_helper=True)
z_non_closure_parametrized_helper, z_non_closure_binned_helper = muon_calibration.make_Z_non_closure_helpers(args, calib_filepaths, closure_filepaths)

mc_calibration_helper, data_calibration_helper, calibration_uncertainty_helper = muon_calibration.make_muon_calibration_helpers(args,era=era)

closure_unc_helper = muon_calibration.make_closure_uncertainty_helper(common.closure_filepaths["parametrized"])
closure_unc_helper_A = muon_calibration.make_uniform_closure_uncertainty_helper(0, common.correlated_variation_base_size["A"])
closure_unc_helper_M = muon_calibration.make_uniform_closure_uncertainty_helper(2, common.correlated_variation_base_size["M"])

smearing_helper, smearing_uncertainty_helper = (None, None) if args.noSmearing else muon_calibration.make_muon_smearing_helpers()

smearinggradhelper = muon_calibration.make_smearing_grad_helper()

bias_helper = muon_calibration.make_muon_bias_helpers(args) 

pixel_multiplicity_helper, pixel_multiplicity_uncertainty_helper, pixel_multiplicity_uncertainty_helper_stat = muon_calibration.make_pixel_multiplicity_helpers(reverse_variations = args.reweightPixelMultiplicity)


theory_corrs = [*args.theoryCorr, *args.ewTheoryCorr]
corr_helpers = theory_corrections.load_corr_helpers([d.name for d in datasets if d.name in common.vprocs], theory_corrs)

def build_graph(df, dataset):
    logger.info(f"build graph for dataset: {dataset.name}")
    results = []
    isW = dataset.name in common.wprocs
    isZ = dataset.name in common.zprocs
    isWorZ = isW or isZ

    cvh_helper = data_calibration_helper if dataset.is_data else mc_calibration_helper
    jpsi_helper = data_jpsi_crctn_helper if dataset.is_data else mc_jpsi_crctn_helper
    if dataset.is_data:
        df = df.DefinePerSample("weight", "1.0")
    else:
        df = df.Define("weight", "std::copysign(1.0, genWeight)")

<<<<<<< HEAD
    df = df.DefinePerSample("unity", "1.0")
    df = df.Define("isEvenEvent", "event % 2 == 0")
=======
    df = df.Define("isEvenEvent", f"event % 2 {'!=' if args.flipEventNumberSplitting else '=='} 0")
>>>>>>> 5a45f82b

    weightsum = df.SumAndCount("weight")

    axes = nominal_axes
    cols = nominal_cols

    if args.addRunAxis and dataset.is_data:
        run_edges = common.run_edges
        axes = [*axes, hist.axis.Variable(run_edges+0.5, name = "run", underflow=False, overflow=False)]
        cols = [*cols, "run"]

    if isUnfolding and dataset.name == "ZmumuPostVFP":
        df = unfolding_tools.define_gen_level(df, args.genLevel, dataset.name, mode=analysis_label)
        cutsmap = {"pt_min" : args.pt[1], "pt_max" : args.pt[2], "abseta_max" : args.eta[2], 
                   "mass_min" : mass_min, "mass_max" : mass_max}

        if inclusive:
            cutsmap = {"fiducial" : "masswindow"}

        if hasattr(dataset, "out_of_acceptance"):
            df = unfolding_tools.select_fiducial_space(df, mode=analysis_label, selections=unfolding_selections, accept=False, **cutsmap)
        else:
            df = unfolding_tools.select_fiducial_space(df, mode=analysis_label, selections=unfolding_selections, select=not isPoiAsNoi, accept=True, **cutsmap)

            if args.fitresult:
                logger.debug("Apply reweighting based on unfolded result")
                df = df.Define("unfoldingWeight_tensor", unfolding_corr_helper, [*unfolding_corr_helper.hist.axes.name[:-1], "unity"])
                df = df.Define("central_weight", "acceptance ? unfoldingWeight_tensor(0) : unity")

            if isPoiAsNoi:
                df_xnorm = df.Filter("acceptance")
            else:
                df_xnorm = df

            unfolding_tools.add_xnorm_histograms(
                results, 
                df_xnorm, 
                args, 
                dataset.name, 
                corr_helpers, 
                qcdScaleByHelicity_helper, 
                [a for a in unfolding_axes if a.name != "acceptance"], 
                [c for c in unfolding_cols if c !="acceptance"], 
                add_helicity_axis="helicitySig" in args.genAxes,
            )
            if not isPoiAsNoi:
                axes = [*nominal_axes, *unfolding_axes] 
                cols = [*nominal_cols, *unfolding_cols]

    if not args.noAuxiliaryHistograms and isZ:
        # gen level variables before selection
        for obs in auxiliary_gen_axes:
            df_gen = df
            df_gen = df_gen.DefinePerSample("exp_weight", "1.0")

            df_gen = theory_tools.define_theory_weights_and_corrs(df_gen, dataset.name, corr_helpers, args)

            results.append(df_gen.HistoBoost(f"gen_{obs}", [all_axes[obs]], [obs, "nominal_weight"]))
            df_gen = syst_tools.add_theory_hists(results, df_gen, args, dataset.name, corr_helpers, qcdScaleByHelicity_helper, [all_axes[obs]], [obs], base_name=f"gen_{obs}", for_wmass=False)
    df = df.Filter(muon_selections.hlt_string(era))

    df = muon_selections.veto_electrons(df)
    df = muon_selections.apply_met_filters(df)

    df = muon_calibration.define_corrected_muons(df, cvh_helper, jpsi_helper, args, dataset, smearing_helper, bias_helper)

    df = muon_selections.select_veto_muons(df, nMuons=2)
    isoThreshold = args.isolationThreshold
    passIsoBoth = (args.muonIsolation[0] + args.muonIsolation[1] == 2)
    df = muon_selections.select_good_muons(df, args.pt[1], args.pt[2], dataset.group, nMuons=2, use_trackerMuons=args.trackerMuons, use_isolation=passIsoBoth, isoBranch=isoBranch, isoThreshold=isoThreshold, requirePixelHits=args.requirePixelHits)

    df = muon_selections.define_trigger_muons(df, dilepton=args.useDileptonTriggerSelection)

    # iso cut applied here, if requested, because it needs the definition of trigMuons and nonTrigMuons from muon_selections.define_trigger_muons
    if not passIsoBoth:
        df = muon_selections.apply_iso_muons(df, args.muonIsolation[0], args.muonIsolation[1], isoBranch, isoThreshold)

    df = df.Define("trigMuons_passIso0", f"{isoBranch}[trigMuons][0] < {isoThreshold}")
    df = df.Define("nonTrigMuons_passIso0", f"{isoBranch}[nonTrigMuons][0] < {isoThreshold}")

    df = muon_selections.select_z_candidate(df, mass_min, mass_max)

    df = muon_selections.select_standalone_muons(df, dataset, args.trackerMuons, "trigMuons")
    df = muon_selections.select_standalone_muons(df, dataset, args.trackerMuons, "nonTrigMuons")

    if args.useDileptonTriggerSelection:
        df = muon_selections.apply_triggermatching_muon(df, dataset, "trigMuons", "nonTrigMuons", era=era)
        df = df.Alias("muonsMinus_pt0", "trigMuons_pt0")
        df = df.Alias("muonsPlus_pt0", "nonTrigMuons_pt0")
        df = df.Alias("muonsMinus_eta0", "trigMuons_eta0")
        df = df.Alias("muonsPlus_eta0", "nonTrigMuons_eta0")
        df = df.Alias("muonsMinus_mom4", "trigMuons_mom4")
        df = df.Alias("muonsPlus_mom4", "nonTrigMuons_mom4")
    else:
        df = muon_selections.apply_triggermatching_muon(df, dataset, "trigMuons", era=era)
        df = df.Define("trigMuon_isNegative",  "trigMuons_charge0 == -1")
        df = df.Define("muonsMinus_pt0",  "trigMuon_isNegative ? trigMuons_pt0 : nonTrigMuons_pt0")
        df = df.Define("muonsPlus_pt0",   "trigMuon_isNegative ? nonTrigMuons_pt0 : trigMuons_pt0")
        df = df.Define("muonsMinus_eta0", "trigMuon_isNegative ? trigMuons_eta0 : nonTrigMuons_eta0")
        df = df.Define("muonsPlus_eta0",  "trigMuon_isNegative ? nonTrigMuons_eta0 : trigMuons_eta0")
        df = df.Define("muonsMinus_mom4", "trigMuon_isNegative ? trigMuons_mom4 : nonTrigMuons_mom4")
        df = df.Define("muonsPlus_mom4",  "trigMuon_isNegative ? nonTrigMuons_mom4 : trigMuons_mom4")
    
    df = df.Define("ptll", "ll_mom4.pt()")
    df = df.Define("yll", "ll_mom4.Rapidity()")
    df = df.Define("absYll", "std::fabs(yll)")
    # "renaming" to write out corresponding axis
    df = df.Alias("ptMinus", "muonsMinus_pt0")
    df = df.Alias("ptPlus", "muonsPlus_pt0")
    df = df.Alias("etaMinus", "muonsMinus_eta0")
    df = df.Alias("etaPlus", "muonsPlus_eta0")
    df = df.Define("absEtaMinus", "std::fabs(etaMinus)")
    df = df.Define("absEtaPlus", "std::fabs(etaPlus)")
    df = df.Define("etaAbsEta", "absEtaMinus > absEtaPlus ? etaMinus : etaPlus")

    df = df.Define("etaRegionRange", "(std::abs(muonsPlus_eta0) > 0.9) + (std::abs(muonsMinus_eta0) > 0.9)") # eta region: 0: barrel-barrel, 1: endcap-barrel, 2: endcap-endcap
    df = df.Define("etaRegionSign", "(muonsPlus_eta0 > 0) + (muonsMinus_eta0 > 0)") # eta region: 0: both muons in negative eta, 1: one muon in negative eta, 2: both muons in positive eta

    df = df.Define("etaSum", "muonsPlus_eta0 + muonsMinus_eta0") 
    df = df.Define("etaDiff", "muonsPlus_eta0 - muonsMinus_eta0") # plus - minus 

    df = df.Define("csSineCosThetaPhill", "wrem::csSineCosThetaPhi(muonsPlus_mom4, muonsMinus_mom4)")
    df = df.Define("cosThetaStarll", "csSineCosThetaPhill.costheta")
    df = df.Define("phiStarll", "csSineCosThetaPhill.phi()")

    # TODO might need to add an explicit cut on trigMuons_pt0 in case nominal pt range
    # extends below 26 GeV e.g. for calibration test purposes
    df = df.Define("trigMuons_abseta0", "std::fabs(trigMuons_eta0)")

    if dataset.is_data:
        df = df.DefinePerSample("nominal_weight", "1.0")
        cvhName = "cvh"
    else:
        cvhName = "cvhideal"

    axis_eta = hist.axis.Regular(int(args.eta[0]), args.eta[1], args.eta[2], name = "eta")
    axis_pt = hist.axis.Regular(int(args.pt[0]), args.pt[1], args.pt[2], name = "pt")
    axis_charge = common.axis_charge
    axis_nvalidpixel = hist.axis.Integer(0, 10, name="nvalidpixel")

    df = df.Define(f"trigMuons_{cvhName}NValidPixelHits0", f"Muon_{cvhName}NValidPixelHits[trigMuons][0]")
    df = df.Define(f"nonTrigMuons_{cvhName}NValidPixelHits0", f"Muon_{cvhName}NValidPixelHits[nonTrigMuons][0]")

    logger.debug(f"Define weights and store nominal histograms")

    if dataset.is_data:
        results.append(df.HistoBoost("nominal", axes, cols))
    else:
        df = df.Define("weight_pu", pileup_helper, ["Pileup_nTrueInt"])
        df = df.Define("weight_vtx", vertex_helper, ["GenVtx_z", "Pileup_nTrueInt"])
        df = df.Define("weight_newMuonPrefiringSF", muon_prefiring_helper, ["Muon_correctedEta", "Muon_correctedPt", "Muon_correctedPhi", "Muon_correctedCharge", "Muon_looseId"])

        if era == "2016PostVFP":
            weight_expr = "weight_pu*weight_newMuonPrefiringSF*L1PreFiringWeight_ECAL_Nom"
        else:
            weight_expr = "weight_pu*L1PreFiringWeight_Muon_Nom*L1PreFiringWeight_ECAL_Nom"

        if not args.noVertexWeight:
            weight_expr += "*weight_vtx"

        muonVarsForSF = ["pt0", "eta0", "SApt0", "SAeta0", "uT0", "charge0", "passIso0"]
        if args.useDileptonTriggerSelection:
            muonVarsForSF.append("passTrigger0")
        # careful, first all trig variables, then all nonTrig
        columnsForSF = [f"{t}Muons_{v}" for t in ["trig", "nonTrig"] for v in muonVarsForSF]

        df = muon_selections.define_muon_uT_variable(df, isWorZ, smooth3dsf=args.smooth3dsf, colNamePrefix="trigMuons")
        df = muon_selections.define_muon_uT_variable(df, isWorZ, smooth3dsf=args.smooth3dsf, colNamePrefix="nonTrigMuons")
        if not args.smooth3dsf:
            columnsForSF.remove("trigMuons_uT0")
            columnsForSF.remove("nonTrigMuons_uT0")

        if not args.noScaleFactors:
            # FIXME: add flags for pass_trigger for both leptons
            df = df.Define("weight_fullMuonSF_withTrackingReco", muon_efficiency_helper, columnsForSF)
            weight_expr += "*weight_fullMuonSF_withTrackingReco"

        # prepare inputs for pixel multiplicity helpers
        df = df.DefinePerSample("MuonNonTrigTrig_triggerCat", "ROOT::VecOps::RVec<wrem::TriggerCat>{wrem::TriggerCat::nonTriggering, wrem::TriggerCat::triggering}");
        df = df.Define("MuonNonTrigTrig_eta", "ROOT::VecOps::RVec<float>{nonTrigMuons_eta0, trigMuons_eta0}")
        df = df.Define("MuonNonTrigTrig_pt", "ROOT::VecOps::RVec<float>{nonTrigMuons_pt0, trigMuons_pt0}")
        df = df.Define("MuonNonTrigTrig_charge", "ROOT::VecOps::RVec<int>{nonTrigMuons_charge0, trigMuons_charge0}")
        df = df.Define(f"MuonNonTrigTrig_{cvhName}NValidPixelHits", f"ROOT::VecOps::RVec<int>{{nonTrigMuons_{cvhName}NValidPixelHits0, trigMuons_{cvhName}NValidPixelHits0}}")

        pixel_multiplicity_cols = ["MuonNonTrigTrig_triggerCat", "MuonNonTrigTrig_eta", "MuonNonTrigTrig_pt", "MuonNonTrigTrig_charge", f"MuonNonTrigTrig_{cvhName}NValidPixelHits"]

        if args.reweightPixelMultiplicity:
            df = df.Define("weight_pixel_multiplicity", pixel_multiplicity_helper, pixel_multiplicity_cols)
            weight_expr += "*weight_pixel_multiplicity"

        logger.debug(f"Experimental weight defined: {weight_expr}")
        df = df.Define("exp_weight", weight_expr)
        df = theory_tools.define_theory_weights_and_corrs(df, dataset.name, corr_helpers, args)

        results.append(df.HistoBoost("weight", [hist.axis.Regular(100, -2, 2)], ["nominal_weight"], storage=hist.storage.Double()))
        results.append(df.HistoBoost("nominal", axes, [*cols, "nominal_weight"]))
        
        if isZ:
            #theory agnostic stuff
            theoryAgnostic_axes, theoryAgnostic_cols = differential.get_theoryAgnostic_axes(ptV_bins=[], absYV_bins=[], ptV_flow=True, absYV_flow=True, wlike=True)
            axis_helicity = helicity_utils.axis_helicity_multidim
            
            df = theoryAgnostic_tools.define_helicity_weights(df)
            noiAsPoiHistName = Datagroups.histName("nominal", syst="yieldsTheoryAgnostic")
            logger.debug(f"Creating special histogram '{noiAsPoiHistName}' for theory agnostic to treat POIs as NOIs")
            results.append(df.HistoBoost(noiAsPoiHistName, [*axes, *theoryAgnostic_axes], [*cols, *theoryAgnostic_cols, "nominal_weight_helicity"], tensor_axes=[axis_helicity]))

        if "helicitySig" in getattr(args, "genAxes",[]):
            df = theoryAgnostic_tools.define_helicity_weights(df, filename=f"{common.data_dir}/angularCoefficients/w_z_moments_unfoldingBinning.hdf5")

    # histograms for corrections/uncertainties for pixel hit multiplicity

    # hNValidPixelHitsTrig = df.HistoBoost("hNValidPixelHitsTrig", [axis_eta, axis_nvalidpixel], ["trigMuons_eta0", f"trigMuons_{cvhName}NValidPixelHits0", "nominal_weight"])
    # results.append(hNValidPixelHitsTrig)
    #
    # hNValidPixelHitsNonTrig = df.HistoBoost("hNValidPixelHitsNonTrig", [axis_eta, axis_nvalidpixel], ["nonTrigMuons_eta0", f"nonTrigMuons_{cvhName}NValidPixelHits0", "nominal_weight"])
    # results.append(hNValidPixelHitsNonTrig)

    hNValidPixelHitsTrig = df.HistoBoost("hNValidPixelHitsTrig", [axis_eta, axis_pt, axis_charge, axis_nvalidpixel], ["trigMuons_eta0", "trigMuons_pt0", "trigMuons_charge0", f"trigMuons_{cvhName}NValidPixelHits0", "nominal_weight"])
    results.append(hNValidPixelHitsTrig)

    hNValidPixelHitsNonTrig = df.HistoBoost("hNValidPixelHitsNonTrig", [axis_eta, axis_pt, axis_charge, axis_nvalidpixel], ["nonTrigMuons_eta0", "nonTrigMuons_pt0", "nonTrigMuons_charge0", f"nonTrigMuons_{cvhName}NValidPixelHits0", "nominal_weight"])
    results.append(hNValidPixelHitsNonTrig)

    if isUnfolding and isPoiAsNoi and dataset.name == "ZmumuPostVFP":
        noiAsPoiHistName = Datagroups.histName("nominal", syst="yieldsUnfolding")
        logger.debug(f"Creating special histogram '{noiAsPoiHistName}' for unfolding to treat POIs as NOIs")
        if "helicitySig" in getattr(args, "genAxes",[]):
            from wremnants.helicity_utils import axis_helicity_multidim
            results.append(df.HistoBoost(noiAsPoiHistName, [*nominal_axes, *unfolding_axes], [*nominal_cols, *unfolding_cols, "nominal_weight_helicity"], tensor_axes=[axis_helicity_multidim]))  
        else:
            results.append(df.HistoBoost(noiAsPoiHistName, [*nominal_axes, *unfolding_axes], [*nominal_cols, *unfolding_cols, "nominal_weight"]))  

    for obs in ["ptll", "mll", "yll", "cosThetaStarll", "phiStarll", "etaPlus", "etaMinus", "ptPlus", "ptMinus"]:
        if dataset.is_data:
            results.append(df.HistoBoost(f"nominal_{obs}", [all_axes[obs]], [obs]))
        else:
            results.append(df.HistoBoost(f"nominal_{obs}", [all_axes[obs]], [obs, "nominal_weight"]))
            if isWorZ:
                df = syst_tools.add_theory_hists(results, df, args, dataset.name, corr_helpers, qcdScaleByHelicity_helper, [all_axes[obs]], [obs], base_name=f"nominal_{obs}", for_wmass=False)

    if not args.noAuxiliaryHistograms and isZ:
        # gen level variables
        for obs in auxiliary_gen_axes:
            results.append(df.HistoBoost(f"nominal_{obs}", [all_axes[obs]], [obs, "nominal_weight"]))
            df = syst_tools.add_theory_hists(results, df, args, dataset.name, corr_helpers, qcdScaleByHelicity_helper, [all_axes[obs]], [obs], base_name=f"nominal_{obs}", for_wmass=False)

    # test plots
    if args.validationHists and args.useDileptonTriggerSelection:
        df_plusTrig = df.Filter("trigMuons_passTrigger0")
        df_minusTrig = df.Filter("nonTrigMuons_passTrigger0")
        df_bothTrig = df.Filter("trigMuons_passTrigger0 && nonTrigMuons_passTrigger0")
        df_plusTrigOnly = df.Filter("trigMuons_passTrigger0 && !nonTrigMuons_passTrigger0")
        df_minusTrigOnly = df.Filter("nonTrigMuons_passTrigger0 && !trigMuons_passTrigger0")
        for obs in ["etaPlus", "etaMinus", "ptPlus", "ptMinus"]:
            if dataset.is_data:
                results.append(df_plusTrig.HistoBoost(f"nominal_{obs}_plusTrig", [all_axes[obs]], [obs]))
                results.append(df_minusTrig.HistoBoost(f"nominal_{obs}_minusTrig", [all_axes[obs]], [obs]))
                results.append(df_bothTrig.HistoBoost(f"nominal_{obs}_bothTrig", [all_axes[obs]], [obs]))
                results.append(df_plusTrigOnly.HistoBoost(f"nominal_{obs}_plusTrigOnly", [all_axes[obs]], [obs]))
                results.append(df_minusTrigOnly.HistoBoost(f"nominal_{obs}_minusTrigOnly", [all_axes[obs]], [obs]))
            else:
                results.append(df_plusTrig.HistoBoost(f"nominal_{obs}_plusTrig", [all_axes[obs]], [obs, "nominal_weight"]))
                results.append(df_minusTrig.HistoBoost(f"nominal_{obs}_minusTrig", [all_axes[obs]], [obs, "nominal_weight"]))
                results.append(df_bothTrig.HistoBoost(f"nominal_{obs}_bothTrig", [all_axes[obs]], [obs, "nominal_weight"]))
                results.append(df_plusTrigOnly.HistoBoost(f"nominal_{obs}_plusTrigOnly", [all_axes[obs]], [obs, "nominal_weight"]))
                results.append(df_minusTrigOnly.HistoBoost(f"nominal_{obs}_minusTrigOnly", [all_axes[obs]], [obs, "nominal_weight"]))

    if not dataset.is_data:

        df = df.Define("Mupluscor_mom4", "trigMuons_charge0 == 1 ? trigMuons_mom4 : nonTrigMuons_mom4")
        df = df.Define("Muminuscor_mom4", "trigMuons_charge0 == -1 ? trigMuons_mom4 : nonTrigMuons_mom4")

        df = df.Define("parmgrads_k7", "wrem::parmgrads_k7_t(Mupluscor_mom4, Muminuscor_mom4, nominal_weight)")
        df = df.Define("parmgradsres_k3", smearinggradhelper, ["Mupluscor_mom4", "Muminuscor_mom4", "nominal_weight"])

        df = df.Define("etav", "std::array<double, 2>{Mupluscor_mom4.eta(), Muminuscor_mom4.eta()}")
        df = df.Define("phiv", "std::array<double, 2>{Mupluscor_mom4.phi(), Muminuscor_mom4.phi()}")
        df = df.Define("ptv", "std::array<double, 2>{Mupluscor_mom4.pt(), Muminuscor_mom4.pt()}")

        axis_corr_eta = hist.axis.Regular(48, -2.4, 2.4, name="corr_eta")
        axis_corr_phi = hist.axis.Regular(1, -np.pi, np.pi, circular=True, name="corr_phi")
        axis_corr_parms = hist.axis.StrCategory(["A_k","e_k", "M_k", "M_lambda", "A_phi", "e_phi", "M_phi"], name = "corr_parms")
        axis_res_parms = hist.axis.StrCategory(["a","c", "b"], name = "res_parms")

        parmgrad_axes = [*axes[:-1], axis_corr_eta, axis_corr_phi]
        parmgrad_cols = [*cols[:-1], "etav", "phiv", "parmgrads_k7"]

        hparmgrads = df.HistoBoost("hparmgrads", parmgrad_axes, parmgrad_cols, tensor_axes = [axis_corr_parms])
        results.append(hparmgrads)

        parmgradres_axes = parmgrad_axes
        parmgradres_cols = [*cols[:-1], "etav", "phiv", "parmgradsres_k3"]

        hparmgradsres = df.HistoBoost("hparmgradsres", parmgradres_axes, parmgradres_cols, tensor_axes = [axis_res_parms])
        results.append(hparmgradsres)

    if not dataset.is_data and not args.onlyMainHistograms:

        df = syst_tools.add_muon_efficiency_unc_hists(results, df, muon_efficiency_helper_stat, muon_efficiency_helper_syst, axes, cols, what_analysis=thisAnalysis, smooth3D=args.smooth3dsf)
        for es in common.muonEfficiency_altBkgSyst_effSteps:
            df = syst_tools.add_muon_efficiency_unc_hists_altBkg(results, df, muon_efficiency_helper_syst_altBkg[es], axes, cols, 
                                                                 what_analysis=thisAnalysis, step=es)

        df = syst_tools.add_L1Prefire_unc_hists(results, df, muon_prefiring_helper_stat, muon_prefiring_helper_syst, axes, cols)

        # n.b. this is the W analysis so mass weights shouldn't be propagated
        # on the Z samples (but can still use it for dummy muon scale)
        if isWorZ:

            df = syst_tools.add_theory_hists(results, df, args, dataset.name, corr_helpers, qcdScaleByHelicity_helper, axes, cols, for_wmass=False)

            reco_sel = "vetoMuonsPre"
            require_prompt = "tau" not in dataset.name
            df = muon_calibration.define_genFiltered_recoMuonSel(df, reco_sel, require_prompt)
            reco_sel_GF = muon_calibration.getColName_genFiltered_recoMuonSel(reco_sel, require_prompt)
            df = muon_calibration.define_matched_gen_muons_kinematics(df, reco_sel_GF)
            df = muon_calibration.calculate_matched_gen_muon_kinematics(df, reco_sel_GF)
            df = muon_calibration.define_matched_reco_muon_kinematics(df, reco_sel_GF)

            ####################################################
            # nuisances from the muon momemtum scale calibration 
            if (args.muonCorrData in ["massfit", "lbl_massfit"]):
                input_kinematics = [
                    f"{reco_sel_GF}_recoPt",
                    f"{reco_sel_GF}_recoEta",
                    f"{reco_sel_GF}_recoCharge",
                    f"{reco_sel_GF}_genPt",
                    f"{reco_sel_GF}_genEta",
                    f"{reco_sel_GF}_genCharge"
                ]
                if diff_weights_helper:
                    df = df.Define(f'{reco_sel_GF}_response_weight', diff_weights_helper, [*input_kinematics])
                    input_kinematics.append(f'{reco_sel_GF}_response_weight')

                # muon scale variation from stats. uncertainty on the jpsi massfit
                df = df.Define(
                    "nominal_muonScaleSyst_responseWeights_tensor", data_jpsi_crctn_unc_helper,
                    [*input_kinematics, "nominal_weight"]
                )
                muonScaleSyst_responseWeights = df.HistoBoost(
                    "nominal_muonScaleSyst_responseWeights", axes,
                    [*cols, "nominal_muonScaleSyst_responseWeights_tensor"],
                    tensor_axes = data_jpsi_crctn_unc_helper.tensor_axes, storage=hist.storage.Double()
                )
                results.append(muonScaleSyst_responseWeights)

                df = muon_calibration.add_resolution_uncertainty(df, axes, results, cols, smearing_uncertainty_helper, reco_sel_GF)

                # add pixel multiplicity uncertainties
                df = df.Define("nominal_pixelMultiplicitySyst_tensor", pixel_multiplicity_uncertainty_helper, [*pixel_multiplicity_cols, "nominal_weight"])
                hist_pixelMultiplicitySyst = df.HistoBoost("nominal_pixelMultiplicitySyst", axes, [*cols, "nominal_pixelMultiplicitySyst_tensor"], tensor_axes = pixel_multiplicity_uncertainty_helper.tensor_axes, storage=hist.storage.Double())
                results.append(hist_pixelMultiplicitySyst)

                if args.pixelMultiplicityStat:
                    df = df.Define("nominal_pixelMultiplicityStat_tensor", pixel_multiplicity_uncertainty_helper_stat, [*pixel_multiplicity_cols, "nominal_weight"])
                    hist_pixelMultiplicityStat = df.HistoBoost("nominal_pixelMultiplicityStat", axes, [*cols, "nominal_pixelMultiplicityStat_tensor"], tensor_axes = pixel_multiplicity_uncertainty_helper_stat.tensor_axes, storage=hist.storage.Double())
                    results.append(hist_pixelMultiplicityStat)

                if args.nonClosureScheme in ["A-M-separated", "A-only"]:
                    # add the ad-hoc Z non-closure nuisances from the jpsi massfit to muon scale unc
                    df = df.DefinePerSample("AFlag", "0x01")
                    df = df.Define(
                        "Z_non_closure_parametrized_A", z_non_closure_parametrized_helper,
                        [*input_kinematics, "nominal_weight", "AFlag"]
                    )
                    hist_Z_non_closure_parametrized_A = df.HistoBoost(
                        "nominal_Z_non_closure_parametrized_A",
                        axes, [*cols, "Z_non_closure_parametrized_A"],
                        tensor_axes = z_non_closure_parametrized_helper.tensor_axes,
                        storage=hist.storage.Double()
                    )
                    results.append(hist_Z_non_closure_parametrized_A)

                if args.nonClosureScheme in ["A-M-separated", "binned-plus-M", "M-only"]:
                    df = df.DefinePerSample("MFlag", "0x04")
                    df = df.Define(
                        "Z_non_closure_parametrized_M", z_non_closure_parametrized_helper,
                        [*input_kinematics, "nominal_weight", "MFlag"]
                    )
                    hist_Z_non_closure_parametrized_M = df.HistoBoost(
                        "nominal_Z_non_closure_parametrized_M",
                        axes, [*cols, "Z_non_closure_parametrized_M"],
                        tensor_axes = z_non_closure_parametrized_helper.tensor_axes,
                        storage=hist.storage.Double()
                    )
                    results.append(hist_Z_non_closure_parametrized_M)

                if args.nonClosureScheme == "A-M-combined":
                    df = df.DefinePerSample("AMFlag", "0x01 | 0x04")
                    df = df.Define("Z_non_closure_parametrized", z_non_closure_parametrized_helper,
                        [
                            *input_kinematics,
                            "nominal_weight",
                            "AMFlag"
                        ]
                    )
                    hist_Z_non_closure_parametrized = df.HistoBoost(
                        "Z_non_closure_parametrized_gaus" if args.muonScaleVariation == 'smearingWeightsGaus' else "nominal_Z_non_closure_parametrized",
                        axes,
                        [*cols, "Z_non_closure_parametrized"],
                        tensor_axes = z_non_closure_parametrized_helper.tensor_axes,
                        storage=hist.storage.Double()
                    )
                    results.append(hist_Z_non_closure_parametrized)

                # extra uncertainties from non-closure stats
                df = df.Define("muonScaleClosSyst_responseWeights_tensor_splines", closure_unc_helper,
                    [*input_kinematics, "nominal_weight"]
                )
                nominal_muonScaleClosSyst_responseWeights = df.HistoBoost(
                    "nominal_muonScaleClosSyst_responseWeights", axes,
                    [*cols, "muonScaleClosSyst_responseWeights_tensor_splines"],
                    tensor_axes = closure_unc_helper.tensor_axes,
                    storage = hist.storage.Double()
                )
                results.append(nominal_muonScaleClosSyst_responseWeights)

                # extra uncertainties for A (fully correlated)
                df = df.Define("muonScaleClosASyst_responseWeights_tensor_splines", closure_unc_helper_A,
                    [*input_kinematics, "nominal_weight"]
                )
                nominal_muonScaleClosASyst_responseWeights = df.HistoBoost(
                    "nominal_muonScaleClosASyst_responseWeights", axes,
                    [*cols, "muonScaleClosASyst_responseWeights_tensor_splines"],
                    tensor_axes = closure_unc_helper_A.tensor_axes,
                    storage = hist.storage.Double()
                )
                results.append(nominal_muonScaleClosASyst_responseWeights)

                # extra uncertainties for M (fully correlated)
                df = df.Define("muonScaleClosMSyst_responseWeights_tensor_splines", closure_unc_helper_M,
                    [*input_kinematics, "nominal_weight"]
                )
                nominal_muonScaleClosMSyst_responseWeights = df.HistoBoost(
                    "nominal_muonScaleClosMSyst_responseWeights", axes,
                    [*cols, "muonScaleClosMSyst_responseWeights_tensor_splines"],
                    tensor_axes = closure_unc_helper_M.tensor_axes,
                    storage = hist.storage.Double()
                )
                results.append(nominal_muonScaleClosMSyst_responseWeights)

            ####################################################

            # Don't think it makes sense to apply the mass weights to scale leptons from tau decays
            if not "tau" in dataset.name:
                syst_tools.add_muonscale_hist(
                    results, df, args.muonCorrEtaBins, args.muonCorrMag, isW, axes, cols,
                    muon_eta="trigMuons_eta0") ## FIXME: what muon to choose ?

    if hasattr(dataset, "out_of_acceptance"):
        # Rename dataset to not overwrite the original one
        dataset.name = dataset.name+"OOA"
    
    return results, weightsum

logger.debug(f"Datasets are {[d.name for d in datasets]}")
resultdict = narf.build_and_run(datasets, build_graph)

if not args.noScaleToData:
    scale_to_data(resultdict)
    aggregate_groups(datasets, resultdict, args.aggregateGroups)

output_tools.write_analysis_output(resultdict, f"{os.path.basename(__file__).replace('py', 'hdf5')}", args)<|MERGE_RESOLUTION|>--- conflicted
+++ resolved
@@ -9,13 +9,8 @@
 import ROOT
 import narf
 import wremnants
-<<<<<<< HEAD
-from wremnants import (theory_tools,syst_tools,theory_corrections, muon_validation, muon_calibration, muon_prefiring, muon_selections, unfolding_tools, 
-    muon_efficiencies_binned, muon_efficiencies_smooth, pileup, theoryAgnostic_tools, vertex)
-=======
 from wremnants import (helicity_utils,theory_tools,syst_tools,theory_corrections, muon_validation, muon_calibration, muon_prefiring, muon_selections, unfolding_tools, 
     muon_efficiencies_binned, muon_efficiencies_smooth, pileup, vertex, theoryAgnostic_tools)
->>>>>>> 5a45f82b
 from wremnants.histmaker_tools import scale_to_data, aggregate_groups
 from wremnants.datasets.dataset_tools import getDatasets
 import hist
@@ -205,12 +200,8 @@
     else:
         df = df.Define("weight", "std::copysign(1.0, genWeight)")
 
-<<<<<<< HEAD
     df = df.DefinePerSample("unity", "1.0")
-    df = df.Define("isEvenEvent", "event % 2 == 0")
-=======
     df = df.Define("isEvenEvent", f"event % 2 {'!=' if args.flipEventNumberSplitting else '=='} 0")
->>>>>>> 5a45f82b
 
     weightsum = df.SumAndCount("weight")
 
