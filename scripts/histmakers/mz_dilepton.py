--- conflicted
+++ resolved
@@ -117,15 +117,10 @@
     results = []
     isW = dataset.name in common.wprocs
     isZ = dataset.name in common.zprocs
-<<<<<<< HEAD
     isWorZ = isW or isZ
-        
-=======
 
     cvh_helper = data_calibration_helper if dataset.is_data else mc_calibration_helper
     jpsi_helper = data_jpsi_crctn_helper if dataset.is_data else mc_jpsi_crctn_helper
-
->>>>>>> 12f32b2b
     if dataset.is_data:
         df = df.DefinePerSample("weight", "1.0")
     else:
@@ -175,12 +170,6 @@
     df = df.Define("ptll", "ll_mom4.pt()")
     df = df.Define("yll", "ll_mom4.Rapidity()")
     df = df.Define("absYll", "std::fabs(yll)")
-<<<<<<< HEAD
-    df = df.Define("csSineCosThetaPhill", "wrem::csSineCosThetaPhi(nonTrigMuons_mom4, trigMuons_mom4)")
-    
-=======
-
->>>>>>> 12f32b2b
     # "renaming" to write out corresponding axis
     df = df.Define("etaPlus", "trigMuons_eta0")
     df = df.Define("etaMinus", "nonTrigMuons_eta0")
@@ -191,8 +180,7 @@
     df = df.Define("etaDiff", "trigMuons_eta0-nonTrigMuons_eta0") # plus - minus 
 
     if args.csVarsHist:
-        df = df.Define("csSineCosThetaPhill", 
-            "trigMuons_charge0 == -1 ? wrem::csSineCosThetaPhi(trigMuons_mom4, nonTrigMuons_mom4) : wrem::csSineCosThetaPhi(nonTrigMuons_mom4, trigMuons_mom4)")
+        df = df.Define("csSineCosThetaPhill", "wrem::csSineCosThetaPhi(nonTrigMuons_mom4, trigMuons_mom4)")
     
         df = df.Define("cosThetaStarll", "csSineCosThetaPhill.costheta")
         df = df.Define("phiStarll", "std::atan2(csSineCosThetaPhill.sinphi, csSineCosThetaPhill.cosphi)")
