--- conflicted
+++ resolved
@@ -22,18 +22,12 @@
 args = parser.parse_args()
 logger = logging.setup_logger(__file__, args.verbose, args.color_logger)
 
-<<<<<<< HEAD
-datasets = wremnants.datasets2016.getDatasets(maxFiles=args.maxFiles, 
-    filt=common.get_process_filter(args.filterProcs, args.invert_filter), 
-    nanoVersion="v8" if args.v8 else "v9", base_path=args.data_path)
-=======
 filt = lambda x,filts=args.filterProcs: any([f in x.name for f in filts])
 excludeGroup = args.excludeProcGroups if args.excludeProcGroups else None
 datasets = wremnants.datasets2016.getDatasets(maxFiles=args.maxFiles,
                                               filt=filt if args.filterProcs else None,
                                               excludeGroup=excludeGroup,
                                               nanoVersion="v8" if args.v8 else "v9", base_path=args.data_path)
->>>>>>> e68362d5
 
 era = args.era
 
