--- conflicted
+++ resolved
@@ -37,14 +37,9 @@
 datasets = getDatasets(maxFiles=args.maxFiles,
                         filt=args.filterProcs,
                         excl=args.excludeProcs, 
-<<<<<<< HEAD
-                        nanoVersion="v9", base_path=args.dataPath)
-era = args.era
-=======
                         nanoVersion="v9",
                         base_path=args.dataPath,
                         era = era)
->>>>>>> 2d9ba34f
 
 # dilepton invariant mass cuts
 mass_min = 60
