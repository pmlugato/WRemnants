from wremnants.datasets.datagroups2016 import Datagroups2016
from wremnants import histselections as sel
from wremnants import plot_tools,theory_tools,syst_tools
from utilities import boostHistHelpers as hh,common
import matplotlib.pyplot as plt
from matplotlib import colormaps
import argparse
import os
import shutil
from wremnants import logging
import pathlib
import hist
import re

xlabels = {
    "pt" : r"p$_{T}^{\ell}$ (GeV)",
    "eta" : r"$\eta^{\ell}$",
    "ptll" : r"p$_{\mathrm{T}}^{\ell\ell}$ (GeV)",
    "yll" : r"y$^{\ell\ell}$",
    "mll" : r"m$_{\ell\ell}$ (GeV)",
    "costhetastarll" : r"$\cos{\phi^{\star}_{\ell\ell}}$",
    "phistarll" : r"$\phi^{\star}_{\ell\ell}$",
    "MET_pt" : r"p$_{\mathrm{T}}^{miss}$ (GeV)",
    "mt" : r"m$_{T}^{\ell\nu}$ (GeV)",
    "etaSum":r"$\eta^{\ell(+)} + \eta^{\ell(-)}$",
    "etaDiff":r"$\eta^{\ell(+)} - \eta^{\ell(-)}$",
    # add 2d unrolled plots 
    "pt-eta" : r"(p$_{T}^{\ell}$, $\eta^{\ell}$) bin",
    "ptll-yll":r"p$_{\mathrm{T}}^{\ell\ell}$, y$^{\ell\ell}$ bin",
    "mll-yll":r"m$_{\ell\ell}$, y$^{\ell\ell}$ bin",
    "mll-ptll":r"m$_{\ell\ell}$, p$_{\mathrm{T}}^{\ell\ell}$ bin",
    "mll-etaPlus":r"m$_{\ell\ell}$, $\eta^{\ell(+)}$ bin",
    "mll-etaMinus":r"m$_{\ell\ell}$, $\eta^{\ell(-)}$ bin",
    "etaPlus-etaMinus":r"$\eta^{\ell(+)}$, $\eta^{\ell(-)}$ bin",
    "etaSum-etaDiff":r"$\eta^{\ell(+)} + \eta^{\ell(-)}$, $\eta^{\ell(+)} - \eta^{\ell(-)}$ bin",
    # add 3d unrolled plots 
    "mll-etaPlus-etaMinus":r"m$_{\ell\ell}$, $\eta^{\ell(+)}$, $\eta^{\ell(-)}$ bin",
    "mll-etaSum-etaDiff":r"m$_{\ell\ell}$, $\eta^{\ell(+)} + \eta^{\ell(-)}$, $\eta^{\ell(+)} - \eta^{\ell(-)}$ bin",
}

parser = argparse.ArgumentParser()
parser.add_argument("infile", help="Output file of the analysis stage, containing ND boost histogrdams")
parser.add_argument("--ratioToData", action='store_true', help="Use data as denominator in ratio")
parser.add_argument("-n", "--baseName", type=str, help="Histogram name in the file (e.g., 'nominal')", default="nominal")
parser.add_argument("--nominalRef", type=str, help="Specify the nominal his if baseName is a variation hist (for plotting alt hists)")
parser.add_argument("--hists", type=str, nargs='+', required=True, choices=xlabels.keys(), help="List of histograms to plot")
parser.add_argument("-c", "--channel", type=str, choices=["plus", "minus", "all"], default="all", help="Select channel to plot")
parser.add_argument("-p", "--outpath", type=str, default=os.path.expanduser("~/www/WMassAnalysis"), help="Base path for output")
parser.add_argument("-f", "--outfolder", type=str, default="test", help="Subfolder for output")
parser.add_argument("-r", "--rrange", type=float, nargs=2, default=[0.9, 1.1], help="y range for ratio plot")
parser.add_argument("--rebin", type=int, default=1, help="Rebin (for now must be an int)")
parser.add_argument("--ylim", type=float, nargs=2, help="Min and max values for y axis (if not specified, range set automatically)")
parser.add_argument("--yscale", type=float, help="Scale the upper y axis by this factor (useful when auto scaling cuts off legend)")
parser.add_argument("--xlim", type=float, nargs=2, help="min and max for x axis")
parser.add_argument("-a", "--name_append", type=str, help="Name to append to file name")
parser.add_argument("--debug", action='store_true', help="Print debug output")
parser.add_argument("--procFilters", type=str, nargs="*", help="Filter to plot (default no filter, only specify if you want a subset")
parser.add_argument("--noData", action='store_true', help="Don't plot data")
parser.add_argument("--noFill", action='store_true', help="Don't fill stack")
parser.add_argument("--scaleleg", type=float, default=1.0, help="Scale legend text")
parser.add_argument("--fitresult", type=str, help="Specify a fitresult root file to draw the postfit distributions with uncertainty bands")
parser.add_argument("--prefit", action='store_true', help="Use the prefit uncertainty from the fitresult root file, instead of the postfit. (--fitresult has to be given)")


subparsers = parser.add_subparsers(dest="variation")
variation = subparsers.add_parser("variation", help="Arguments for adding variation hists")
variation.add_argument("--varName", type=str, nargs='+', required=True, help="Name of variation hist")
variation.add_argument("--varLabel", type=str, nargs='+', required=True, help="Label(s) of variation hist for plotting")
variation.add_argument("--selectAxis", type=str, nargs='+', help="If you need to select a variation axis")
variation.add_argument("--selectEntries", type=str, nargs='+', help="entries to read from the selected axis")
variation.add_argument("--colors", type=str, nargs='+', help="Variation colors")
variation.add_argument("--doubleColors", action='store_true', help="Auto generate colors in pairs (useful for systematics)")
variation.add_argument("--transform", action='store_true', help="Apply variation-specific transformation")
variation.add_argument("--fillBetween", action='store_true', help="Fill between uncertainty hists in ratio")
variation.add_argument("--skipFillBetween", type=int, default=0, help="Don't fill between the first N hists (only relevant if --fillBetween = True)")

args = parser.parse_args()

logger = logging.setup_logger("makeDataMCStackPlot", 4 if args.debug else 3, True)

def padArray(ref, matchLength):
    return ref+ref[-1:]*(len(matchLength)-len(ref))

addVariation = hasattr(args, "varName") and args.varName is not None

entries = []
if addVariation and (args.selectAxis or args.selectEntries):
    if not (args.selectAxis and args.selectEntries):
        raise ValueError("Must --selectAxis and --selectEntries together")
    if len(args.varLabel) != 1 and len(args.varLabel) != len(args.selectEntries):
        raise ValueError("Must specify the same number of args for --selectEntries, and --varLabel"
                         f" found selectEntries={len(args.selectEntries)} and varLabel={len(args.varLabel)}")
    if len(args.varName) < len(args.selectEntries):
        args.varName = padArray(args.varName, args.selectEntries)
    axes = padArray(args.selectAxis, args.varLabel)
    entries = padArray(args.selectEntries, args.varLabel)

outdir = plot_tools.make_plot_dir(args.outpath, args.outfolder)

<<<<<<< HEAD
groups = Datagroups2016(args.infile, excludeGroups="QCD")
datasets = groups.getNames(args.procFilters, exclude=False)
=======
groups = datagroups2016(args.infile)
# There is probably a better way to do this but I don't want to deal with it
datasets = groups.getNames(args.procFilters if args.procFilters else ['QCD'], exclude=not args.procFilters)
>>>>>>> 6f6ae223
logger.info(f"Will plot datasets {datasets}")

if not args.nominalRef:
    nominalName = args.baseName.rsplit("-", 1)[0]
    groups.setNominalName(nominalName)
    groups.loadHistsForDatagroups(args.baseName, syst="", procsToRead=datasets)
else:
    nominalName = args.nominalRef
    groups.setNominalName(nominalName)
    groups.loadHistsForDatagroups(nominalName, syst=args.baseName, procsToRead=datasets)

exclude = ["Data"] if not args.noData else []
unstack = exclude[:]

# TODO: In should select the correct hist for the transform, not just the first
transforms = syst_tools.syst_transform_map(nominalName, args.hists[0])

if addVariation:
    logger.info(f"Adding variation {args.varName}")
    varLabels = padArray(args.varLabel, args.varName)
    # If none matplotlib will pick a random color
    ncols = len(args.varName) if not args.doubleColors else int(len(args.varName)/2)
    colors = args.colors if args.colors else [colormaps["tab10" if ncols < 10 else "tab20"](int(i/2) if args.doubleColors else i) for i in range(len(args.varName))]
    for i, (label,name,color) in enumerate(zip(varLabels,args.varName,colors)):
        entry = entries[i] if entries else None
        do_transform = args.transform and entry in transforms
        name = name if name != "" else nominalName
        load_op = {}
        action=None

        if entry and entry.isdigit():
            entry = int(entry)

        if args.selectAxis or do_transform:
            transform_procs = groups.getProcNames(exclude_group=exclude)
            if do_transform:
                action = transforms[entry]["action"]
                if "procs" in transforms[entry]:
                    transform_procs = transforms[entry]["procs"]
                varname = entry
            else:
                ax = axes[i]
                action = lambda x: x[{ax : entry}] if ax in x.axes.name else x
                varname = name+str(entry)
            load_op = {p : action for p in transform_procs}
        else:
            varname = name

        if (args.transform and entry not in transforms):
            logger.warning(f"No known transformation for variation {entry}. No transform applied!")

        reload = name != args.baseName
        # The action map will only work if reloading, otherwise need to apply some transform
        # to the already loaded hist
        if load_op and reload:
            action = None
        groups.addSummedProc(nominalName, relabel=args.baseName, name=name, label=label, exclude=exclude,
            color=color, reload=reload, rename=varname, procsToRead=datasets,
            preOpMap=load_op, action=action)

        exclude.append(varname)
        unstack.append(varname)


groups.sortByYields(args.baseName, nominalName=nominalName)
<<<<<<< HEAD
histInfo = groups.groups
=======
histInfo = groups.getDatagroups()
>>>>>>> 6f6ae223

logger.info(f"Unstacked processes are {exclude}")
prednames = list(reversed(groups.getNames([d for d in datasets if d not in exclude], exclude=False)))
logger.info(f"Stacked processes are {prednames}")

select = {} if args.channel == "all" else {"charge" : -1.j if args.channel == "minus" else 1.j}

def collapseSyst(h):
    if type(h.axes[-1]) == hist.axis.StrCategory:
        return h[...,0]
    for ax in ["systIdx", "tensor_axis_0", "vars"]:
        if ax in h.axes.name:
            return h[{ax : 0}].copy()
    return h

overflow_ax = ["ptll", "chargeVgen", "massVgen", "ptVgen"]
for h in args.hists:
    if len(h.split("-")) > 1:
        action = lambda x: sel.unrolledHist(collapseSyst(x[select]), obs=h.split("-"))
    else:
        action = lambda x: hh.projectNoFlow(collapseSyst(x[select]), h, overflow_ax)
    fig = plot_tools.makeStackPlotWithRatio(histInfo, prednames, histName=args.baseName, ylim=args.ylim, yscale=args.yscale,
            fill_between=args.fillBetween if hasattr(args, "fillBetween") else None, 
            skip_fill=args.skipFillBetween if hasattr(args, "skipFillBetween") else 0,
            action=action, unstacked=unstack, 
            fitresult=args.fitresult, prefit=args.prefit,
            xlabel=xlabels[h], ylabel="Events/bin", rrange=args.rrange, binwnorm=1.0, lumi=groups.lumi,
            ratio_to_data=args.ratioToData, rlabel="Pred./Data" if args.ratioToData else "Data/Pred.",
            xlim=args.xlim, no_fill=args.noFill, cms_decor="Preliminary" if not args.noData else "Simulation Preliminary",
            legtext_size=20*args.scaleleg)

    fitresultstring=""
    if args.fitresult:
        fitresultstring = "_prefit" if args.prefit else "_postfit"
    outfile = f"{h.replace('-','_')}_{args.baseName}_{args.channel}"+ fitresultstring + (f"_{args.name_append}" if args.name_append else "")
    plot_tools.save_pdf_and_png(outdir, outfile)
    stack_yields = groups.make_yields_df(args.baseName, prednames, action)
    unstacked_yields = groups.make_yields_df(args.baseName, unstack, action)
    plot_tools.write_index_and_log(outdir, outfile, 
        yield_tables={"Stacked processes" : stack_yields, "Unstacked processes" : unstacked_yields},
        analysis_meta_info={"AnalysisOutput" : groups.getMetaInfo()},
        args=args,
    )<|MERGE_RESOLUTION|>--- conflicted
+++ resolved
@@ -97,14 +97,9 @@
 
 outdir = plot_tools.make_plot_dir(args.outpath, args.outfolder)
 
-<<<<<<< HEAD
-groups = Datagroups2016(args.infile, excludeGroups="QCD")
-datasets = groups.getNames(args.procFilters, exclude=False)
-=======
 groups = datagroups2016(args.infile)
 # There is probably a better way to do this but I don't want to deal with it
 datasets = groups.getNames(args.procFilters if args.procFilters else ['QCD'], exclude=not args.procFilters)
->>>>>>> 6f6ae223
 logger.info(f"Will plot datasets {datasets}")
 
 if not args.nominalRef:
@@ -170,11 +165,7 @@
 
 
 groups.sortByYields(args.baseName, nominalName=nominalName)
-<<<<<<< HEAD
-histInfo = groups.groups
-=======
 histInfo = groups.getDatagroups()
->>>>>>> 6f6ae223
 
 logger.info(f"Unstacked processes are {exclude}")
 prednames = list(reversed(groups.getNames([d for d in datasets if d not in exclude], exclude=False)))
