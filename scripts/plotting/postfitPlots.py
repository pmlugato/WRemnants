--- conflicted
+++ resolved
@@ -243,7 +243,6 @@
     import ROOT
 
     procs = [k.replace("expproc_","").replace(f"_{fittype};1", "") for k in fitresult.keys() if fittype in k and k.startswith("expproc_") and "hybrid" not in k]
-<<<<<<< HEAD
     labels, colors, procs = get_labels_colors_procs_sorted(procs)
 
     if "meta" in fitresult_h5py:
@@ -277,77 +276,6 @@
 
             make_plots(hist_data, hist_inclusive, hist_stack, info["axes"], channel=channel, colors=colors, labels=labels, chi2=chi2, meta=meta, saturated_chi2=True, lumi=info["lumi"])
             ch_start = ch_end
-=======
-    procs = sorted(procs, key=lambda x: procs_sort.index(x) if x in procs_sort else len(procs_sort))
-
-    labels = [styles.process_labels.get(p, p) for p in procs]
-    colors = [styles.process_colors.get(p, "red") for p in procs]
-
-    logger.info(f"Found processes {procs} in fitresult")
-
-    # get axes from the directory name
-    filename_parts = [x for x in filter(lambda x: x, args.infile.split("/"))]
-    analysis = filename_parts[-2].split("_")[0]
-    if analysis=="ZMassDilepton":
-        all_axes = {
-            # "mll": hist.axis.Regular(60, 60., 120., name = "mll", overflow=False, underflow=False),
-            "mll": hist.axis.Variable([60,70,75,78,80,82,84,85,86,87,88,89,90,91,92,93,94,95,96,97,98,100,102,105,110,120], name = "mll", overflow=False, underflow=False),
-            "etaAbsEta": hist.axis.Variable([-2.4, -2.0, -1.6, -1.4, -1.2, -1.0, -0.6, 0.0, 0.6, 1.0, 1.2, 1.4, 1.6, 2.0, 2.4], name = "etaAbsEta", overflow=False, underflow=False),
-            "cosThetaStarll": hist.axis.Regular(2, -1., 1., name = "cosThetaStarll", underflow=False, overflow=False),
-            "yll": hist.axis.Regular(20, -2.5, 2.5, name = "yll", overflow=False, underflow=False),
-            "ptll": hist.axis.Variable([0, 2, 3, 4, 5, 6, 7, 8, 9, 10, 11, 13, 15, 17, 20, 23, 27, 32, 40, 54, 100], name = "ptll", underflow=False, overflow=False),
-        }
-    elif analysis=="ZMassWLike":
-        all_axes = {
-            "pt": hist.axis.Regular(34, 26, 60, name = "pt", overflow=False, underflow=False),
-            "eta": hist.axis.Regular(48, -2.4, 2.4, name = "eta", overflow=False, underflow=False),
-            "charge": common.axis_charge,
-            "ptGen": hist.axis.Regular(33, 27, 60, name = "ptGen", overflow=False, underflow=False),
-            "absEtaGen": hist.axis.Variable(differential.eta_binning, name = "absEtaGen", overflow=False, underflow=False),
-            "qGen": common.axis_charge,
-        }
-    elif analysis=="WMass":
-        all_axes = {
-            # "pt": hist.axis.Regular(30, 26, 56, name = "pt", overflow=False, underflow=False),
-            # "pt": hist.axis.Regular(31, 26, 57, name = "pt", overflow=False, underflow=False),
-            "pt": hist.axis.Regular(29, 27, 56, name = "ptGen", overflow=False, underflow=False),
-            "eta": hist.axis.Regular(48, -2.4, 2.4, name = "eta", overflow=False, underflow=False),
-            "charge": common.axis_charge,
-            "passIso": common.axis_passIso,
-            "passMT": common.axis_passMT,
-            "ptGen": hist.axis.Regular(29, 27, 56, name = "ptGen", overflow=False, underflow=False),
-            "absEtaGen": hist.axis.Variable(differential.eta_binning, name = "absEtaGen", overflow=False, underflow=False),
-            "qGen": common.axis_charge,
-        }
-    axes = [all_axes[part] for part in filename_parts[-2].split("_") if part in all_axes.keys()]
-    if args.axlim:
-        nv = len(args.axlim)
-        if nv % 2:
-            raise ValueError("if --axlim is specified it must have two values per axis!")
-        axlim = np.array(args.axlim).reshape((int(nv/2), 2))
-        axes = [ax if lim is not None else hist.axis.Variable(ax.edges[(ax.edges >= lim[0]) & (ax.edges <= lim[1])]) 
-                    for ax,lim in itertools.zip_longest(axes, axlim)]
-    shape = [len(a) for a in axes]
-
-    hist_data = fitresult["obs;1"].to_hist()
-    nBins = hist_data.shape[0]
-    values = np.reshape(hist_data.values(), shape)
-    hist_data = hist.Hist(*axes, storage=hist.storage.Weight(), data=np.stack((values, values), axis=-1))  
-
-    # last bin can be masked channel; slice with [:nBins]
-    hist_inclusive = fitresult[f"expfull_{fittype};1"].to_hist()[:nBins]
-    hist_inclusive = hist.Hist(*axes, storage=hist.storage.Weight(), 
-        data=np.stack((np.reshape(hist_inclusive.values(), shape), np.reshape(hist_inclusive.variances(), shape)), axis=-1))  
-    hist_stack = [fitresult[f"expproc_{p}_{fittype};1"].to_hist()[:nBins] for p in procs]
-    hist_stack = [hist.Hist(*axes, storage=hist.storage.Weight(), 
-        data=np.stack((np.reshape(h.values(), shape), np.reshape(h.variances(), shape)), axis=-1)) for h in hist_stack]
-
-    if not args.prefit:
-        rfile = ROOT.TFile.Open(args.infile)
-        ttree = rfile.Get("fitresults")
-        ttree.GetEntry(0)
-        chi2 = [2*(ttree.nllvalfull - ttree.satnllvalfull), np.product([len(a) for a in axes]) - ttree.ndofpartial]
->>>>>>> 8484457f
     else:
         # the fit was probably done on a file generated via the root writer and we can't use the axes information
 
@@ -356,7 +284,10 @@
         analysis = filename_parts[-2].split("_")[0]
         if analysis=="ZMassDilepton":
             all_axes = {
-                "mll": hist.axis.Regular(60, 60., 120., name = "mll", overflow=False, underflow=False),
+                # "mll": hist.axis.Regular(60, 60., 120., name = "mll", overflow=False, underflow=False),
+                "mll": hist.axis.Variable([60,70,75,78,80,82,84,85,86,87,88,89,90,91,92,93,94,95,96,97,98,100,102,105,110,120], name = "mll", overflow=False, underflow=False),
+                "etaAbsEta": hist.axis.Variable([-2.4, -2.0, -1.6, -1.4, -1.2, -1.0, -0.6, 0.0, 0.6, 1.0, 1.2, 1.4, 1.6, 2.0, 2.4], name = "etaAbsEta", overflow=False, underflow=False),
+                "cosThetaStarll": hist.axis.Regular(2, -1., 1., name = "cosThetaStarll", underflow=False, overflow=False),
                 "yll": hist.axis.Regular(20, -2.5, 2.5, name = "yll", overflow=False, underflow=False),
                 "ptll": hist.axis.Variable([0, 2, 3, 4, 5, 6, 7, 8, 9, 10, 11, 13, 15, 17, 20, 23, 27, 32, 40, 54, 100], name = "ptll", underflow=False, overflow=False),
             }
