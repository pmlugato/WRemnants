--- conflicted
+++ resolved
@@ -199,12 +199,8 @@
     hep.cms.label(ax=ax1, lumi=float(f"{lumi:.3g}") if lumi is not None else None, fontsize=20*args.scaleleg*scale, 
         label=args.cmsDecor, data=data)
 
-<<<<<<< HEAD
     if len(h_stack) < 10:
-        plot_tools.addLegend(ax1, ncols=len(h_stack)//3, text_size=20*args.scaleleg*scale)
-=======
-    plot_tools.addLegend(ax1, ncols=np.ceil(len(h_stack)/3), text_size=20*args.scaleleg*scale)
->>>>>>> 657fd496
+        plot_tools.addLegend(ax1, ncols=np.ceil(len(h_stack)/3), text_size=20*args.scaleleg*scale)
     plot_tools.fix_axes(ax1, ax2, yscale=args.yscale)
 
     to_join = [fittype, args.postfix, axis_name, suffix]
