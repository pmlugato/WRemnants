--- conflicted
+++ resolved
@@ -196,11 +196,7 @@
         )
 
 for g_name, group in datagroups.items():
-<<<<<<< HEAD
     histo = group.hists[args.histName]
-=======
-    hist = group.hists[args.histName]
->>>>>>> 1e5936ca
 
     for channel in args.channels:
         select = {} if channel == "all" else {"charge" : -1.j if channel == "minus" else 1.j}
@@ -382,12 +378,6 @@
                 analysis_meta_info={args.infile : groups.getMetaInfo()},
                 args=args,
             )
-<<<<<<< HEAD
-            
+
 if output_tools.is_eosuser_path(args.outpath) and args.eoscp:
-    output_tools.copy_to_eos(args.outpath, args.outfolder)
-=======
-
-if output_tools.is_eosuser_path(args.outpath) and args.eoscp:
-    output_tools.copy_to_eos(outdir, args.outpath, args.outfolder)
->>>>>>> 1e5936ca
+    output_tools.copy_to_eos(outdir, args.outpath, args.outfolder)