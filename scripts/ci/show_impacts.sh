--- conflicted
+++ resolved
@@ -7,14 +7,11 @@
 
 . ./setup.sh
 python3 scripts/combine/printImpacts.py -f $1 
-<<<<<<< HEAD
-=======
 # TODO: Add option to do this in the same call to the function
 if [ ! -d $2 ]; then
     mkdir -p $2
 fi
 python3 scripts/combine/pullsAndImpacts.py --oneSidedImpacts -g -f $1 output --outFolder $2 -o ${3/.html/_grouped.html} --otherExtensions pdf png 
->>>>>>> e9facb67
 python3 scripts/combine/pullsAndImpacts.py --oneSidedImpacts -f $1 output --outFolder $2 -o $3 --otherExtensions pdf png -n 50 
 # Don't limit the number for the html plot
 python3 scripts/combine/pullsAndImpacts.py --oneSidedImpacts -f $1 output --outFolder $2 -o $3 