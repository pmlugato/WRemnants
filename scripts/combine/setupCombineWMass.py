--- conflicted
+++ resolved
@@ -32,17 +32,11 @@
     parser.add_argument("--binnedScaleFactors", action='store_true', help="Use binned scale factors (different helpers and nuisances)")
     parser.add_argument("--isoEfficiencySmoothing", action='store_true', help="If isolation SF was derived from smooth efficiencies instead of direct smoothing")
     parser.add_argument("--xlim", type=float, nargs=2, default=None, help="Restrict x axis to this range")
-<<<<<<< HEAD
     parser.add_argument("--unfolding", action='store_true', help="Prepare datacard for unfolding")
     parser.add_argument("--genAxis", type=str, default=None, nargs="+", help="Specify which gen axis should be used in unfolding, if 'None', use all (inferred from metadata).")
     parser.add_argument("--fitXsec", action='store_true', help="Fit signal inclusive cross section")
     parser.add_argument("--correlatedNonClosureNuisances", action='store_true', help="get systematics from histograms for the Z non-closure nuisances without decorrelation in eta and pt")
     parser.add_argument("--nonClosureScheme", type=str, default = "A-M-separated", choices=["none", "A-M-separated", "A-M-combined", "binned", "binned-plus-M"], help = "how the non-closure numbers are derived")
-=======
-    parser.add_argument("--unfold", action='store_true', help="Prepare datacard for unfolding")
-    parser.add_argument("--fitXsec", action='store_true', help="Fit signal inclusive cross section")
-    parser.add_argument("--correlatedNonClosureNuisances", action='store_true', help="get systematics from histograms for the Z non-closure nuisances without decorrelation in eta and pt")
->>>>>>> 86897cb1
     parser.add_argument("--sepImpactForNC", action="store_true", help="use a dedicated impact gropu for non closure nuisances, instead of putting them in muonScale")
     
     return parser
@@ -100,16 +94,10 @@
         raise ValueError("Options --unfolding and --fitXsec are incompatible. Please choose one or the other")
     elif args.fitXsec:
         datagroups.unconstrainedProcesses.append("Wmunu" if wmass else "Zmumu")
-<<<<<<< HEAD
     elif args.unfolding:
         constrainMass = True
         datagroups.setGenAxes(args.genAxis)
         
-=======
-    elif args.unfold:
-        constrainMass = True
-
->>>>>>> 86897cb1
         if wmass:
             # out of acceptance contribution
             datagroups.copyGroup("Wmunu", "WmunuBkg", member_filter=lambda x: x.name.startswith("Bkg"))
@@ -216,11 +204,7 @@
         cardTool.addLnNSystematic("dummy", processes=["Top", "Diboson"] if wmass else ["Other"], size=1.001, group="dummy")
         cardTool.writeOutput(args=args, xnorm=xnorm)
         logger.info("Using option --doStatOnly: the card was created with only mass weights and a dummy LnN syst on all processes")
-<<<<<<< HEAD
         return
-=======
-        quit()
->>>>>>> 86897cb1
 
     if not xnorm:
         if wmass:
