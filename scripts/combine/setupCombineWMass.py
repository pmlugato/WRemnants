--- conflicted
+++ resolved
@@ -355,39 +355,6 @@
             #                        passToFakes=passSystToFakes,
             # )
             #
-<<<<<<< HEAD
-        
-            if "Fake" not in excludeGroup:
-                for charge in ["plus", "minus"]:
-                    chargeId = "q1" if charge == "plus" else "q0"
-                    decorrDict = {
-                    }
-                    decorrDict = {}
-                    # example of usage (for one dimension don't pass an array with 1 element, but a single object)
-                    # decorrDict = {
-                    #     "xy" : {
-                    #         "label" : ["eta", "pt"],
-                    #         "edges": [[round(-2.4+i*0.4,1) for i in range(13)], [round(26.0+i*2,1) for i in range(16)]]
-                    #     }
-                    # }
-                    outnames = [f"mtCorrFakes_{chargeId}{upd}" for upd in ["Up", "Down"]]
-                    cardTool.addSystematic(f"nominal", # this is the histogram to read
-                                           systAxes=[],
-                                           processes=["Fake"],
-                                           mirror=True,
-                                           group="MultijetBkg",
-                                           outNames=outnames, # actual names for nuisances
-                                           rename=f"mtCorrFakes_{chargeId}", # this name is used only to identify the syst in CardTool's syst list
-                                           action=sel.applyCorrection,
-                                           doActionBeforeMirror=True, # to mirror after the histogram has been created
-                                           actionArgs={"scale": 1.0,
-                                                       "corrFile" : f"{data_dir}/fakesWmass/fakerateFactorMtBasedCorrection_vsEtaPt.root",
-                                                       "corrHist": f"etaPtCharge_mtCorrection_{charge}",
-                                                       "offsetCorr": 1.0,
-                                                       "createNew": True},
-                                           decorrelateByBin=decorrDict
-                    )
-=======
 
             ## Remove for now since it seems redundant after adding the dphi cut
             ## keep in case it is needed again in the near future (we still have to test deepmet)
@@ -418,7 +385,6 @@
             #                                            "createNew": True},
             #                                decorrelateByBin=decorrDict
             #         )
->>>>>>> c536fa2e
         else:
             cardTool.addLnNSystematic("CMS_background", processes=["Other"], size=1.15)
 
