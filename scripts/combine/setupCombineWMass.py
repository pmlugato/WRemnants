#!/usr/bin/env python3
from wremnants import CardTool,theory_tools,syst_tools,combine_helpers
from wremnants import histselections as sel
from wremnants.datasets.datagroups import datagroups2016
from utilities import boostHistHelpers as hh
from utilities import common, logging
import argparse
import os
import pathlib
import hist
import copy
import math

import pdb

scriptdir = f"{pathlib.Path(__file__).parent}"
data_dir = f"{pathlib.Path(__file__).parent}/../../wremnants/data/"

def make_parser(parser=None):
    if not parser:
        parser = common.common_parser_combine()
    parser.add_argument("--fitvar", help="Variable to fit", default="eta-pt")
    parser.add_argument("--noEfficiencyUnc", action='store_true', help="Skip efficiency uncertainty (useful for tests, because it's slow). Equivalent to --excludeNuisances '.*effSystTnP|.*effStatTnP' ")
    parser.add_argument("--ewUnc", action='store_true', help="Include EW uncertainty")
    parser.add_argument("-p", "--pseudoData", type=str, help="Hist to use as pseudodata")
    parser.add_argument("--pseudoDataIdx", type=int, default=0, help="Variation index to use as pseudodata")
    parser.add_argument("--pseudoDataFile", type=str, help="Input file for pseudodata (if it should be read from a different file", default=None)
    parser.add_argument("-x",  "--excludeNuisances", type=str, default="", help="Regular expression to exclude some systematics from the datacard")
    parser.add_argument("-k",  "--keepNuisances", type=str, default="", help="Regular expression to keep some systematics, overriding --excludeNuisances. Can be used to keep only some systs while excluding all the others with '.*'")
    parser.add_argument("--skipOtherChargeSyst", action="store_true", help="Skip saving histograms and writing nuisance in datacard for systs defined for a given charge but applied on the channel with the other charge")
    parser.add_argument("--scaleMuonCorr", type=float, default=1.0, help="Scale up/down dummy muon scale uncertainty by this factor")
    parser.add_argument("--muonScaleVariation", choices=["smearing_weights", "massweights", "manual_pt_shift"], default="massweights", help="the method with which the distributions for the muon scale variations is derived")
    parser.add_argument("--noHist", action='store_true', help="Skip the making of 2D histograms (root file is left untouched if existing)")
    parser.add_argument("--effStatLumiScale", type=float, default=None, help="Rescale equivalent luminosity for efficiency stat uncertainty by this value (e.g. 10 means ten times more data from tag and probe)")
    parser.add_argument("--binnedScaleFactors", action='store_true', help="Use binned scale factors (different helpers and nuisances)")
    parser.add_argument("--directIsoSFsmoothing", action='store_true', help="If isolation SF were smoothed directly instead of being derived from smooth efficiencies")
    parser.add_argument("--xlim", type=float, nargs=2, default=None, help="Restrict x axis to this range")
    parser.add_argument("--constrainMass", action='store_true', help="Constrain mass parameter in the fit (e.g. for ptll fit)")
    parser.add_argument("-a", "--append", type=str, help="Append to output folder name")
    parser.add_argument("--unfold", action='store_true', help="Prepare datacard for unfolding")
    parser.add_argument("--fitXsec", action='store_true', help="Fit signal inclusive cross section")
    
    return parser

def main(args):

    logger = logging.setup_logger(__file__, args.verbose, args.noColorLogger)

    # NOTE: args.filterProcGroups and args.excludeProcGroups should in principle not be used together
    #       (because filtering is equivalent to exclude something), however the exclusion is also meant to skip
    #       processes which are defined in the original process dictionary but are not supposed to be (always) run on
    if args.addQCDMC or "QCD" in args.filterProcGroups:
        logger.warning("Adding QCD MC to list of processes for the fit setup")
    else:
        if "QCD" not in args.excludeProcGroups:
            logger.warning("Automatic removal of QCD MC from list of processes. Use --filterProcGroups 'QCD' or --addQCDMC to keep it")
            args.excludeProcGroups.append("QCD")
    filterGroup = args.filterProcGroups if args.filterProcGroups else None
    excludeGroup = args.excludeProcGroups if args.excludeProcGroups else None
    logger.debug(f"Filtering these groups of processes: {args.filterProcGroups}")
    logger.debug(f"Excluding these groups of processes: {args.excludeProcGroups}")
    
    datagroups = datagroups2016(args.inputFile, excludeProcGroup=excludeGroup, filterProcGroup=filterGroup, splitWByCharge=args.unfold)
    
    if args.xlim:
        if len(args.fitvar.split("-")) > 1:
            raise ValueError("Restricting the x axis not supported for 2D hist")
        s = hist.tag.Slicer()
        datagroups.setGlobalAction(lambda h: h[{args.fitvar : s[complex(0, args.xlim[0]):complex(0, args.xlim[1])]}])

    wmass = datagroups.wmass
    wlike = datagroups.wlike

    if wmass:
        name = "WMass"
    elif wlike:
        name = "ZMassWLike"
    else:
        name = "ZMassDilepton"

    tag = name+"_"+args.fitvar.replace("-","_")
    if args.doStatOnly:
        tag += "_statOnly"
    if args.append:
        tag = f"{tag}_{args.append}"

    outfolder = f"{args.outfolder}/{tag}/"
    if not os.path.isdir(outfolder):
        os.makedirs(outfolder)

<<<<<<< HEAD
    templateDir = f"{scriptdir}/Templates/WMass"

    if args.unfold:
        if not args.constrainMass:
            logger.warning("Unfolding is specified but the mass is treated free floating, to constrain the mass add '--constrainMass'")

        base_procs = ["WmunuPlus", "WmunuMinus"] if wmass else ["Zmumu"]

        
        for base_proc in base_procs:
            datagroups.defineSignalBinsUnfolding(args.fitvar, base_proc)

        # # for the xsec calculation
        # suffix += "_xsec"
        # bkgProcs = [] # for xsec norm card, remove all bkg procs but keep the data
        # histName = "xnorm"
        
        # # fake data, as sum of all  Zmumu procs over recoil_gen
        # proc_base = dict(datagroups.groups[base_proc])
        # proc_base['selectOp'] = lambda x, i=i: x[{"recoil_gen" : hist.tag.Slicer()[::hist.sum]}]
        # dataProc = "fake_data"
        # datagroups.addGroups(dataProc, proc_genbin)

        # datagroups_gen = datagroups2016(args.inputFile, excludeProcGroup=excludeGroup, filterProcGroup=filterGroup)
        # datagroups_gen.setNominalName("gen")
        # # datagroups_gen.defineSignalBinsUnfolding(args.fitvar, base_proc)

        # # hack: remove non-used procs/groups, as there can be more procs/groups defined than defined above
        # # need to remove as cardTool takes all procs in the datagroups
        # toDel=[]
        # for group in datagroups.groups: 
        #     if base_proc not in group:
        #         toDel.append(group)
        # datagroups_gen.deleteGroup(toDel)    

        # # write a seperate card with the gen information for xsec calculation
        # cardGen = CardTool.CardTool(f"{outfolder}/{name}_gen_{{chan}}.txt")
        # cardGen.setDatagroups(datagroups_gen)
        # # cardGen.setProcesses(datagroups_gen.unconstrainedProcesses) # only save signals
        # cardGen.setNominalName("gen")

        # cardGen.setNominalTemplate(f"{templateDir}/main.txt")
        # # cardGen.setProjectionAxes(["etaGen","ptGen"])

        # cardGen.setOutfile(os.path.abspath(f"{outfolder}/{name}CombineInput_gen.root"))
        # cardGen.setSpacing(52)

        # combine_helpers.add_pdf_uncertainty(cardGen, datagroups.unconstrainedProcesses, False)
        # combine_helpers.add_scale_uncertainty(cardGen, args.minnloScaleUnc, datagroups.unconstrainedProcesses, False, resum=args.resumUnc)
        # # for Z background in W mass case (W background for Wlike is essentially 0, useless to apply QCD scales there)
        # if wmass:
        #     combine_helpers.add_scale_uncertainty(cardGen, "integrated", datagroups.unconstrainedProcesses, False, name_append="Z", resum=args.resumUnc)

        # cardGen.writeOutput(args=args)
=======
    if args.unfold or args.fitXsec:
        if args.unfold and args.fitXsec:
            raise ValueError("Options --unfolding and --fitXsec are incompatible. Please choose one or the other")
        if args.unfold and not args.constrainMass:
            raise ValueError("Unfolding is specified but the mass is treated free floating, to constrain the mass add '--constrainMass'")

        base_proc = "Wmunu"  if wmass else "Zmumu" 
        datagroups.defineSignalBinsUnfolding(args.fitvar, base_proc, inclusive=args.fitXsec)
>>>>>>> 3a154aa7


    if args.noHist and args.noStatUncFakes:
        raise ValueError("Option --noHist would override --noStatUncFakes. Please select only one of them")


    # Start to create the CardTool object, customizing everything
    cardTool = CardTool.CardTool(f"{outfolder}/{name}_{{chan}}.txt")
    cardTool.setExcludedProcs(excludeGroup)
    cardTool.setDatagroups(datagroups)
    logger.debug(f"Making datacards with these processes: {cardTool.getProcesses()}")
    cardTool.setNominalTemplate(f"{templateDir}/main.txt")
    if args.sumChannels:
        cardTool.setChannels(["inclusive"])
    cardTool.setProjectionAxes(args.fitvar.split("-"))
    if args.noHist:
        cardTool.skipHistograms()
    cardTool.setOutfile(os.path.abspath(f"{outfolder}/{name}CombineInput.root"))
    cardTool.setFakeName(args.qcdProcessName)
    cardTool.setSpacing(52)
    if args.noStatUncFakes:
        cardTool.setProcsNoStatUnc(procs=args.qcdProcessName, resetList=False)
    cardTool.setCustomSystForCard(args.excludeNuisances, args.keepNuisances)
    if args.skipOtherChargeSyst:
        cardTool.setSkipOtherChargeSyst()
    if args.pseudoData:
        cardTool.setPseudodata(args.pseudoData, args.pseudoDataIdx)
        if args.pseudoDataFile:
            cardTool.setPseudodataDatagroups(datagroups2016(args.pseudoDataFile,
                                                excludeProcGroup=excludeGroup,
                                                filterProcGroup=filterGroup))
    if args.lumiScale:
        cardTool.setLumiScale(args.lumiScale)

    logger.info(f"cardTool.allMCProcesses(): {cardTool.allMCProcesses()}")
        
    passSystToFakes = wmass and not args.skipSignalSystOnFakes and args.qcdProcessName not in excludeGroup

    single_v_samples = cardTool.filteredProcesses(lambda x: x[0] in ["W", "Z"])
    single_v_nonsig_samples = cardTool.filteredProcesses(lambda x: x[0] == ("Z" if wmass else "W"))
    single_vmu_samples = list(filter(lambda x: "mu" in x, single_v_samples))
    signal_samples = list(filter(lambda x: x[0] == ("W" if wmass else "Z"), single_vmu_samples))
    signal_samples_inctau = list(filter(lambda x: x[0] == ("W" if wmass else "Z"), single_v_samples))

    allMCprocesses_noQCDMC = [x for x in cardTool.allMCProcesses() if x != "QCD"]
    
    logger.info(f"All MC processes {allMCprocesses_noQCDMC}")
    logger.info(f"Single V samples: {single_v_samples}")
    logger.info(f"Single V no signal samples: {single_v_nonsig_samples}")
    logger.info(f"Signal samples: {signal_samples}")

    if not args.constrainMass:
        # keep mass weights here as first systematic, in case one wants to run stat-uncertainty only with --doStatOnly
        cardTool.addSystematic("massWeight", 
                               processes=signal_samples_inctau,
                               group="massShift",
                               groupFilter=lambda x: x == "massShift100MeV",
                               skipEntries=[(f"^massShift{i}MeV.*",) for i in range(0, 100, 10)]+[("^massShift2p1MeV.*",)],
                               mirror=False,
                               #TODO: Name this
                               noConstraint=True,
                               systAxes=["massShift"],
                               passToFakes=passSystToFakes,
    )
    
    if args.doStatOnly:
        # print a card with only mass weights and a dummy syst
        cardTool.addLnNSystematic("dummy", processes=["Top", "Diboson"] if wmass else ["Other"], size=1.001, group="dummy")
        cardTool.writeOutput(args=args)
        logger.info("Using option --doStatOnly: the card was created with only mass weights and a dummy LnN syst on all processes")
        quit()
        
    if args.constrainMass:
        # add an uncertainty on the mass, e.g. for ptll fits
        cardTool.addSystematic("massWeight", 
            processes=signal_samples_inctau,
            group="massShift",
            groupFilter=lambda x: x == "massShift2p1MeV",
            skipEntries=[(f"^massShift{i}MeV.*",) for i in range(0, 110, 10)],
            mirror=False,
            systAxes=["massShift"],
            passToFakes=passSystToFakes,
        )

    if wmass:
        cardTool.addSystematic("luminosity",
                               processes=allMCprocesses_noQCDMC,
                               outNames=["lumiDown", "lumiUp"],
                               group="luminosity",
                               systAxes=["downUpVar"],
                               labelsByAxis=["downUpVar"],
                               passToFakes=passSystToFakes)
    else:
        # TOCHECK: no fakes here, most likely
        cardTool.addLnNSystematic("luminosity", processes=allMCprocesses_noQCDMC, size=1.012, group="luminosity")

    if args.ewUnc:
        cardTool.addSystematic(f"horacenloewCorr_unc", 
            processes=single_v_samples,
            mirror=True,
            group="theory_ew",
            systAxes=["systIdx"],
            labelsByAxis=["horacenloewCorr_unc"],
            skipEntries=[(0, -1), (2, -1)],
            passToFakes=passSystToFakes,
        )

    if not args.noEfficiencyUnc:
        chargeDependentSteps = common.muonEfficiency_chargeDependentSteps
        effTypesNoIso = ["reco", "tracking", "idip", "trigger"]
        effStatTypes = [x for x in effTypesNoIso]
        if args.binnedScaleFactors or args.directIsoSFsmoothing:
            effStatTypes.extend(["iso"])
        else:
            effStatTypes.extend(["iso_effData", "iso_effMC"])
        allEffTnP = [f"effStatTnP_sf_{eff}" for eff in effStatTypes] + ["effSystTnP"]
        for name in allEffTnP:
            if "Syst" in name:
                axes = ["reco-tracking-idip-trigger-iso"]
                axlabels = ["WPSYST"]
                nameReplace = [("WPSYST0", "reco"), ("WPSYST1", "tracking"), ("WPSYST2", "idip"), ("WPSYST3", "trigger"), ("WPSYST4", "iso"), ("effSystTnP", "effSyst")]
                scale = 1.0
                mirror = True
                groupName = "muon_eff_syst"
                splitGroupDict = {f"{groupName}_{x}" : f".*effSyst.*{x}" for x in list(effTypesNoIso + ["iso"])}
                splitGroupDict[groupName] = ".*effSyst.*" # add also the group with everything
            else:
                nameReplace = [] if any(x in name for x in chargeDependentSteps) else [("q0", ""), ("q1", "")]  # this part correlates nuisances between charges
                if args.binnedScaleFactors:
                    axes = ["SF eta", "nPtBins", "SF charge"]
                    axlabels = ["eta", "pt", "q"]
                    mirror = True
                    nameReplace = nameReplace + [("effStatTnP_sf_", "effStatBinned_")]
                else:
                    axes = ["SF eta", "nPtEigenBins", "SF charge", "downUpVar"]
                    axlabels = ["eta", "pt", "q", "downUpVar"]
                    mirror = False
                    nameReplace = nameReplace + [("effStatTnP_sf_", "effStatSmooth_")]
                scale = 1.0
                groupName = "muon_eff_stat"
                splitGroupDict = {f"{groupName}_{x}" : f".*effStat.*{x}" for x in effStatTypes}
                splitGroupDict[groupName] = ".*effStat.*" # add also the group with everything
            if args.effStatLumiScale and "Syst" not in name:
                scale /= math.sqrt(args.effStatLumiScale)

            cardTool.addSystematic(name, 
                mirror=mirror,
                group=groupName,
                systAxes=axes,
                labelsByAxis=axlabels,
                baseName=name+"_",
                processes=allMCprocesses_noQCDMC,
                passToFakes=passSystToFakes,
                systNameReplace=nameReplace,
                scale=scale,
                splitGroup=splitGroupDict
            )

    to_fakes = passSystToFakes and not args.noQCDscaleFakes
    combine_helpers.add_pdf_uncertainty(cardTool, single_v_samples, passSystToFakes)
    combine_helpers.add_scale_uncertainty(cardTool, args.minnloScaleUnc, signal_samples_inctau, to_fakes, resum=args.resumUnc)
    # for Z background in W mass case (W background for Wlike is essentially 0, useless to apply QCD scales there)
    if wmass:
        combine_helpers.add_scale_uncertainty(cardTool, "integrated", single_v_nonsig_samples, False, name_append="Z", resum=args.resumUnc)

    msv_config_dict = {
        "smearing_weights":{
            "hist_name": "muonScaleSyst_responseWeights",
            "syst_axes": ["unc", "downUpVar"],
            "syst_axes_labels": ["unc", "downUpVar"]
        },
        "massweights":{
            "hist_name": "muonScaleSyst",
            "syst_axes": ["downUpVar", "scaleEtaSlice"],
            "syst_axes_labels": ["downUpVar", "ieta"]
        },
        "manual_pt_shift":{
            "hist_name": "muonScaleSyst_manualShift",
            "syst_axes": ["downUpVar"],
            "syst_axes_labels": ["downUpVar"]
        }
    }
    msv_config = msv_config_dict[args.muonScaleVariation]

    cardTool.addSystematic(msv_config['hist_name'], 
        processes=single_vmu_samples,
        group="muonScale",
        baseName="CMS_scale_m_",
        systAxes=msv_config['syst_axes'],
        labelsByAxis=msv_config['syst_axes_labels'],
        passToFakes=passSystToFakes,
        scale = args.scaleMuonCorr
    )
    cardTool.addSystematic("muonL1PrefireSyst", 
        processes=allMCprocesses_noQCDMC,
        group="muonPrefire",
        baseName="CMS_prefire_syst_m",
        systAxes=["downUpVar"],
        labelsByAxis=["downUpVar"],
        passToFakes=passSystToFakes,
    )
    cardTool.addSystematic("muonL1PrefireStat", 
        processes=allMCprocesses_noQCDMC,
        group="muonPrefire",
        baseName="CMS_prefire_stat_m_",
        systAxes=["downUpVar", "etaPhiRegion"],
        labelsByAxis=["downUpVar", "etaPhiReg"],
        passToFakes=passSystToFakes,
    )
    cardTool.addSystematic("ecalL1Prefire", 
        processes=allMCprocesses_noQCDMC,
        group="ecalPrefire",
        baseName="CMS_prefire_ecal",
        systAxes=["downUpVar"],
        labelsByAxis=["downUpVar"],
        passToFakes=passSystToFakes,
    )
    if wmass:
        #cardTool.addLnNSystematic("CMS_Fakes", processes=[args.qcdProcessName], size=1.05, group="MultijetBkg")
        cardTool.addLnNSystematic("CMS_Top", processes=["Top"], size=1.06)
        cardTool.addLnNSystematic("CMS_VV", processes=["Diboson"], size=1.16)

        ## FIXME 1: with the jet cut removed this syst is probably no longer needed, but one could still consider
        ## it to cover for how much the fake estimate changes when modifying the composition of the QCD region
        ## FIXME 2: it doesn't really make sense to mirror this one since the systematic goes only in one direction
        # cardTool.addSystematic(f"qcdJetPt30", 
        #                        processes=["Fake"],
        #                        mirror=True,
        #                        group="MultijetBkg",
        #                        systAxes=[],
        #                        outNames=["qcdJetPt30Down", "qcdJetPt30Up"],
        #                        passToFakes=passSystToFakes,
        # )
        #
        if "Fake" not in excludeGroup:
            cardTool.addSystematic(f"nominal", # this is the histogram to read
                                   systAxes=[],
                                   processes=["Fake"],
                                   mirror=True,
                                   group="MultijetBkg",
                                   outNames=["mtCorrFakesDown", "mtCorrFakesUp"],
                                   decorrelateByCharge=True,
                                   rename="mtCorrFakes", # this is the name used to identify the syst in the list of systs
                                   action=sel.applyCorrection,
                                   doActionBeforeMirror=True,
                                   actionArgs={"scale": 1.0,
                                               "corrFile" : f"{data_dir}/fakesWmass/fakerateFactorMtBasedCorrection_vsEtaPt.root",
                                               "corrHist": "etaPtCharge_mtCorrection",
                                               "offsetCorr": 1.0,
                                               "createNew": True}
                               # add action to multiply by correction
        )

    else:
        cardTool.addLnNSystematic("CMS_background", processes=["Other"], size=1.15)

    cardTool.writeOutput(args=args)
    logger.info(f"Output stored in {outfolder}")
    
if __name__ == "__main__":
    parser = make_parser()
    args = parser.parse_args()
    main(args)
    <|MERGE_RESOLUTION|>--- conflicted
+++ resolved
@@ -88,16 +88,18 @@
     if not os.path.isdir(outfolder):
         os.makedirs(outfolder)
 
-<<<<<<< HEAD
     templateDir = f"{scriptdir}/Templates/WMass"
 
-    if args.unfold:
+    if args.unfold and args.fitXsec:
+        raise ValueError("Options --unfolding and --fitXsec are incompatible. Please choose one or the other")
+    elif args.fitXsec:
+        self.unconstrainedProcesses.append("WmunuP" if wmass else "Zmumu")
+    elif args.unfold:
         if not args.constrainMass:
             logger.warning("Unfolding is specified but the mass is treated free floating, to constrain the mass add '--constrainMass'")
 
         base_procs = ["WmunuPlus", "WmunuMinus"] if wmass else ["Zmumu"]
 
-        
         for base_proc in base_procs:
             datagroups.defineSignalBinsUnfolding(args.fitvar, base_proc)
 
@@ -143,16 +145,6 @@
         #     combine_helpers.add_scale_uncertainty(cardGen, "integrated", datagroups.unconstrainedProcesses, False, name_append="Z", resum=args.resumUnc)
 
         # cardGen.writeOutput(args=args)
-=======
-    if args.unfold or args.fitXsec:
-        if args.unfold and args.fitXsec:
-            raise ValueError("Options --unfolding and --fitXsec are incompatible. Please choose one or the other")
-        if args.unfold and not args.constrainMass:
-            raise ValueError("Unfolding is specified but the mass is treated free floating, to constrain the mass add '--constrainMass'")
-
-        base_proc = "Wmunu"  if wmass else "Zmumu" 
-        datagroups.defineSignalBinsUnfolding(args.fitvar, base_proc, inclusive=args.fitXsec)
->>>>>>> 3a154aa7
 
 
     if args.noHist and args.noStatUncFakes:
