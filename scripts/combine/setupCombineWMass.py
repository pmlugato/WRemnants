#!/usr/bin/env python3
from wremnants import CardTool,theory_tools,syst_tools,combine_helpers
from wremnants import histselections as sel
from wremnants.datasets.datagroups2016 import make_datagroups_2016
from utilities import common, logging, input_tools
import argparse
import os
import pathlib
import hist
import copy
import math
import time

scriptdir = f"{pathlib.Path(__file__).parent}"
data_dir = f"{pathlib.Path(__file__).parent}/../../wremnants/data/"

def make_parser(parser=None):
    if not parser:
        parser = common.common_parser_combine()
    parser.add_argument("--fitvar", help="Variable to fit", default="pt-eta")
    parser.add_argument("--noEfficiencyUnc", action='store_true', help="Skip efficiency uncertainty (useful for tests, because it's slow). Equivalent to --excludeNuisances '.*effSystTnP|.*effStatTnP' ")
    parser.add_argument("--ewUnc", action='store_true', help="Include EW uncertainty")
    parser.add_argument("--pseudoData", type=str, help="Hist to use as pseudodata")
    parser.add_argument("--pseudoDataIdx", type=int, default=0, help="Variation index to use as pseudodata")
    parser.add_argument("--pseudoDataFile", type=str, help="Input file for pseudodata (if it should be read from a different file)", default=None)
    parser.add_argument("--pseudoDataProcsRegexp", type=str, default=".*", help="Regular expression for processes taken from pseudodata file (all other processes are automatically got from the nominal file). Data is excluded automatically as usual")
    parser.add_argument("-x",  "--excludeNuisances", type=str, default="", help="Regular expression to exclude some systematics from the datacard")
    parser.add_argument("-k",  "--keepNuisances", type=str, default="", help="Regular expression to keep some systematics, overriding --excludeNuisances. Can be used to keep only some systs while excluding all the others with '.*'")
    parser.add_argument("--scaleMuonCorr", type=float, default=1.0, help="Scale up/down dummy muon scale uncertainty by this factor")
    parser.add_argument("--noHist", action='store_true', help="Skip the making of 2D histograms (root file is left untouched if existing)")
    parser.add_argument("--effStatLumiScale", type=float, default=None, help="Rescale equivalent luminosity for efficiency stat uncertainty by this value (e.g. 10 means ten times more data from tag and probe)")
    parser.add_argument("--binnedScaleFactors", action='store_true', help="Use binned scale factors (different helpers and nuisances)")
    parser.add_argument("--isoEfficiencySmoothing", action='store_true', help="If isolation SF was derived from smooth efficiencies instead of direct smoothing")
    parser.add_argument("--xlim", type=float, nargs=2, default=None, help="Restrict x axis to this range")
    parser.add_argument("--unfolding", action='store_true', help="Prepare datacard for unfolding")
    parser.add_argument("--genAxis", type=str, default=None, nargs="+", help="Specify which gen axis should be used in unfolding, if 'None', use all (inferred from metadata).")
    parser.add_argument("--fitXsec", action='store_true', help="Fit signal inclusive cross section")
    parser.add_argument("--correlatedNonClosureNuisances", action='store_true', help="get systematics from histograms for the Z non-closure nuisances without decorrelation in eta and pt")
    parser.add_argument("--sepImpactForNC", action="store_true", help="use a dedicated impact gropu for non closure nuisances, instead of putting them in muonScale")
    parser.add_argument("--genModel", action="store_true", help="Produce datacard with the xnorm as model (binned according to axes defined in --fitvar)")

    return parser

def main(args,xnorm=False):   

    # NOTE: args.filterProcGroups and args.excludeProcGroups should in principle not be used together
    #       (because filtering is equivalent to exclude something), however the exclusion is also meant to skip
    #       processes which are defined in the original process dictionary but are not supposed to be (always) run on
    if args.addQCDMC or "QCD" in args.filterProcGroups:
        logger.warning("Adding QCD MC to list of processes for the fit setup")
    else:
        if "QCD" not in args.excludeProcGroups:
            logger.warning("Automatic removal of QCD MC from list of processes. Use --filterProcGroups 'QCD' or --addQCDMC to keep it")
            args.excludeProcGroups.append("QCD")
    filterGroup = args.filterProcGroups if args.filterProcGroups else None
    excludeGroup = args.excludeProcGroups if args.excludeProcGroups else None
    logger.debug(f"Filtering these groups of processes: {args.filterProcGroups}")
    logger.debug(f"Excluding these groups of processes: {args.excludeProcGroups}")
    
    datagroups = make_datagroups_2016(args.inputFile, excludeGroups=excludeGroup, filterGroups=filterGroup, applySelection= not xnorm)

    if args.xlim:
        if len(args.fitvar.split("-")) > 1:
            raise ValueError("Restricting the x axis not supported for 2D hist")
        s = hist.tag.Slicer()
        datagroups.setGlobalAction(lambda h: h[{args.fitvar : s[complex(0, args.xlim[0]):complex(0, args.xlim[1])]}])

    wmass = datagroups.wmass
    wlike = datagroups.wlike

    constrainMass = False

    if wmass:
        name = "WMass"
    elif wlike:
        name = "ZMassWLike"
    else:
        name = "ZMassDilepton"
        constrainMass = "mll" not in args.fitvar

    tag = name+"_"+args.fitvar.replace("-","_")
    if args.doStatOnly:
        tag += "_statOnly"
    if args.postfix:
        tag += f"_{args.postfix}"

    outfolder = f"{args.outfolder}/{tag}/"
    if not os.path.isdir(outfolder):
        os.makedirs(outfolder)

    templateDir = f"{scriptdir}/Templates/WMass"

    if args.unfolding and args.fitXsec:
        raise ValueError("Options --unfolding and --fitXsec are incompatible. Please choose one or the other")
    elif args.fitXsec:
        datagroups.unconstrainedProcesses.append("Wmunu" if wmass else "Zmumu")
    elif args.unfolding:
        constrainMass = True
        datagroups.setGenAxes(args.genAxis)
        
        if wmass:
            # gen level bins, split by charge
            datagroups.defineSignalBinsUnfolding("Wmunu", "Wmunu_qGen0", member_filter=lambda x: x.name.startswith("Wminusmunu"))
            datagroups.defineSignalBinsUnfolding("Wmunu", "Wmunu_qGen1", member_filter=lambda x: x.name.startswith("Wplusmunu"))
            # out of acceptance contribution
            datagroups.groups["Wmunu"].deleteMembers([m for m in datagroups.groups["Wmunu"].members if not m.name.startswith("Bkg")])
        else:
            datagroups.defineSignalBinsUnfolding("Zmumu", member_filter=lambda x: x.name.startswith("Zmumu"))
            # out of acceptance contribution
            datagroups.groups["Zmumu"].deleteMembers([m for m in datagroups.groups["Zmumu"].members if not m.name.startswith("Bkg")])

    if args.noHist and args.noStatUncFakes:
        raise ValueError("Option --noHist would override --noStatUncFakes. Please select only one of them")

    suffix = '_xnorm' if xnorm else ''

    if xnorm:
        # only keep processes where xnorm is defined
        datagroups.select_xnorm_groups()

    # Start to create the CardTool object, customizing everything
    cardTool = CardTool.CardTool(f"{outfolder}/{name}_{{chan}}{suffix}.txt")
    cardTool.setDatagroups(datagroups)
    logger.debug(f"Making datacards with these processes: {cardTool.getProcesses()}")
    cardTool.setNominalTemplate(f"{templateDir}/main.txt")
    cardTool.setProjectionAxes(args.fitvar.split("-"))
    if args.sumChannels or xnorm or name in ["ZMassDilepton"]:
        cardTool.setChannels(["inclusive"])
        cardTool.setWriteByCharge(False)
    if xnorm:
        histName = "xnorm"
        cardTool.setWriteByCharge(False)
        cardTool.setHistName(histName)
        cardTool.setNominalName(histName)
<<<<<<< HEAD
        if args.unfolding:
            cardTool.setProjectionAxes(["count"])
        else:
=======
        datagroups.select_xnorm_groups() # only keep processes where xnorm is defined
        if args.unfolding:
            cardTool.setProjectionAxes(["count"])
        else:
            if wmass:
                # add gen charge as additional axis
                datagroups.groups["Wmunu"].add_member_axis("qGen", datagroups.results, 
                    member_filters={-1: lambda x: x.name.startswith("Wminusmunu"), 1: lambda x: x.name.startswith("Wplusmunu")}, 
                    hist_filter=lambda x: x.startswith("xnorm"))
                datagroups.deleteGroup("Fake")
            cardTool.unroll = True
>>>>>>> 8d533b82
            # remove projection axes from gen axes, otherwise they will be integrated before
            datagroups.setGenAxes([a for a in datagroups.gen_axes if a not in cardTool.project])
    if args.unfolding:
        cardTool.addPOISumGroups()
    if args.noHist:
        cardTool.skipHistograms()
    cardTool.setOutfile(os.path.abspath(f"{outfolder}/{name}CombineInput{suffix}.root"))
    cardTool.setFakeName(args.qcdProcessName)
    cardTool.setSpacing(52)
    if args.noStatUncFakes:
        cardTool.setProcsNoStatUnc(procs=args.qcdProcessName, resetList=False)
    cardTool.setCustomSystForCard(args.excludeNuisances, args.keepNuisances)
    if args.pseudoData:
        cardTool.setPseudodata(args.pseudoData, args.pseudoDataIdx, args.pseudoDataProcsRegexp)
        if args.pseudoDataFile:
            cardTool.setPseudodataDatagroups(make_datagroups_2016(args.pseudoDataFile,
                                                                  excludeGroups=excludeGroup,
                                                                  filterGroups=filterGroup)
            )
    cardTool.setLumiScale(args.lumiScale)

    logger.info(f"cardTool.allMCProcesses(): {cardTool.allMCProcesses()}")
        
    passSystToFakes = wmass and not args.skipSignalSystOnFakes and args.qcdProcessName not in excludeGroup and (filterGroup == None or args.qcdProcessName in filterGroup) and not xnorm

    single_v_samples = cardTool.filteredProcesses(lambda x: x[0] in ["W", "Z"] and ("mu" in x or "tau" in x))
    single_v_nonsig_samples = cardTool.filteredProcesses(lambda x: x[0] == ("Z" if wmass else "W"))
    single_vmu_samples = list(filter(lambda x: "mu" in x, single_v_samples))
    signal_samples = list(filter(lambda x: x[0] == ("W" if wmass else "Z"), single_vmu_samples))
    signal_samples_inctau = list(filter(lambda x: x[0] == ("W" if wmass else "Z"), single_v_samples))

    allMCprocesses_noQCDMC = [x for x in cardTool.allMCProcesses() if x != "QCD"]
    
    logger.info(f"All MC processes {allMCprocesses_noQCDMC}")
    logger.info(f"Single V samples: {single_v_samples}")
    logger.info(f"Single V no signal samples: {single_v_nonsig_samples}")
    logger.info(f"Signal samples: {signal_samples}")

    constrainedZ = constrainMass and not wmass
    massSkip = [(f"^massShift{i}MeV.*",) for i in range(0, 110 if constrainedZ else 100, 10)]
    if not (constrainMass or wmass):
        massSkip.append(("^massShift2p1MeV.*",))

    cardTool.addSystematic("massWeight", 
                            processes=signal_samples_inctau,
                            group=f"massShift{'W' if wmass else 'Z'}",
                            skipEntries=massSkip,
                            mirror=False,
                            systNamePrepend="W" if wmass else "Z",
                            #TODO: Name this
                            noConstraint=not constrainMass,
                            systAxes=["massShift"],
                            passToFakes=passSystToFakes,
    )
    
    if args.doStatOnly:
        # print a card with only mass weights and a dummy syst
        cardTool.addLnNSystematic("dummy", processes=["Top", "Diboson"] if wmass else ["Other"], size=1.001, group="dummy")
        cardTool.writeOutput(args=args, xnorm=xnorm)
        logger.info("Using option --doStatOnly: the card was created with only mass weights and a dummy LnN syst on all processes")
        return

    if not xnorm:
        if wmass:
            cardTool.addSystematic("luminosity",
                                   processes=allMCprocesses_noQCDMC,
                                   outNames=["lumiDown", "lumiUp"],
                                   group="luminosity",
                                   systAxes=["downUpVar"],
                                   labelsByAxis=["downUpVar"],
                                   passToFakes=passSystToFakes)

        else:
            # TOCHECK: no fakes here, most likely
            cardTool.addLnNSystematic("luminosity", processes=allMCprocesses_noQCDMC, size=1.012, group="luminosity")
    else:
        pass

    if args.ewUnc:
        cardTool.addSystematic(f"horacenloewCorr", 
            processes=single_v_samples,
            mirror=True,
            group="theory_ew",
            systAxes=["systIdx"],
            labelsByAxis=["horacenloewCorr"],
            skipEntries=[(0, -1), (2, -1)],
            passToFakes=passSystToFakes,
        )

    if not args.noEfficiencyUnc and not xnorm:

        ## this is only needed when using 2D SF from 3D with ut-integration, let's comment for now
        # if wmass:
        #     cardTool.addSystematic("sf2d", 
        #         processes=allMCprocesses_noQCDMC,
        #         outNames=["sf2dDown","sf2dUp"],
        #         group="SF3Dvs2D",
        #         scale = 1.0,
        #         mirror = True,
        #         mirrorDownVarEqualToNomi=False, # keep False, True is pathological
        #         noConstraint=False,
        #         systAxes=[],
        #         #labelsByAxis=["downUpVar"],
        #         passToFakes=passSystToFakes,
        #     )

        chargeDependentSteps = common.muonEfficiency_chargeDependentSteps
        effTypesNoIso = ["reco", "tracking", "idip", "trigger"]
        effStatTypes = [x for x in effTypesNoIso]
        if args.binnedScaleFactors or not args.isoEfficiencySmoothing:
            effStatTypes.extend(["iso"])
        else:
            effStatTypes.extend(["iso_effData", "iso_effMC"])
        allEffTnP = [f"effStatTnP_sf_{eff}" for eff in effStatTypes] + ["effSystTnP"]
        for name in allEffTnP:
            if "Syst" in name:
                axes = ["reco-tracking-idip-trigger-iso", "n_syst_variations"]
                axlabels = ["WPSYST", "_etaDecorr"]
                nameReplace = [("WPSYST0", "reco"), ("WPSYST1", "tracking"), ("WPSYST2", "idip"), ("WPSYST3", "trigger"), ("WPSYST4", "iso"), ("effSystTnP", "effSyst"), ("etaDecorr0", "fullyCorr") ]
                scale = 1.0
                mirror = True
                mirrorDownVarEqualToNomi=False
                groupName = "muon_eff_syst"
                splitGroupDict = {f"{groupName}_{x}" : f".*effSyst.*{x}" for x in list(effTypesNoIso + ["iso"])}
                splitGroupDict[groupName] = ".*effSyst.*" # add also the group with everything
                # decorrDictEff = {                        
                #     "x" : {
                #         "label" : "eta",
                #         "edges": [round(-2.4+i*0.1,1) for i in range(49)]
                #     }
                # }

            else:
                nameReplace = [] if any(x in name for x in chargeDependentSteps) else [("q0", "qall")] # for iso change the tag id with another sensible label
                mirror = True
                mirrorDownVarEqualToNomi=False
                if args.binnedScaleFactors:
                    axes = ["SF eta", "nPtBins", "SF charge"]
                else:
                    axes = ["SF eta", "nPtEigenBins", "SF charge"]
                axlabels = ["eta", "pt", "q"]
                nameReplace = nameReplace + [("effStatTnP_sf_", "effStat_")]           
                scale = 1.0
                groupName = "muon_eff_stat"
                splitGroupDict = {f"{groupName}_{x}" : f".*effStat.*{x}" for x in effStatTypes}
                splitGroupDict[groupName] = ".*effStat.*" # add also the group with everything
            if args.effStatLumiScale and "Syst" not in name:
                scale /= math.sqrt(args.effStatLumiScale)

            cardTool.addSystematic(
                name, 
                mirror=mirror,
                mirrorDownVarEqualToNomi=mirrorDownVarEqualToNomi,
                group=groupName,
                systAxes=axes,
                labelsByAxis=axlabels,
                baseName=name+"_",
                processes=allMCprocesses_noQCDMC,
                passToFakes=passSystToFakes,
                systNameReplace=nameReplace,
                scale=scale,
                splitGroup=splitGroupDict,
                decorrelateByBin = {}
            )
            # if "Syst" in name and decorrDictEff != {}:
            #     # add fully correlated version again
            #     cardTool.addSystematic(
            #         name,
            #         rename=f"{name}_EtaDecorr",
            #         mirror=mirror,
            #         mirrorDownVarEqualToNomi=mirrorDownVarEqualToNomi,
            #         group=groupName,
            #         systAxes=axes,
            #         labelsByAxis=axlabels,
            #         baseName=name+"_",
            #         processes=allMCprocesses_noQCDMC,
            #         passToFakes=passSystToFakes,
            #         systNameReplace=nameReplace,
            #         scale=scale,
            #         splitGroup=splitGroupDict,
            #         decorrelateByBin = decorrDictEff
            #     )

    to_fakes = passSystToFakes and not args.noQCDscaleFakes and not xnorm
    combine_helpers.add_pdf_uncertainty(cardTool, single_v_samples, passSystToFakes, from_corr=args.pdfUncFromCorr, scale=args.scalePdf)
    combine_helpers.add_modeling_uncertainty(cardTool, args.minnloScaleUnc, signal_samples_inctau, 
        single_v_nonsig_samples if not xnorm else [], to_fakes, args.resumUnc, wmass, scaleTNP=args.scaleTNP, rebin_pt=args.rebinPtV)

    if not xnorm:
        msv_config_dict = {
            "smearingWeights":{
                "hist_name": "muonScaleSyst_responseWeights",
                "syst_axes": ["unc", "downUpVar"],
                "syst_axes_labels": ["unc", "downUpVar"]
            },
            "massWeights":{
                "hist_name": "muonScaleSyst",
                "syst_axes": ["downUpVar", "scaleEtaSlice"],
                "syst_axes_labels": ["downUpVar", "ieta"]
            },
            "manualShift":{
                "hist_name": "muonScaleSyst_manualShift",
                "syst_axes": ["downUpVar"],
                "syst_axes_labels": ["downUpVar"]
            }
        }

        # FIXME: remove this once msv from smearing weights is implemented for the Z
        msv_config = msv_config_dict[args.muonScaleVariation] if wmass else msv_config_dict["massWeights"]

        cardTool.addSystematic(msv_config['hist_name'], 
            processes=single_v_samples if wmass else single_vmu_samples,
            group="muonScale",
            baseName="CMS_scale_m_",
            systAxes=msv_config['syst_axes'],
            labelsByAxis=msv_config['syst_axes_labels'],
            passToFakes=passSystToFakes,
            scale = args.scaleMuonCorr
        )
        cardTool.addSystematic("muonL1PrefireSyst", 
            processes=allMCprocesses_noQCDMC,
            group="muonPrefire",
            baseName="CMS_prefire_syst_m",
            systAxes=["downUpVar"],
            labelsByAxis=["downUpVar"],
            passToFakes=passSystToFakes,
        )
        cardTool.addSystematic("muonL1PrefireStat", 
            processes=allMCprocesses_noQCDMC,
            group="muonPrefire",
            baseName="CMS_prefire_stat_m_",
            systAxes=["downUpVar", "etaPhiRegion"],
            labelsByAxis=["downUpVar", "etaPhiReg"],
            passToFakes=passSystToFakes,
        )
        cardTool.addSystematic("ecalL1Prefire", 
            processes=allMCprocesses_noQCDMC,
            group="ecalPrefire",
            baseName="CMS_prefire_ecal",
            systAxes=["downUpVar"],
            labelsByAxis=["downUpVar"],
            passToFakes=passSystToFakes,
        )
        if wmass or wlike:
            combine_helpers.add_recoil_uncertainty(cardTool, signal_samples, passSystToFakes=passSystToFakes, flavor="mu")

        if wmass:
            non_closure_scheme = input_tools.args_from_metadata(cardTool, "nonClosureScheme")
            if non_closure_scheme == "A-M-separated":
                cardTool.addSystematic("Z_non_closure_parametrized_A", 
                    processes=single_v_samples,
                    group="nonClosure" if args.sepImpactForNC else "muonScale",
                    baseName="Z_nonClosure_parametrized_A_",
                    systAxes=["unc", "downUpVar"] if not (args.correlatedNonClosureNuisances) else ["downUpVar"],
                    labelsByAxis=["unc", "downUpVar"] if not (args.correlatedNonClosureNuisances) else ["downUpVar"],
                    passToFakes=passSystToFakes
                )
            if non_closure_scheme in ["A-M-separated", "binned-plus-M"]:
                cardTool.addSystematic("Z_non_closure_parametrized_M", 
                    processes=single_v_samples,
                    group="nonClosure" if args.sepImpactForNC else "muonScale",
                    baseName="Z_nonClosure_parametrized_M_",
                    systAxes=["unc", "downUpVar"] if not (args.correlatedNonClosureNuisances) else ["downUpVar"],
                    labelsByAxis=["unc", "downUpVar"] if not (args.correlatedNonClosureNuisances) else ["downUpVar"],
                    passToFakes=passSystToFakes
                )            
            if non_closure_scheme == "A-M-combined":
                cardTool.addSystematic("Z_non_closure_parametrized", 
                    processes=single_v_samples,
                    group="nonClosure" if args.sepImpactForNC else "muonScale",
                    baseName="Z_nonClosure_parametrized_",
                    systAxes=["unc", "downUpVar"] if not (args.correlatedNonClosureNuisances) else ["downUpVar"],
                    labelsByAxis=["unc", "downUpVar"] if not (args.correlatedNonClosureNuisances) else ["downUpVar"],
                    passToFakes=passSystToFakes
                )
            if non_closure_scheme in ["binned", "binned-plus-M"]:
                cardTool.addSystematic("Z_non_closure_binned", 
                    processes=single_v_samples,
                    group="nonClosure" if args.sepImpactForNC else "muonScale",
                    baseName="Z_nonClosure_binned_",
                    systAxes=["unc_ieta", "unc_ipt", "downUpVar"] if not (args.correlatedNonClosureNuisances) else ["downUpVar"],
                    labelsByAxis=["unc_ieta", "unc_ipt", "downUpVar"] if not (args.correlatedNonClosureNuisances) else ["downUpVar"],
                    passToFakes=passSystToFakes
                )

            #cardTool.addLnNSystematic("CMS_Fakes", processes=[args.qcdProcessName], size=1.05, group="MultijetBkg")
            cardTool.addLnNSystematic("CMS_Top", processes=["Top"], size=1.06)
            cardTool.addLnNSystematic("CMS_VV", processes=["Diboson"], size=1.16)
    
            ## FIXME 1: with the jet cut removed this syst is probably no longer needed, but one could still consider
            ## it to cover for how much the fake estimate changes when modifying the composition of the QCD region
            ## FIXME 2: it doesn't really make sense to mirror this one since the systematic goes only in one direction
            # cardTool.addSystematic(f"qcdJetPt30", 
            #                        processes=["Fake"],
            #                        mirror=True,
            #                        group="MultijetBkg",
            #                        systAxes=[],
            #                        outNames=["qcdJetPt30Down", "qcdJetPt30Up"],
            #                        passToFakes=passSystToFakes,
            # )
            #

            ## Remove for now since it seems redundant after adding the dphi cut
            ## keep in case it is needed again in the near future (we still have to test deepmet)
            # if "Fake" not in excludeGroup:
            #     for charge in ["plus", "minus"]:
            #         chargeId = "q1" if charge == "plus" else "q0"
            #         decorrDict = {}
            #         # decorrDict = {                        
            #         #     "xy" : {
            #         #         "label" : ["eta", "pt"],
            #         #         "edges": [[round(-2.4+i*0.4,1) for i in range(13)], [round(26.0+i*2,1) for i in range(16)]]
            #         #     }
            #         # }
            #         outnames = [f"mtCorrFakes_{chargeId}{upd}" for upd in ["Up", "Down"]]
            #         cardTool.addSystematic(f"nominal", # this is the histogram to read
            #                                systAxes=[],
            #                                processes=["Fake"],
            #                                mirror=True,
            #                                group="MultijetBkg",
            #                                outNames=outnames, # actual names for nuisances
            #                                rename=f"mtCorrFakes_{chargeId}", # this name is used only to identify the syst in CardTool's syst list
            #                                action=sel.applyCorrection,
            #                                doActionBeforeMirror=True, # to mirror after the histogram has been created
            #                                actionArgs={"scale": 1.0,
            #                                            "corrFile" : f"{data_dir}/fakesWmass/fakerateFactorMtBasedCorrection_vsEtaPt.root",
            #                                            "corrHist": f"etaPtCharge_mtCorrection_{charge}",
            #                                            "offsetCorr": 1.0,
            #                                            "createNew": True},
            #                                decorrelateByBin=decorrDict
            #         )
        else:
            cardTool.addLnNSystematic("CMS_background", processes=["Other"], size=1.15)

    cardTool.writeOutput(args=args, xnorm=xnorm, forceNonzero=not args.unfolding, check_systs=not args.unfolding)
    logger.info(f"Output stored in {outfolder}")
    
if __name__ == "__main__":
    parser = make_parser()
    args = parser.parse_args()

    logger = logging.setup_logger(__file__, args.verbose, args.noColorLogger)
    
    time0 = time.time()

    if args.genModel:
        main(args, xnorm=True)
    else:
        main(args)
        if args.unfolding:
            main(args, xnorm=True)

    logger.info(f"Running time: {time.time()-time0}")<|MERGE_RESOLUTION|>--- conflicted
+++ resolved
@@ -132,11 +132,6 @@
         cardTool.setWriteByCharge(False)
         cardTool.setHistName(histName)
         cardTool.setNominalName(histName)
-<<<<<<< HEAD
-        if args.unfolding:
-            cardTool.setProjectionAxes(["count"])
-        else:
-=======
         datagroups.select_xnorm_groups() # only keep processes where xnorm is defined
         if args.unfolding:
             cardTool.setProjectionAxes(["count"])
@@ -148,7 +143,6 @@
                     hist_filter=lambda x: x.startswith("xnorm"))
                 datagroups.deleteGroup("Fake")
             cardTool.unroll = True
->>>>>>> 8d533b82
             # remove projection axes from gen axes, otherwise they will be integrated before
             datagroups.setGenAxes([a for a in datagroups.gen_axes if a not in cardTool.project])
     if args.unfolding:
