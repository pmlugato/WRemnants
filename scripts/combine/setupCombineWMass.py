#!/usr/bin/env python3
from wremnants import CardTool,combine_helpers,combine_theory_helper
from wremnants.datasets.datagroups import Datagroups
from utilities import common, logging, input_tools
import itertools
import argparse
import hist
import math

def make_parser(parser=None):
    parser = argparse.ArgumentParser()
    parser.add_argument("-o", "--outfolder", type=str, default=".", help="Output folder with the root file storing all histograms and datacards for single charge (subfolder WMass or ZMassWLike is created automatically inside)")
    parser.add_argument("-i", "--inputFile", type=str)
    parser.add_argument("-p", "--postfix", type=str, help="Postfix for output file name", default=None)
    parser.add_argument("-v", "--verbose", type=int, default=3, choices=[0,1,2,3,4],
                        help="Set verbosity level with logging, the larger the more verbose")
    parser.add_argument("--noColorLogger", action="store_true", help="Do not use logging with colors")
    parser.add_argument("--hdf5", action="store_true", help="Write out datacard in hdf5")
    parser.add_argument("--sparse", action="store_true", help="Write out datacard in sparse mode (only for when using hdf5)")
    parser.add_argument("--excludeProcGroups", type=str, nargs="*", help="Don't run over processes belonging to these groups (only accepts exact group names)", default=["QCD"])
    parser.add_argument("--filterProcGroups", type=str, nargs="*", help="Only run over processes belonging to these groups", default=[])
    parser.add_argument("-x", "--excludeNuisances", type=str, default="", help="Regular expression to exclude some systematics from the datacard")
    parser.add_argument("-k", "--keepNuisances", type=str, default="", help="Regular expression to keep some systematics, overriding --excludeNuisances. Can be used to keep only some systs while excluding all the others with '.*'")
    parser.add_argument("--absolutePathInCard", action="store_true", help="In the datacard, set Absolute path for the root file where shapes are stored")
    parser.add_argument("-n", "--baseName", type=str, help="Histogram name in the file (e.g., 'nominal')", default="nominal")
    parser.add_argument("--noHist", action='store_true', help="Skip the making of 2D histograms (root file is left untouched if existing)")
    parser.add_argument("--qcdProcessName" , type=str, default="Fake", help="Name for QCD process")
    # setting on the fit behaviour
    parser.add_argument("--fitvar", nargs="+", help="Variable to fit", default=["eta", "pt"])
    parser.add_argument("--rebin", type=int, nargs='*', default=[], help="Rebin axis by this value (default does nothing)")
    parser.add_argument("--axlim", type=float, default=[], nargs='*', help="Restrict axis to this range (assumes pairs of values by axis, with trailing axes optional)")
    parser.add_argument("--lumiScale", type=float, default=1.0, help="Rescale equivalent luminosity by this value (e.g. 10 means ten times more data and MC)")
    parser.add_argument("--sumChannels", action='store_true', help="Only use one channel")
    parser.add_argument("--fitXsec", action='store_true', help="Fit signal inclusive cross section")
    parser.add_argument("--genModel", action="store_true", help="Produce datacard with the xnorm as model (binned according to axes defined in --fitvar)")
    parser.add_argument("--simultaneousABCD", action="store_true", help="Produce datacard for simultaneous fit of ABCD regions")
    # settings on the nuisances itself
    parser.add_argument("--doStatOnly", action="store_true", default=False, help="Set up fit to get stat-only uncertainty (currently combinetf with -S 0 doesn't work)")
    parser.add_argument("--minnloScaleUnc", choices=["byHelicityPt", "byHelicityPtCharge", "byHelicityCharge", "byPtCharge", "byPt", "byCharge", "integrated",], default="byHelicityPt",
            help="Decorrelation for QCDscale")
    parser.add_argument("--resumUnc", default="tnp", type=str, choices=["scale", "tnp", "none"], help="Include SCETlib uncertainties")
    parser.add_argument("--npUnc", default="Delta_Lambda", type=str, choices=combine_theory_helper.TheoryHelper.valid_np_models, help="Nonperturbative uncertainty model")
    parser.add_argument("--tnpMagnitude", default=1, type=float, help="Variation size for the TNP")
    parser.add_argument("--scaleTNP", default=1, type=float, help="Scale the TNP uncertainties by this factor")
    parser.add_argument("--scalePdf", default=1, type=float, help="Scale the PDF hessian uncertainties by this factor")
    parser.add_argument("--pdfUncFromCorr", action='store_true', help="Take PDF uncertainty from correction hist (Requires having run that correction)")
    parser.add_argument("--ewUnc", action='store_true', help="Include EW uncertainty")
    parser.add_argument("--widthUnc", action='store_true', help="Include uncertainty on W and Z width")
    parser.add_argument("--noStatUncFakes" , action="store_true",   help="Set bin error for QCD background templates to 0, to check MC stat uncertainties for signal only")
    parser.add_argument("--skipSignalSystOnFakes" , action="store_true", help="Do not propagate signal uncertainties on fakes, mainly for checks.")
    parser.add_argument("--noQCDscaleFakes", action="store_true",   help="Do not apply QCd scale uncertainties on fakes, mainly for debugging")
    parser.add_argument("--addQCDMC", action="store_true", help="Include QCD MC when making datacards (otherwise by default it will always be excluded)")
    parser.add_argument("--muonScaleVariation", choices=["smearingWeights", "massWeights", "manualShift"], default="smearingWeights", help="the method with which the muon scale variation histograms are derived")
    parser.add_argument("--scaleMuonCorr", type=float, default=1.0, help="Scale up/down dummy muon scale uncertainty by this factor")
    parser.add_argument("--correlatedNonClosureNuisances", action='store_true', help="get systematics from histograms for the Z non-closure nuisances without decorrelation in eta and pt")
    parser.add_argument("--sepImpactForNC", action="store_true", help="use a dedicated impact gropu for non closure nuisances, instead of putting them in muonScale")
    parser.add_argument("--noEfficiencyUnc", action='store_true', help="Skip efficiency uncertainty (useful for tests, because it's slow). Equivalent to --excludeNuisances '.*effSystTnP|.*effStatTnP' ")
    parser.add_argument("--effStatLumiScale", type=float, default=None, help="Rescale equivalent luminosity for efficiency stat uncertainty by this value (e.g. 10 means ten times more data from tag and probe)")
    parser.add_argument("--binnedScaleFactors", action='store_true', help="Use binned scale factors (different helpers and nuisances)")
    parser.add_argument("--isoEfficiencySmoothing", action='store_true', help="If isolation SF was derived from smooth efficiencies instead of direct smoothing")
    # pseudodata
    parser.add_argument("--pseudoData", type=str, help="Hist to use as pseudodata")
    parser.add_argument("--pseudoDataIdx", type=str, default="0", help="Variation index to use as pseudodata")
    parser.add_argument("--pseudoDataFile", type=str, help="Input file for pseudodata (if it should be read from a different file)", default=None)
    parser.add_argument("--pseudoDataProcsRegexp", type=str, default=".*", help="Regular expression for processes taken from pseudodata file (all other processes are automatically got from the nominal file). Data is excluded automatically as usual")
    # unfolding/differential/theory agnostic
    parser.add_argument("--unfolding", action='store_true', help="Prepare datacard for unfolding")
    parser.add_argument("--genAxes", type=str, default=None, nargs="+", help="Specify which gen axis should be used in unfolding, if 'None', use all (inferred from metadata).")
    parser.add_argument("--theoryAgnostic", action='store_true', help="Prepare datacard for theory agnostic analysis, similar to unfolding but different axis and possibly other differences")
    # utility options to deal with charge when relevant, mainly for theory agnostic but also unfolding
    parser.add_argument("--recoCharge", type=str, default=["plus", "minus"], nargs="+", choices=["plus", "minus"], help="Specify reco charge to use, default uses both. This is a workaround for unfolding/theory-agnostic fit when running a single reco charge, as gen bins with opposite gen charge have to be filtered out")
    parser.add_argument("--forceRecoChargeAsGen", action="store_true", help="Force gen charge to match reco charge in CardTool, this only works when the reco charge is used to define the channel")

    return parser

def setup(args,xnorm=False):   

    # NOTE: args.filterProcGroups and args.excludeProcGroups should in principle not be used together
    #       (because filtering is equivalent to exclude something), however the exclusion is also meant to skip
    #       processes which are defined in the original process dictionary but are not supposed to be (always) run on
    if args.addQCDMC or "QCD" in args.filterProcGroups:
        logger.warning("Adding QCD MC to list of processes for the fit setup")
    else:
        if "QCD" not in args.excludeProcGroups:
            logger.warning("Automatic removal of QCD MC from list of processes. Use --filterProcGroups 'QCD' or --addQCDMC to keep it")
            args.excludeProcGroups.append("QCD")
    filterGroup = args.filterProcGroups if args.filterProcGroups else None
    excludeGroup = args.excludeProcGroups if args.excludeProcGroups else None
    if args.simultaneousABCD and (excludeGroup is None or "Fake" not in excludeGroup):
        excludeGroup.append("Fake")
    logger.debug(f"Filtering these groups of processes: {args.filterProcGroups}")
    logger.debug(f"Excluding these groups of processes: {args.excludeProcGroups}")

    datagroups = Datagroups(args.inputFile, excludeGroups=excludeGroup, filterGroups=filterGroup, applySelection= not xnorm and not args.simultaneousABCD)

    if not xnorm and (args.axlim or args.rebin):
        if len(args.axlim) % 2 or len(args.axlim)/2 > len(args.fitvar) or len(args.rebin) > len(args.fitvar):
            raise ValueError("Inconsistent rebin or axlim arguments. axlim must be at most two entries per axis, and rebin at most one")

        sel = {}
        for var,low,high,rebin in itertools.zip_longest(args.fitvar, args.axlim[::2], args.axlim[1::2], args.rebin):
            s = hist.tag.Slicer()
            if low is not None and high is not None:
                logger.info(f"Restricting the axis '{var}' to range [{low}, {high}]")
                sel[var] = s[complex(0, low):complex(0, high):hist.rebin(rebin) if rebin else None]
            elif rebin:
                sel[var] = s[hist.rebin(rebin)]
            if rebin:
                logger.info(f"Rebinning the axis '{var}' by [{rebin}]")

        logger.info(f"Will apply the global selection {sel}")
        datagroups.setGlobalAction(lambda h: h[sel])

    wmass = datagroups.wmass
    wlike = datagroups.wlike
    lowPU = datagroups.lowPU
    dilepton = datagroups.dilepton

    constrainMass = dilepton and not "mll" in args.fitvar

    if wmass:
        base_group = "Wenu" if datagroups.flavor == "e" else "Wmunu"
    else:
        base_group = "Zee" if datagroups.flavor == "ee" else "Zmumu"

    if args.unfolding and args.fitXsec:
        raise ValueError("Options --unfolding and --fitXsec are incompatible. Please choose one or the other")
    elif args.fitXsec:
        datagroups.unconstrainedProcesses.append(base_group)
    elif args.unfolding:
        constrainMass = False if args.theoryAgnostic else True
        datagroups.setGenAxes(args.genAxes)
        
        if wmass:
            # gen level bins, split by charge
            if "minus" in args.recoCharge:
                datagroups.defineSignalBinsUnfolding(base_group, f"W_qGen0", member_filter=lambda x: x.name.startswith("Wminus"))
            if "plus" in args.recoCharge:
                datagroups.defineSignalBinsUnfolding(base_group, f"W_qGen1", member_filter=lambda x: x.name.startswith("Wplus"))
            # out of acceptance contribution
            datagroups.groups[base_group].deleteMembers([m for m in datagroups.groups[base_group].members if not m.name.startswith("Bkg")])
        else:
            datagroups.defineSignalBinsUnfolding(base_group, "Z", member_filter=lambda x: x.name.startswith(base_group))
            # out of acceptance contribution
            datagroups.groups[base_group].deleteMembers([m for m in datagroups.groups[base_group].members if not m.name.startswith("Bkg")])

    if args.noHist and args.noStatUncFakes:
        raise ValueError("Option --noHist would override --noStatUncFakes. Please select only one of them")

    if "BkgWmunu" in args.excludeProcGroups:
        datagroups.deleteGroup("Wmunu") # remove out of acceptance signal

    # Start to create the CardTool object, customizing everything
    cardTool = CardTool.CardTool(xnorm=xnorm)
    cardTool.setDatagroups(datagroups)
    logger.debug(f"Making datacards with these processes: {cardTool.getProcesses()}")
    if args.absolutePathInCard:
        cardTool.setAbsolutePathShapeInCard()
    cardTool.setProjectionAxes(args.fitvar)
    if wmass and args.simultaneousABCD:
        cardTool.setChannels(["inclusive"])
        cardTool.setWriteByCharge(False)
        fitvars = ["passIso", "passMT", *args.fitvar]
        cardTool.setProjectionAxes(fitvars)
        cardTool.unroll=True
    if args.sumChannels or xnorm or dilepton:
        cardTool.setChannels(["inclusive"])
        cardTool.setWriteByCharge(False)
    else:
        cardTool.setChannels(args.recoCharge)
        if args.forceRecoChargeAsGen:
            cardTool.setExcludeProcessForChannel("plus", ".*qGen0")
            cardTool.setExcludeProcessForChannel("minus", ".*qGen1")

    if xnorm:
        histName = "xnorm"
        cardTool.setHistName(histName)
        cardTool.setNominalName(histName)
        datagroups.select_xnorm_groups()
        if "Fake" in datagroups.groups.keys():
            datagroups.deleteGroup("Fake") # delete fakes from xnorm channel
        if args.unfolding:
            cardTool.setProjectionAxes(["count"])
        else:
            if wmass:
                # add gen charge as additional axis
                datagroups.groups[base_group].add_member_axis("qGen", datagroups.results, 
                    member_filters={-1: lambda x: x.name.startswith("Wminus"), 1: lambda x: x.name.startswith("Wplus")}, 
                    hist_filter=lambda x: x.startswith("xnorm"))
                #datagroups.deleteGroup("Fake")
            cardTool.unroll = True
            # remove projection axes from gen axes, otherwise they will be integrated before
            datagroups.setGenAxes([a for a in datagroups.gen_axes if a not in cardTool.project])
    else:
        cardTool.setHistName(args.baseName)
        cardTool.setNominalName(args.baseName)
        
    # define sumGroups for integrated cross section
    if args.unfolding:
        # TODO: make this less hardcoded to filter the charge (if the charge is not present this will duplicate things)
        if wmass:
            if "plus" in args.recoCharge:
                cardTool.addPOISumGroups(genCharge="qGen1")
            if "minus" in args.recoCharge:
                cardTool.addPOISumGroups(genCharge="qGen0")
        else:
<<<<<<< HEAD
            if args.sumChannels or dilepton:
                cardTool.addPOISumGroups()
            else:
                cardTool.addPOISumGroups(genCharge="qGen0")
                cardTool.addPOISumGroups(genCharge="qGen1")
=======
            cardTool.addPOISumGroups()
>>>>>>> 3117f0ac

    if args.noHist:
        cardTool.skipHistograms()
    cardTool.setFakeName(args.qcdProcessName)
    cardTool.setSpacing(28)
    if args.noStatUncFakes:
        cardTool.setProcsNoStatUnc(procs=args.qcdProcessName, resetList=False)
    cardTool.setCustomSystForCard(args.excludeNuisances, args.keepNuisances)
    if args.pseudoData:
        cardTool.setPseudodata(args.pseudoData, args.pseudoDataIdx, args.pseudoDataProcsRegexp)
        if args.pseudoDataFile:
            cardTool.setPseudodataDatagroups(make_datagroup(args.pseudoDataFile,
                                                                  excludeGroups=excludeGroup,
                                                                  filterGroups=filterGroup,
                                                                  applySelection= not xnorm)
            )
    cardTool.setLumiScale(args.lumiScale)

    if not args.theoryAgnostic:
        logger.info(f"cardTool.allMCProcesses(): {cardTool.allMCProcesses()}")
        
    passSystToFakes = wmass and not args.skipSignalSystOnFakes and args.qcdProcessName not in excludeGroup and (filterGroup == None or args.qcdProcessName in filterGroup) and not xnorm

    cardTool.addProcessGroup("single_v_samples", lambda x: x[0] in ["W", "Z"] and x[1] not in ["W","Z"])
    if wmass:
        cardTool.addProcessGroup("single_v_nonsig_samples", lambda x: x[0] == "Z" and x[1] not in ["W","Z"])

    cardTool.addProcessGroup("single_vmu_samples", lambda x: x[0] in ["W", "Z"] and x[1] not in ["W","Z"] and "tau" not in x)
    cardTool.addProcessGroup("signal_samples", lambda x: ((x[0] == "W" and wmass) or (x[0] == "Z" and not wmass)) and x[1] not in ["W","Z"] and "tau" not in x)
    cardTool.addProcessGroup("signal_samples_inctau", lambda x: ((x[0] == "W" and wmass) or (x[0] == "Z" and not wmass)) and x[1] not in ["W","Z"])
    cardTool.addProcessGroup("MCnoQCD", lambda x: x not in ["QCD", "Data"])

    if not args.theoryAgnostic:
        logger.info(f"All MC processes {cardTool.procGroups['MCnoQCD']}")
        logger.info(f"Single V samples: {cardTool.procGroups['single_v_samples']}")
        if wmass:
            logger.info(f"Single V no signal samples: {cardTool.procGroups['single_v_nonsig_samples']}")
        logger.info(f"Signal samples: {cardTool.procGroups['signal_samples']}")

    constrainedZ = constrainMass and not wmass
    label = 'W' if wmass else 'Z'
    massSkip = [(f"^massShift[W|Z]{i}MeV.*",) for i in range(0, 110 if constrainedZ else 100, 10)]
    if wmass and not xnorm and not args.doStatOnly:
        cardTool.addSystematic(f"massWeightZ",
                                processes=['single_v_nonsig_samples'],
                                group=f"massShiftZ",
                                skipEntries=massSkip[:]+[("^massShiftZ100MeV.*",)],
                                mirror=False,
                                noConstraint=False,
                                systAxes=["massShift"],
                                passToFakes=passSystToFakes,
        )

    if not (constrainMass or wmass):
        massSkip.append(("^massShift.*2p1MeV.*",))

    signal_samples_forMass = ["signal_samples_inctau"]
    if args.theoryAgnostic:
        logger.error("Temporarily not using mass weights for Wtaunu. Please update when possible")
        signal_samples_forMass = ["signal_samples"]
    cardTool.addSystematic(f"massWeight{label}",
                           processes=signal_samples_forMass,
                           group=f"massShift{label}",
                           noi=not constrainMass,
                           skipEntries=massSkip,
                           mirror=False,
                           #TODO: Name this
                           noConstraint=not constrainMass,
                           systAxes=["massShift"],
                           passToFakes=passSystToFakes,
    )

    if args.doStatOnly:
        # print a card with only mass weights
        logger.info("Using option --doStatOnly: the card was created with only mass nuisance parameter")
        return cardTool
    
    if args.widthUnc:
        widthSkipZ = [("widthZ2p49333GeV",), ("widthZ2p49493GeV",), ("widthZ2p4952GeV",)] 
        widthSkipW = [("widthW2p09053GeV",), ("widthW2p09173GeV",), ("widthW2p085GeV",)]
        if wmass:
            cardTool.addSystematic(f"widthWeightZ",
                                    processes=["single_v_nonsig_samples"],
                                    group=f"widthZ",
                                    skipEntries=widthSkipZ[:],
                                    mirror=False,
                                    systAxes=["width"],
                                    passToFakes=passSystToFakes,
            )
        cardTool.addSystematic(f"widthWeight{label}",
                                processes=["signal_samples_inctau"],
                                skipEntries=widthSkipZ[:] if label=="Z" else widthSkipW[:],
                                group=f"width{label}",
                                mirror=False,
                                #TODO: Name this
                                systAxes=["width"],
                                passToFakes=passSystToFakes,
        )

    if args.ewUnc:
        cardTool.addSystematic(f"horacenloewCorr", 
            processes=['single_v_samples'],
            mirror=True,
            group="theory_ew",
            systAxes=["systIdx"],
            labelsByAxis=["horacenloewCorr"],
            skipEntries=[(0, -1), (2, -1)],
            passToFakes=passSystToFakes,
        )

    to_fakes = passSystToFakes and not args.noQCDscaleFakes and not xnorm
    
    theory_helper = combine_theory_helper.TheoryHelper(cardTool)
    theory_helper.configure(resumUnc=args.resumUnc, 
        propagate_to_fakes=to_fakes,
        np_model=args.npUnc,
        tnp_magnitude=args.tnpMagnitude,
        mirror_tnp=True,
        pdf_from_corr=args.pdfUncFromCorr,
        scale_pdf_unc=args.scalePdf,
    )
    theory_helper.add_all_theory_unc()

    if xnorm:
        return cardTool

    # Below: experimental uncertainties

    if wmass:
        #cardTool.addLnNSystematic("CMS_Fakes", processes=[args.qcdProcessName], size=1.05, group="MultijetBkg")
        cardTool.addLnNSystematic("CMS_Top", processes=["Top"], size=1.06, xnorm=False)
        cardTool.addLnNSystematic("CMS_VV", processes=["Diboson"], size=1.16, xnorm=False)
        cardTool.addSystematic("luminosity",
                                processes=['MCnoQCD'],
                                outNames=["lumiDown", "lumiUp"],
                                group="luminosity",
                                systAxes=["downUpVar"],
                                labelsByAxis=["downUpVar"],
                                passToFakes=passSystToFakes, 
                                xnorm=False)
    else:
        cardTool.addLnNSystematic("CMS_background", processes=["Other"], size=1.15, xnorm=False)
        cardTool.addLnNSystematic("luminosity", processes=['MCnoQCD'], size=1.017 if lowPU else 1.012, group="luminosity", xnorm=False)

    if not args.noEfficiencyUnc:

        if not lowPU:

            ## this is only needed when using 2D SF from 3D with ut-integration, let's comment for now
            # if wmass:
            #     cardTool.addSystematic("sf2d", 
            #         processes=['MCnoQCD'],
            #         outNames=["sf2dDown","sf2dUp"],
            #         group="SF3Dvs2D",
            #         scale = 1.0,
            #         mirror = True,
            #         mirrorDownVarEqualToNomi=False, # keep False, True is pathological
            #         noConstraint=False,
            #         systAxes=[],
            #         #labelsByAxis=["downUpVar"],
            #         passToFakes=passSystToFakes,
            #     )

            chargeDependentSteps = common.muonEfficiency_chargeDependentSteps
            effTypesNoIso = ["reco", "tracking", "idip", "trigger"]
            effStatTypes = [x for x in effTypesNoIso]
            if args.binnedScaleFactors or not args.isoEfficiencySmoothing:
                effStatTypes.extend(["iso"])
            else:
                effStatTypes.extend(["iso_effData", "iso_effMC"])
            allEffTnP = [f"effStatTnP_sf_{eff}" for eff in effStatTypes] + ["effSystTnP"]
            for name in allEffTnP:
                if "Syst" in name:
                    axes = ["reco-tracking-idip-trigger-iso", "n_syst_variations"]
                    axlabels = ["WPSYST", "_etaDecorr"]
                    nameReplace = [("WPSYST0", "reco"), ("WPSYST1", "tracking"), ("WPSYST2", "idip"), ("WPSYST3", "trigger"), ("WPSYST4", "iso"), ("effSystTnP", "effSyst"), ("etaDecorr0", "fullyCorr") ]
                    scale = 1.0
                    mirror = True
                    mirrorDownVarEqualToNomi=False
                    groupName = "muon_eff_syst"
                    splitGroupDict = {f"{groupName}_{x}" : f".*effSyst.*{x}" for x in list(effTypesNoIso + ["iso"])}
                    splitGroupDict[groupName] = ".*effSyst.*" # add also the group with everything
                    # decorrDictEff = {                        
                    #     "x" : {
                    #         "label" : "eta",
                    #         "edges": [round(-2.4+i*0.1,1) for i in range(49)]
                    #     }
                    # }

                else:
                    nameReplace = [] if any(x in name for x in chargeDependentSteps) else [("q0", "qall")] # for iso change the tag id with another sensible label
                    mirror = True
                    mirrorDownVarEqualToNomi=False
                    if args.binnedScaleFactors:
                        axes = ["SF eta", "nPtBins", "SF charge"]
                    else:
                        axes = ["SF eta", "nPtEigenBins", "SF charge"]
                    axlabels = ["eta", "pt", "q"]
                    nameReplace = nameReplace + [("effStatTnP_sf_", "effStat_")]           
                    scale = 1.0
                    groupName = "muon_eff_stat"
                    splitGroupDict = {f"{groupName}_{x}" : f".*effStat.*{x}" for x in effStatTypes}
                    splitGroupDict[groupName] = ".*effStat.*" # add also the group with everything
                if args.effStatLumiScale and "Syst" not in name:
                    scale /= math.sqrt(args.effStatLumiScale)

                cardTool.addSystematic(
                    name, 
                    mirror=mirror,
                    mirrorDownVarEqualToNomi=mirrorDownVarEqualToNomi,
                    group=groupName,
                    systAxes=axes,
                    labelsByAxis=axlabels,
                    baseName=name+"_",
                    processes=['MCnoQCD'],
                    passToFakes=passSystToFakes,
                    systNameReplace=nameReplace,
                    scale=scale,
                    splitGroup=splitGroupDict,
                    decorrelateByBin = {}, 
                    xnorm=False
                )
                # if "Syst" in name and decorrDictEff != {}:
                #     # add fully correlated version again
                #     cardTool.addSystematic(
                #         name,
                #         rename=f"{name}_EtaDecorr",
                #         mirror=mirror,
                #         mirrorDownVarEqualToNomi=mirrorDownVarEqualToNomi,
                #         group=groupName,
                #         systAxes=axes,
                #         labelsByAxis=axlabels,
                #         baseName=name+"_",
                #         processes=['MCnoQCD'],
                #         passToFakes=passSystToFakes,
                #         systNameReplace=nameReplace,
                #         scale=scale,
                #         splitGroup=splitGroupDict,
                #         decorrelateByBin = decorrDictEff
                #     )
        else:
            if datagroups.flavor in ["mu", "mumu"]:
                lepEffs = ["muSF_HLT_DATA_stat", "muSF_HLT_DATA_syst", "muSF_HLT_MC_stat", "muSF_HLT_MC_syst", "muSF_ISO_stat", "muSF_ISO_DATA_syst", "muSF_ISO_MC_syst", "muSF_IDIP_stat", "muSF_IDIP_DATA_syst", "muSF_IDIP_MC_syst"]
            else:
                lepEffs = [] # ["elSF_HLT_syst", "elSF_IDISO_stat"]

            for lepEff in lepEffs:
                cardTool.addSystematic(lepEff,
                    processes=cardTool.allMCProcesses(),
                    mirror = True,
                    group="CMS_lepton_eff",
                    baseName=lepEff,
                    systAxes = ["tensor_axis_0"],
                    labelsByAxis = [""], 
                    xnorm=False,
                )
                
    if (wmass or wlike) and not input_tools.args_from_metadata(cardTool, "noRecoil"):
        combine_helpers.add_recoil_uncertainty(cardTool, ["signal_samples"], 
            passSystToFakes=passSystToFakes, 
            flavor=datagroups.flavor if datagroups.flavor else "mu",
            pu_type="lowPU" if lowPU else "highPU")

    if lowPU:

        if datagroups.flavor in ["e", "ee"]:
            # disable, prefiring for muons currently broken? (fit fails)
            cardTool.addSystematic("prefireCorr",
                processes=cardTool.allMCProcesses(),
                mirror = False,
                group="CMS_prefire17",
                baseName="CMS_prefire17",
                systAxes = ["downUpVar"],
                labelsByAxis = ["downUpVar"], 
                xnorm=False,
            )

        return cardTool

    # Below: all that is highPU specific

    msv_config_dict = {
        "smearingWeights":{
            "hist_name": "muonScaleSyst_responseWeights",
            "syst_axes": ["unc", "downUpVar"],
            "syst_axes_labels": ["unc", "downUpVar"]
        },
        "massWeights":{
            "hist_name": "muonScaleSyst",
            "syst_axes": ["downUpVar", "scaleEtaSlice"],
            "syst_axes_labels": ["downUpVar", "ieta"]
        },
        "manualShift":{
            "hist_name": "muonScaleSyst_manualShift",
            "syst_axes": ["downUpVar"],
            "syst_axes_labels": ["downUpVar"]
        }
    }

    # FIXME: remove this once msv from smearing weights is implemented for the Z
    msv_config = msv_config_dict[args.muonScaleVariation] if wmass else msv_config_dict["massWeights"]

    cardTool.addSystematic(msv_config['hist_name'], 
        processes=['single_v_samples' if wmass else 'single_vmu_samples'],
        group="muonScale",
        baseName="CMS_scale_m_",
        systAxes=msv_config['syst_axes'],
        labelsByAxis=msv_config['syst_axes_labels'],
        passToFakes=passSystToFakes,
        scale = args.scaleMuonCorr, 
        xnorm=False
    )
    cardTool.addSystematic("muonL1PrefireSyst", 
        processes=['MCnoQCD'],
        group="muonPrefire",
        baseName="CMS_prefire_syst_m",
        systAxes=["downUpVar"],
        labelsByAxis=["downUpVar"],
        passToFakes=passSystToFakes, 
        xnorm=False,
    )
    cardTool.addSystematic("muonL1PrefireStat", 
        processes=['MCnoQCD'],
        group="muonPrefire",
        baseName="CMS_prefire_stat_m_",
        systAxes=["downUpVar", "etaPhiRegion"],
        labelsByAxis=["downUpVar", "etaPhiReg"],
        passToFakes=passSystToFakes, 
        xnorm=False,
    )
    cardTool.addSystematic("ecalL1Prefire", 
        processes=['MCnoQCD'],
        group="ecalPrefire",
        baseName="CMS_prefire_ecal",
        systAxes=["downUpVar"],
        labelsByAxis=["downUpVar"],
        passToFakes=passSystToFakes, 
        xnorm=False,
    )

    if wmass:
        non_closure_scheme = input_tools.args_from_metadata(cardTool, "nonClosureScheme")
        if non_closure_scheme == "A-M-separated":
            cardTool.addSystematic("Z_non_closure_parametrized_A", 
                processes=['single_v_samples'],
                group="nonClosure" if args.sepImpactForNC else "muonScale",
                baseName="Z_nonClosure_parametrized_A_",
                systAxes=["unc", "downUpVar"] if not (args.correlatedNonClosureNuisances) else ["downUpVar"],
                labelsByAxis=["unc", "downUpVar"] if not (args.correlatedNonClosureNuisances) else ["downUpVar"],
                passToFakes=passSystToFakes, 
                xnorm=False
            )
        if non_closure_scheme in ["A-M-separated", "binned-plus-M"]:
            cardTool.addSystematic("Z_non_closure_parametrized_M", 
                processes=['single_v_samples'],
                group="nonClosure" if args.sepImpactForNC else "muonScale",
                baseName="Z_nonClosure_parametrized_M_",
                systAxes=["unc", "downUpVar"] if not (args.correlatedNonClosureNuisances) else ["downUpVar"],
                labelsByAxis=["unc", "downUpVar"] if not (args.correlatedNonClosureNuisances) else ["downUpVar"],
                passToFakes=passSystToFakes, 
                xnorm=False
            )            
        if non_closure_scheme == "A-M-combined":
            cardTool.addSystematic("Z_non_closure_parametrized", 
                processes=['single_v_samples'],
                group="nonClosure" if args.sepImpactForNC else "muonScale",
                baseName="Z_nonClosure_parametrized_",
                systAxes=["unc", "downUpVar"] if not (args.correlatedNonClosureNuisances) else ["downUpVar"],
                labelsByAxis=["unc", "downUpVar"] if not (args.correlatedNonClosureNuisances) else ["downUpVar"],
                passToFakes=passSystToFakes, 
                xnorm=False
            )
        if non_closure_scheme in ["binned", "binned-plus-M"]:
            cardTool.addSystematic("Z_non_closure_binned", 
                processes=['single_v_samples'],
                group="nonClosure" if args.sepImpactForNC else "muonScale",
                baseName="Z_nonClosure_binned_",
                systAxes=["unc_ieta", "unc_ipt", "downUpVar"] if not (args.correlatedNonClosureNuisances) else ["downUpVar"],
                labelsByAxis=["unc_ieta", "unc_ipt", "downUpVar"] if not (args.correlatedNonClosureNuisances) else ["downUpVar"],
                passToFakes=passSystToFakes, 
                xnorm=False
            )
    
    # Previously we had a QCD uncertainty for the mt dependence on the fakes, see: https://github.com/WMass/WRemnants/blob/f757c2c8137a720403b64d4c83b5463a2b27e80f/scripts/combine/setupCombineWMass.py#L359

    return cardTool

def main(args,xnorm=False):
    cardTool = setup(args, xnorm)
    cardTool.setOutput(args.outfolder, fitvars=args.fitvar, doStatOnly=args.doStatOnly, postfix=args.postfix, hdf5=args.hdf5)
    cardTool.writeOutput(args=args, hdf5=args.hdf5, sparse=args.sparse, xnorm=args.unfolding,
        forceNonzero=not args.unfolding, check_systs=not args.unfolding, simultaneousABCD=args.simultaneousABCD)
    return

if __name__ == "__main__":
    parser = make_parser()
    args = parser.parse_args()
    
    logger = logging.setup_logger(__file__, args.verbose, args.noColorLogger)
                                  
    if args.theoryAgnostic:
        args.unfolding = True
        logger.warning("For now setting --theoryAgnostic activates --unfolding, they should do the same things")
        if args.genAxis is None:
            args.genAxis = ["absYVgenSig", "ptVgenSig", "helicity"]
            logger.warning("Automatically setting '--genAxis absYVgenSig ptVgenSig helicity' for theory agnostic analysis")
        # The following is temporary, just to avoid passing the option explicitly
        logger.warning("For now setting --theoryAgnostic activates --doStatOnly")
        args.doStatOnly = True
    
    if args.genModel:
        main(args, xnorm=True)
    else:
        main(args)
        if args.unfolding and not args.hdf5:
            # in case of unfolding and hdf5, the xnorm histograms are directly written into the hdf5
            logger.warning("Now running with xnorm = True")
            main(args, xnorm=True)

    logging.summary()<|MERGE_RESOLUTION|>--- conflicted
+++ resolved
@@ -204,15 +204,7 @@
             if "minus" in args.recoCharge:
                 cardTool.addPOISumGroups(genCharge="qGen0")
         else:
-<<<<<<< HEAD
-            if args.sumChannels or dilepton:
-                cardTool.addPOISumGroups()
-            else:
-                cardTool.addPOISumGroups(genCharge="qGen0")
-                cardTool.addPOISumGroups(genCharge="qGen1")
-=======
             cardTool.addPOISumGroups()
->>>>>>> 3117f0ac
 
     if args.noHist:
         cardTool.skipHistograms()
