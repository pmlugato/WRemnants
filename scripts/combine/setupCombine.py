#!/usr/bin/env python3
import argparse
import math

import combinetf2.debugdata
import combinetf2.io_tools
import hist
import numpy as np

from combinetf2 import tensorwriter
from utilities import boostHistHelpers as hh
from utilities import common, logging, parsing
from wremnants import (
    combine_helpers,
    combine_theory_helper,
    combine_theoryAgnostic_helper,
    syst_tools,
    theory_corrections,
    theory_tools,
)
from wremnants.datasets.datagroups import Datagroups
from wremnants.histselections import FakeSelectorSimpleABCD
from wremnants.regression import Regressor
from wremnants.syst_tools import massWeightNames


def make_subparsers(parser):

    parser.add_argument(
        "--analysisMode",
        type=str,
        default=None,
        choices=["unfolding", "theoryAgnosticNormVar", "theoryAgnosticPolVar"],
        help="Select analysis mode to run. Default is the traditional analysis",
    )

    tmpKnownArgs, _ = parser.parse_known_args()
    subparserName = tmpKnownArgs.analysisMode
    if subparserName is None:
        return parser

    parser.add_argument(
        "--poiAsNoi",
        action="store_true",
        help="Make histogram to do the POIs as NOIs trick (some postprocessing will happen later in CardTool.py)",
    )
    parser.add_argument(
        "--forceRecoChargeAsGen",
        action="store_true",
        help="Force gen charge to match reco charge in CardTool, this only works when the reco charge is used to define the channel",
    )
    parser.add_argument(
        "--genAxes",
        type=str,
        default=[],
        nargs="+",
        help="Specify which gen axes should be used in unfolding/theory agnostic, if 'None', use all (inferred from metadata).",
    )
    parser.add_argument(
        "--priorNormXsec",
        type=float,
        default=1,
        help=r"Prior for shape uncertainties on cross sections for theory agnostic or unfolding analysis with POIs as NOIs (1 means 100%). If negative, it will use shapeNoConstraint in the fit",
    )
    parser.add_argument(
        "--scaleNormXsecHistYields",
        type=float,
        default=None,
        help="Scale yields of histogram with cross sections variations for theory agnostic analysis with POIs as NOIs. Can be used together with --priorNormXsec",
    )

    if "theoryAgnostic" in subparserName:
        if subparserName == "theoryAgnosticNormVar":
            parser.add_argument(
                "--theoryAgnosticBandSize",
                type=float,
                default=1.0,
                help="Multiplier for theory-motivated band in theory agnostic analysis with POIs as NOIs.",
            )
            parser.add_argument(
                "--helicitiesToInflate",
                type=int,
                nargs="*",
                default=[],
                help="Select which helicities you want to scale",
            )
        elif subparserName == "theoryAgnosticPolVar":
            parser.add_argument(
                "--noPolVarOnFake",
                action="store_true",
                help="Do not propagate POI variations to fakes",
            )
            parser.add_argument(
                "--symmetrizePolVar",
                action="store_true",
                help="Symmetrize up/Down variations in CardTool (using average)",
            )
    elif "unfolding" in subparserName:
        parser = parsing.set_parser_default(parser, "massVariation", 10)
        parser = parsing.set_parser_default(parser, "hdf5", True)

    return parser


def make_parser(parser=None):
    parser = argparse.ArgumentParser()
    parser.add_argument(
        "-o",
        "--outfolder",
        type=str,
        default=".",
        help="Output folder with all the outputs of this script (subfolder WMass or ZMassWLike is created automatically inside)",
    )
    parser.add_argument("-i", "--inputFile", nargs="+", type=str)
    parser.add_argument(
        "-p", "--postfix", type=str, help="Postfix for output file name", default=None
    )
    parser.add_argument(
        "-v",
        "--verbose",
        type=int,
        default=3,
        choices=[0, 1, 2, 3, 4],
        help="Set verbosity level with logging, the larger the more verbose",
    )
    parser.add_argument(
        "--noColorLogger", action="store_true", help="Do not use logging with colors"
    )
    parser.add_argument(
        "--sparse",
        action="store_true",
        help="Write out datacard in sparse mode (only for when using hdf5)",
    )
    parser.add_argument(
        "--excludeProcGroups",
        type=str,
        nargs="*",
        help="Don't run over processes belonging to these groups (only accepts exact group names)",
        default=["QCD"],
    )
    parser.add_argument(
        "--filterProcGroups",
        type=str,
        nargs="*",
        help="Only run over processes belonging to these groups",
        default=[],
    )
    parser.add_argument(
        "-x",
        "--excludeNuisances",
        type=str,
        default="",
        help="Regular expression to exclude some systematics from the datacard",
    )
    parser.add_argument(
        "-k",
        "--keepNuisances",
        type=str,
        default="",
        help="Regular expression to keep some systematics, overriding --excludeNuisances. Can be used to keep only some systs while excluding all the others with '.*'",
    )
    parser.add_argument(
        "-n",
        "--baseName",
        type=str,
        nargs="+",
        default=["nominal"],
        help="Histogram name in the file (e.g., 'nominal')",
    )
    parser.add_argument(
        "--qcdProcessName",
        type=str,
        default=None,
        help="Name for QCD process (by default taken from datagroups object)",
    )
    # setting on the fit behaviour
    parser.add_argument(
        "--realData", action="store_true", help="Store real data in datacards"
    )
    parser.add_argument(
        "--fitvar", nargs="+", help="Variable to fit", default=["eta-pt-charge"]
    )
    parser.add_argument(
        "--rebin",
        type=int,
        nargs="*",
        default=[],
        help="Rebin axis by this value (default, 1, does nothing)",
    )
    parser.add_argument(
        "--absval",
        type=int,
        nargs="*",
        default=[],
        help="Take absolute value of axis if 1 (default, 0, does nothing)",
    )
    parser.add_argument(
        "--axlim",
        type=float,
        default=[],
        nargs="*",
        help="Restrict axis to this range (assumes pairs of values by axis, with trailing axes optional)",
    )
    parser.add_argument(
        "--rebinBeforeSelection",
        action="store_true",
        help="Rebin before the selection operation (e.g. before fake rate computation), default if after",
    )
    parser.add_argument(
        "--lumiUncertainty",
        type=float,
        help=r"Uncertainty for luminosity in excess to 1 (e.g. 1.012 means 1.2%); automatic by default",
        default=None,
    )
    parser.add_argument(
        "--lumiScale",
        type=float,
        nargs="+",
        default=[1.0],
        help="Rescale equivalent luminosity by this value (e.g. 10 means ten times more data and MC)",
    )
    parser.add_argument(
        "--lumiScaleVarianceLinearly",
        type=str,
        nargs="*",
        default=[],
        choices=["data", "mc"],
        help="""
            When using --lumiScale, scale variance linearly instead of quadratically, to pretend there is really more data or MC (can specify both as well). 
            Note that statistical fluctuations in histograms cannot be lifted, so this option can lead to spurious constraints of systematic uncertainties 
            when the argument of lumiScale is larger than unity, because bin-by-bin fluctuations will not be covered by the assumed uncertainty. 
            For data, this only has an effect for the data-driven estimate of the QCD multijet background through the uncertainty propagation from them data-MC subtraction.
            """,
    )
    parser.add_argument(
        "--fitXsec", action="store_true", help="Fit signal inclusive cross section"
    )
    parser.add_argument("--fitWidth", action="store_true", help="Fit boson width")
    parser.add_argument(
        "--fitSin2ThetaW", action="store_true", help="Fit EW mixing angle"
    )
    parser.add_argument(
        "--fitAlphaS", action="store_true", help="Fit strong coupling constant"
    )
    parser.add_argument(
        "--fitMassDiffW",
        type=str,
        default=None,
        choices=[
            "charge",
            "cosThetaStarll",
            "eta-sign",
            "eta-range",
            "etaRegion",
            "etaRegionSign",
            "etaRegionRange",
        ],
        help="Fit an additional POI for the difference in the W boson mass",
    )
    parser.add_argument(
        "--fitMassDiffZ",
        type=str,
        default=None,
        choices=[
            "charge",
            "cosThetaStarll",
            "eta-sign",
            "eta-range",
            "etaRegion",
            "etaRegionSign",
            "etaRegionRange",
        ],
        help="Fit an additional POI for the difference in the W boson mass",
    )
    parser.add_argument(
        "--fitMassDecorr",
        type=str,
        default=[],
        nargs="*",
        help="Decorrelate POI for given axes, fit multiple POIs for the different POIs",
    )
    parser.add_argument(
        "--decorrRebin",
        type=int,
        nargs="*",
        default=[],
        help="Rebin axis by this value (default, 1, does nothing)",
    )
    parser.add_argument(
        "--decorrAbsval",
        type=int,
        nargs="*",
        default=[],
        help="Take absolute value of axis if 1 (default, 0, does nothing)",
    )
    parser.add_argument(
        "--decorrAxlim",
        type=float,
        default=[],
        nargs="*",
        help="Restrict axis to this range (assumes pairs of values by axis, with trailing axes optional)",
    )
    parser.add_argument(
        "--fitresult",
        type=str,
        default=None,
        help="Use data and covariance matrix from fitresult (for making a theory fit)",
    )
    parser.add_argument(
        "--noMCStat",
        action="store_true",
        help="Do not include MC stat uncertainty in covariance for theory fit (only when using --fitresult)",
    )
    parser.add_argument(
        "--fakerateAxes",
        nargs="+",
        help="Axes for the fakerate binning",
        default=["eta", "pt", "charge"],
    )
    parser.add_argument(
        "--fakeEstimation",
        type=str,
        help="Set the mode for the fake estimation",
        default="extended1D",
        choices=["closure", "simple", "extrapolate", "extended1D", "extended2D"],
    )
    parser.add_argument(
        "--forceGlobalScaleFakes",
        default=None,
        type=float,
        help="Scale the fakes  by this factor (overriding any custom one implemented in datagroups.py in the fakeSelector).",
    )
    parser.add_argument(
        "--fakeMCCorr",
        type=str,
        default=[None],
        nargs="*",
        choices=["none", "pt", "eta", "mt"],
        help="axes to apply nonclosure correction from QCD MC. Leave empty for inclusive correction, use'none' for no correction",
    )
    parser.add_argument(
        "--fakeSmoothingMode",
        type=str,
        default="full",
        choices=FakeSelectorSimpleABCD.smoothing_modes,
        help="Smoothing mode for fake estimate.",
    )
    parser.add_argument(
        "--fakeSmoothingOrder",
        type=int,
        default=3,
        help="Order of the polynomial for the smoothing of the application region or full prediction, depending on the smoothing mode",
    )
    parser.add_argument(
        "--fakeSmoothingPolynomial",
        type=str,
        default="chebyshev",
        choices=Regressor.polynomials,
        help="Order of the polynomial for the smoothing of the application region or full prediction, depending on the smoothing mode",
    )
    parser.add_argument(
        "--skipSumGroups",
        action="store_true",
        help="Don't add sum groups to the output to save time e.g. when computing impacts",
    )
    parser.add_argument(
        "--allowNegativeExpectation",
        action="store_true",
        help="Allow processes to have negative contributions",
    )
    # settings on the nuisances itself
    parser.add_argument(
        "--doStatOnly",
        action="store_true",
        default=False,
        help="Set up fit to get stat-only uncertainty (currently combinetf with -S 0 doesn't work)",
    )
    parser.add_argument(
        "--noTheoryUnc",
        action="store_true",
        default=False,
        help="Set up fit without theory uncertainties",
    )
    parser.add_argument(
        "--explicitSignalMCstat",
        action="store_true",
        help="Use explicit parameters for signal MC stat uncertainty. Introduces one nuisance parameter per reco bin.",
    )
    parser.add_argument(
        "--minnloScaleUnc",
        choices=[
            "byHelicityPt",
            "byHelicityPtCharge",
            "byHelicityCharge",
            "byPtCharge",
            "byPt",
            "byCharge",
            "integrated",
            "none",
        ],
        default="byHelicityPt",
        help="Decorrelation for QCDscale",
    )
    parser.add_argument(
        "--resumUnc",
        default="tnp",
        type=str,
        choices=["scale", "tnp", "tnp_minnlo", "minnlo", "none"],
        help="Include SCETlib uncertainties",
    )
    parser.add_argument(
        "--noTransitionUnc",
        action="store_true",
        help="Do not include matching transition parameter variations.",
    )
    parser.add_argument(
        "--npUnc",
        default="Delta_Lambda",
        type=str,
        choices=combine_theory_helper.TheoryHelper.valid_np_models,
        help="Nonperturbative uncertainty model",
    )
    parser.add_argument(
        "--scaleTNP",
        default=1,
        type=float,
        help="Scale the TNP uncertainties by this factor",
    )
    parser.add_argument(
        "--scalePdf",
        default=-1.0,
        type=float,
        help="Scale the PDF hessian uncertainties by this factor (by default take the value in the pdfInfo map)",
    )
    parser.add_argument(
        "--pdfUncFromCorr",
        action="store_true",
        help="Take PDF uncertainty from correction hist (requires having run that correction)",
    )
    parser.add_argument(
        "--asUncFromUncorr",
        action="store_true",
        help="Take alpha_S uncertainty from uncorrected hist (by default it reads it from the correction hist, but requires having run that correction)",
    )
    parser.add_argument(
        "--scaleMinnloScale",
        default=1.0,
        type=float,
        help="Scale the minnlo qcd scale uncertainties by this factor",
    )
    parser.add_argument(
        "--symmetrizeMinnloScale",
        default="quadratic",
        type=str,
        help="Symmetrization type for minnlo scale variations",
    )
    parser.add_argument(
        "--massVariation", type=float, default=100, help="Variation of boson mass"
    )
    parser.add_argument(
        "--ewUnc",
        type=str,
        nargs="*",
        default=["renesanceEW", "powhegFOEW"],
        help="Include EW uncertainty (other than pure ISR or FSR)",
        choices=[
            x
            for x in theory_corrections.valid_theory_corrections()
            if ("ew" in x or "EW" in x) and "ISR" not in x and "FSR" not in x
        ],
    )
    parser.add_argument(
        "--isrUnc",
        type=str,
        nargs="*",
        default=[
            "pythiaew_ISR",
        ],
        help="Include ISR uncertainty",
        choices=[
            x
            for x in theory_corrections.valid_theory_corrections()
            if "ew" in x and "ISR" in x
        ],
    )
    parser.add_argument(
        "--fsrUnc",
        type=str,
        nargs="*",
        default=["horaceqedew_FSR", "horacelophotosmecoffew_FSR"],
        help="Include FSR uncertainty",
        choices=[
            x
            for x in theory_corrections.valid_theory_corrections()
            if "ew" in x and "FSR" in x
        ],
    )
    parser.add_argument(
        "--skipSignalSystOnFakes",
        action="store_true",
        help="Do not propagate signal uncertainties on fakes, mainly for checks.",
    )
    parser.add_argument(
        "--noQCDscaleFakes",
        action="store_true",
        help="Do not apply QCd scale uncertainties on fakes, mainly for debugging",
    )
    parser.add_argument(
        "--addQCDMC",
        action="store_true",
        help="Include QCD MC when making datacards (otherwise by default it will always be excluded)",
    )
    parser.add_argument(
        "--muonScaleVariation",
        choices=["smearingWeights", "massWeights", "manualShift"],
        default="smearingWeights",
        help="the method with which the muon scale variation histograms are derived",
    )
    parser.add_argument(
        "--scaleMuonCorr",
        type=float,
        default=1.0,
        help="Scale up/down dummy muon scale uncertainty by this factor",
    )
    parser.add_argument(
        "--correlatedNonClosureNuisances",
        action="store_true",
        help="get systematics from histograms for the Z non-closure nuisances without decorrelation in eta and pt",
    )
    parser.add_argument(
        "--calibrationStatScaling",
        type=float,
        default=2.1,
        help="scaling of calibration statistical uncertainty",
    )
    parser.add_argument(
        "--resolutionStatScaling",
        type=float,
        default=10.0,
        help="scaling of resolution statistical uncertainty",
    )
    parser.add_argument(
        "--correlatedAdHocA",
        type=float,
        default=0.0,
        help="fully correlated ad-hoc uncertainty on b-field term A (in addition to Z pdg mass)",
    )
    parser.add_argument(
        "--correlatedAdHocM",
        type=float,
        default=0.0,
        help="fully correlated ad-hoc uncertainty on alignment term M",
    )
    parser.add_argument(
        "--noEfficiencyUnc",
        action="store_true",
        help="Skip efficiency uncertainty (useful for tests, because it's slow). Equivalent to --excludeNuisances '.*effSystTnP|.*effStatTnP' ",
    )
    parser.add_argument(
        "--effStatLumiScale",
        type=float,
        default=None,
        help="Rescale equivalent luminosity for efficiency stat uncertainty by this value (e.g. 10 means ten times more data from tag and probe)",
    )
    parser.add_argument(
        "--binnedScaleFactors",
        action="store_true",
        help="Use binned scale factors (different helpers and nuisances)",
    )
    parser.add_argument(
        "--isoEfficiencySmoothing",
        action="store_true",
        help="If isolation SF was derived from smooth efficiencies instead of direct smoothing",
    )
    parser.add_argument(
        "--logNormalWmunu",
        default=0,
        type=float,
        help=r"""Add normalization uncertainty for W signal. 
            If negative, treat as free floating with the absolute being the size of the variation (e.g. -1.01 means +/-1% of the nominal is varied). 
            If 0 nothing is added""",
    )
    parser.add_argument(
        "--logNormalWtaunu",
        default=0,
        type=float,
        help=r"""Add normalization uncertainty for W->tau,nu process. 
            If negative, treat as free floating with the absolute being the size of the variation (e.g. -1.01 means +/-1% of the nominal is varied). 
            If 0 nothing is added""",
    )
    parser.add_argument(
        "--logNormalFake",
        default=1.05,
        type=float,
        help="Specify normalization uncertainty for Fake background (for W analysis). If negative, treat as free floating, if 0 nothing is added",
    )
    parser.add_argument(
        "--passNormUncToFakes",
        action="store_true",
        help="Propagate normalization uncertainties into the fake estimation",
    )
    # pseudodata
    parser.add_argument(
        "--pseudoData", type=str, nargs="+", help="Histograms to use as pseudodata"
    )
    parser.add_argument(
        "--pseudoDataAxes",
        type=str,
        nargs="+",
        default=[None],
        help="Variation axes to use as pseudodata for each of the histograms",
    )
    parser.add_argument(
        "--pseudoDataIdxs",
        type=str,
        nargs="+",
        default=[None],
        help="Variation indices to use as pseudodata for each of the histograms",
    )
    parser.add_argument(
        "--pseudoDataFile",
        type=str,
        help="Input file for pseudodata (if it should be read from a different file)",
        default=None,
    )
    parser.add_argument(
        "--pseudoDataFitInputFile",
        type=str,
        help="Input file for pseudodata (if it should be read from a fit input file)",
        default=None,
    )
    parser.add_argument(
        "--pseudoDataFitInputChannel",
        type=str,
        help="Input chnnel name for pseudodata (if it should be read from a fit input file)",
        default="ch0",
    )
    parser.add_argument(
        "--pseudoDataFitInputDownUp",
        type=str,
        help="DownUp variation for pseudodata (if it should be read from a fit input file)",
        default="Up",
    )
    parser.add_argument(
        "--pseudoDataProcsRegexp",
        type=str,
        default=".*",
        help="Regular expression for processes taken from pseudodata file (all other processes are automatically got from the nominal file). Data is excluded automatically as usual",
    )
    parser.add_argument(
        "--pseudoDataFakes",
        type=str,
        nargs="+",
        default=[],
        choices=[
            "truthMC",
            "closure",
            "simple",
            "extrapolate",
            "extended1D",
            "extended2D",
            "dataClosure",
            "mcClosure",
            "simple-binned",
            "extended1D-binned",
            "extended1D-fakerate",
        ],
        help="Pseudodata for fakes are using QCD MC (closure), or different estimation methods (simple, extended1D, extended2D)",
    )
    parser.add_argument(
        "--addTauToSignal",
        action="store_true",
        help="Events from the same process but from tau final states are added to the signal",
    )
    parser.add_argument(
        "--helicityFitTheoryUnc",
        action="store_true",
        help="Removes PDF and theory uncertainties on signal processes",
    )
    parser.add_argument(
        "--recoCharge",
        type=str,
        default=["plus", "minus"],
        nargs="+",
        choices=["plus", "minus"],
        help="Specify reco charge to use, default uses both. This is a workaround for unfolding/theory-agnostic fit when running a single reco charge, as gen bins with opposite gen charge have to be filtered out",
    )
    parser.add_argument(
        "--massConstraintModeW",
        choices=["automatic", "constrained", "unconstrained"],
        default="automatic",
        help="Whether W mass is constrained within PDG value and uncertainty or unconstrained in the fit",
    )
    parser.add_argument(
        "--massConstraintModeZ",
        choices=["automatic", "constrained", "unconstrained"],
        default="automatic",
        help="Whether Z mass is constrained within PDG value and uncertainty or unconstrained in the fit",
    )
    parser.add_argument(
        "--decorMassWidth",
        action="store_true",
        help="remove width variations from mass variations",
    )
    parser.add_argument(
        "--muRmuFPolVar",
        action="store_true",
        help="Use polynomial variations (like in theoryAgnosticPolVar) instead of binned variations for muR and muF (of course in setupCombine these are still constrained nuisances)",
    )
    parser.add_argument(
        "--binByBinStatScaleForMW",
        type=float,
        default=1.26,
        help="scaling of bin by bin statistical uncertainty for W mass analysis",
    )
    parser.add_argument(
        "--exponentialTransform",
        action="store_true",
        help="apply exponential transformation to yields (useful for gen-level fits to helicity cross sections for example)",
    )
    parser.add_argument(
        "--angularCoeffs",
        action="store_true",
        help="convert helicity cross sections to angular coefficients",
    )
    parser = make_subparsers(parser)

    return parser


def setup(
    writer,
    args,
    inputFile,
    inputBaseName,
    inputLumiScale,
    fitvar,
    genvar=None,
    channel="ch0",
    fitresult_data=None,
):
    xnorm = inputBaseName == "xnorm"

    isUnfolding = args.analysisMode == "unfolding"
    isTheoryAgnostic = args.analysisMode in [
        "theoryAgnosticNormVar",
        "theoryAgnosticPolVar",
    ]
    isTheoryAgnosticPolVar = args.analysisMode == "theoryAgnosticPolVar"
    isPoiAsNoi = (isUnfolding or isTheoryAgnostic) and args.poiAsNoi
    isFloatingPOIsTheoryAgnostic = isTheoryAgnostic and not isPoiAsNoi
    isFloatingPOIs = (isUnfolding or isTheoryAgnostic) and not isPoiAsNoi

    # NOTE: args.filterProcGroups and args.excludeProcGroups should in principle not be used together
    #       (because filtering is equivalent to exclude something), however the exclusion is also meant to skip
    #       processes which are defined in the original process dictionary but are not supposed to be (always) run on
    if args.addQCDMC or "QCD" in args.filterProcGroups:
        logger.warning("Adding QCD MC to list of processes for the fit setup")
    elif "QCD" not in args.excludeProcGroups:
        logger.warning(
            "Automatic removal of QCD MC from list of processes. Use --filterProcGroups 'QCD' or --addQCDMC to keep it"
        )
        args.excludeProcGroups.append("QCD")
    filterGroup = args.filterProcGroups if args.filterProcGroups else None
    excludeGroup = args.excludeProcGroups if args.excludeProcGroups else None

    logger.debug(f"Filtering these groups of processes: {args.filterProcGroups}")
    logger.debug(f"Excluding these groups of processes: {args.excludeProcGroups}")

    datagroups = Datagroups(
        inputFile, excludeGroups=excludeGroup, filterGroups=filterGroup
    )

    datagroups.fit_axes = fitvar
    datagroups.channel = channel

    if args.angularCoeffs:
        datagroups.setGlobalAction(
            lambda h: theory_tools.helicity_xsec_to_angular_coeffs(
                h, helicity_axis_name="helicitygen"
            )
        )

    if args.axlim or args.rebin or args.absval:
        datagroups.set_rebin_action(
            fitvar,
            args.axlim,
            args.rebin,
            args.absval,
            args.rebinBeforeSelection,
            rename=False,
        )

    wmass = datagroups.mode[0] == "w"
    wlike = "wlike" in datagroups.mode
    lowPU = "lowpu" in datagroups.mode
    # Detect lowpu dilepton
    dilepton = "dilepton" in datagroups.mode or any(
        x in ["ptll", "mll"] for x in fitvar
    )
    genfit = datagroups.mode == "vgen"

    if genfit:
        hasw = any("W" in x for x in args.filterProcGroups)
        hasz = any("Z" in x for x in args.filterProcGroups)
        if hasw and hasz:
            raise ValueError("Only W or Z processes are permitted in the gen fit")
        wmass = hasw

    massConstraintMode = args.massConstraintModeW if wmass else args.massConstraintModeZ

    if massConstraintMode == "automatic":
        constrainMass = args.fitXsec or (dilepton and not "mll" in fitvar) or genfit
    else:
        constrainMass = True if massConstraintMode == "constrained" else False
    logger.debug(f"constrainMass = {constrainMass}")

    if wmass:
        base_group = "Wenu" if datagroups.flavor == "e" else "Wmunu"
    else:
        base_group = "Zee" if datagroups.flavor == "ee" else "Zmumu"

    if args.addTauToSignal:
        # add tau signal processes to signal group
        datagroups.groups[base_group].addMembers(
            datagroups.groups[base_group.replace("mu", "tau")].members
        )
        datagroups.deleteGroup(base_group.replace("mu", "tau"))

    if args.fitXsec:
        datagroups.unconstrainedProcesses.append(base_group)
    if args.logNormalFake < 0.0:
        datagroups.unconstrainedProcesses.append(datagroups.fakeName)

    if (
        lowPU
        and not xnorm
        and ((args.fakeEstimation != "simple") or (args.fakeSmoothingMode != "binned"))
    ):
        logger.error(
            f"When running lowPU mode, fakeEstimation should be set to 'simple' and fakeSmoothingMode set to 'binned'."
        )

    if "run" in fitvar:
        # in case fit is split by runs/ cumulated lumi
        # run axis only exists for data, add it for MC, and scale the MC according to the luminosity fractions
        run_edges = common.run_edges
        run_edges_lumi = common.run_edges_lumi
        lumis = np.diff(run_edges_lumi) / run_edges_lumi[-1]

        datagroups.setGlobalAction(
            lambda h: (
                h
                if "run" in h.axes.name
                else hh.scaleHist(
                    hh.addGenericAxis(
                        h,
                        hist.axis.Variable(
                            run_edges + 0.5, name="run", underflow=False, overflow=False
                        ),
                        add_trailing=False,
                    ),
                    lumis[:, *[np.newaxis for a in h.axes]],
                )
            )
        )

    if xnorm:
        datagroups.select_xnorm_groups(base_group)

    if xnorm or (isUnfolding and not isPoiAsNoi):
        # adding charge axis
        if wmass and ("qGen" in fitvar or (genvar is not None and "qGen" in genvar)):
            # add gen charge as additional axis
            datagroups.groups[base_group].memberOp = [
                (
                    lambda h, m=member: hh.addGenChargeAxis(
                        h, idx=0 if "minus" in m.name else 1
                    )
                )
                for member in datagroups.groups[base_group].members
            ]
            xnorm_axes = ["qGen", *datagroups.gen_axes_names]
        else:
            xnorm_axes = datagroups.gen_axes_names[:]
        datagroups.setGenAxes(
            sum_gen_axes=[a for a in xnorm_axes if a not in fitvar],
            base_group=base_group,
        )

    if isPoiAsNoi:
        constrainMass = False if isTheoryAgnostic else True
        poi_axes = datagroups.gen_axes_names if genvar is None else genvar
        # remove specified gen axes from set of gen axes in datagroups so that those are integrated over
        datagroups.setGenAxes(
            sum_gen_axes=[a for a in datagroups.gen_axes_names if a not in poi_axes],
            base_group=base_group,
        )

        # FIXME: temporary customization of signal and out-of-acceptance process names for theory agnostic with POI as NOI
        # There might be a better way to do it more homogeneously with the rest.
        if isTheoryAgnostic:
            constrainMass = False
            hasSeparateOutOfAcceptanceSignal = False
            for g in datagroups.groups.keys():
                logger.debug(f"{g}: {[m.name for m in datagroups.groups[g].members]}")
            # check if the out-of-acceptance signal process exists as an independent process
            if any(
                m.name.endswith("OOA") for m in datagroups.groups[base_group].members
            ):
                hasSeparateOutOfAcceptanceSignal = True
                if wmass:
                    # out of acceptance contribution
                    datagroups.copyGroup(
                        base_group,
                        f"{base_group}OOA",
                        member_filter=lambda x: x.name.endswith("OOA"),
                    )
                    datagroups.groups[base_group].deleteMembers(
                        [
                            m
                            for m in datagroups.groups[base_group].members
                            if m.name.endswith("OOA")
                        ]
                    )
                else:
                    # out of acceptance contribution
                    datagroups.copyGroup(
                        base_group,
                        f"{base_group}OOA",
                        member_filter=lambda x: x.name.endswith("OOA"),
                    )
                    datagroups.groups[base_group].deleteMembers(
                        [
                            m
                            for m in datagroups.groups[base_group].members
                            if m.name.endswith("OOA")
                        ]
                    )
            if (
                any(x.endswith("OOA") for x in args.excludeProcGroups)
                and hasSeparateOutOfAcceptanceSignal
            ):
                datagroups.deleteGroup(
                    f"{base_group}OOA"
                )  # remove out of acceptance signal
    elif isUnfolding or isTheoryAgnostic:
        constrainMass = False if isTheoryAgnostic else True
        datagroups.setGenAxes(genvar, base_group=base_group)
        logger.info(f"GEN axes are {genvar}")

        datagroups.sum_gen_axes = [
            n for n in datagroups.sum_gen_axes if n not in fitvar
        ]

        datagroups.defineSignalBinsUnfolding(
            base_group,
            base_group[0],
            member_filter=lambda x: not x.name.endswith("OOA"),
            fitvar=fitvar,
        )

        # out of acceptance contribution
        to_del = [
            m
            for m in datagroups.groups[base_group].members
            if not m.name.endswith("OOA")
        ]
        if len(datagroups.groups[base_group].members) == len(to_del):
            datagroups.deleteGroup(base_group)
        else:
            datagroups.groups[base_group].deleteMembers(to_del)

    if args.qcdProcessName:
        datagroups.fakeName = args.qcdProcessName

    if wmass and not xnorm:
        datagroups.fakerate_axes = args.fakerateAxes
        histselector_kwargs = dict(
            mode=args.fakeEstimation,
            smoothing_mode=args.fakeSmoothingMode,
            smoothingOrderSpectrum=args.fakeSmoothingOrder,
            smoothingPolynomialSpectrum=args.fakeSmoothingPolynomial,
            mcCorr=args.fakeMCCorr,
            integrate_x="mt" not in fitvar,
            forceGlobalScaleFakes=args.forceGlobalScaleFakes,
        )
        datagroups.set_histselectors(
            datagroups.getNames(), inputBaseName, **histselector_kwargs
        )

<<<<<<< HEAD
    logger.debug(f"Making datacards with these processes: {datagroups.getProcesses()}")
=======
    # Start to create the CardTool object, customizing everything
    cardTool = CardTool.CardTool(
        xnorm=xnorm, simultaneousABCD=simultaneousABCD, real_data=args.realData
    )
    cardTool.setDatagroups(datagroups)

    if wmass:
        cardTool.setBinByBinStatScale(args.binByBinStatScaleForMW)

    cardTool.setExponentialTransform(args.exponentialTransform)

    era = input_tools.args_from_metadata(cardTool, "era")

    logger.debug(f"Making datacards with these processes: {cardTool.getProcesses()}")
    if args.absolutePathInCard:
        cardTool.setAbsolutePathShapeInCard()

    if simultaneousABCD:
        # In case of ABCD we need to have different fake processes for e and mu to have uncorrelated uncertainties
        cardTool.setFakeName(
            datagroups.fakeName + (datagroups.flavor if datagroups.flavor else "")
        )
        cardTool.unroll = True

        # add ABCD regions to fit
        mtName = "mt" if "mt" in fitvar else common.passMTName
        if common.passIsoName not in fitvar:
            fitvar = [*fitvar, common.passIsoName]
        if mtName not in fitvar:
            fitvar = [*fitvar, mtName]

    cardTool.setFitAxes(fitvar)

    if (
        args.sumChannels
        or xnorm
        or dilepton
        or simultaneousABCD
        or "charge" not in fitvar
    ):
        cardTool.setWriteByCharge(False)
    else:
        cardTool.setChannels(args.recoCharge)
        if (isUnfolding or isTheoryAgnostic) and args.forceRecoChargeAsGen:
            cardTool.setExcludeProcessForChannel("plus", ".*qGen0")
            cardTool.setExcludeProcessForChannel("minus", ".*qGen1")

    if xnorm:
        histName = "xnorm"
        cardTool.setHistName(histName)
        cardTool.setNominalName(histName)
    else:
        cardTool.setHistName(inputBaseName)
        cardTool.setNominalName(inputBaseName)

    if isUnfolding and isPoiAsNoi:
        cardTool.addXsecGroups()

    # define sumGroups for integrated cross section
    if not args.skipSumGroups and (isUnfolding or isTheoryAgnostic):
        # TODO: make this less hardcoded to filter the charge (if the charge is not present this will duplicate things)
        if isTheoryAgnostic and wmass and "qGen" in datagroups.gen_axes_names:
            if "plus" in args.recoCharge:
                cardTool.addSumXsecGroups(genCharge="qGen1")
            if "minus" in args.recoCharge:
                cardTool.addSumXsecGroups(genCharge="qGen0")
        else:
            cardTool.addSumXsecGroups(
                all_param_names=(
                    cardTool.cardXsecGroups if isUnfolding and isPoiAsNoi else None
                )
            )
>>>>>>> 6a8db414

    datagroups.nominalName = inputBaseName
    label = "W" if wmass else "Z"
    datagroups.setCustomSystGroupMapping(
        {
            "theoryTNP": f".*resum.*|.*TNP.*|mass.*{label}.*",
            "resumTheory": f".*scetlib.*|.*resum.*|.*TNP.*|mass.*{label}.*",
            "allTheory": f".*scetlib.*|pdf.*|.*QCD.*|.*resum.*|.*TNP.*|mass.*{label}.*",
            "ptTheory": f".*QCD.*|.*resum.*|.*TNP.*|mass.*{label}.*",
        }
    )
    datagroups.setCustomSystForCard(args.excludeNuisances, args.keepNuisances)

    datagroups.lumiScale = inputLumiScale
    datagroups.lumiScaleVarianceLinearly = args.lumiScaleVarianceLinearly

    if not isTheoryAgnostic:
        logger.info(f"datagroups.allMCProcesses(): {datagroups.allMCProcesses()}")

    passSystToFakes = (
        wmass
        and not (xnorm or args.skipSignalSystOnFakes)
        and datagroups.fakeName != "QCD"
        and (excludeGroup != None and datagroups.fakeName not in excludeGroup)
        and (filterGroup == None or datagroups.fakeName in filterGroup)
    )

    dibosonMatch = ["WW", "WZ", "ZZ"]
    WMatch = [
        "W"
    ]  # TODO: the name of out-of-acceptance might be changed at some point, maybe to WmunuOutAcc, so W will match it as well (and can exclude it using "OutAcc" if needed)
    ZMatch = ["Z"]
    signalMatch = WMatch if wmass else ZMatch
    nonSignalMatch = ZMatch if wmass else WMatch

    wlike_vetoValidation = wlike and datagroups.args_from_metadata("validateVetoSF")
    datagroups.addProcessGroup(
        "single_v_samples", startsWith=[*WMatch, *ZMatch], excludeMatch=dibosonMatch
    )
    # TODO consistently treat low mass drell yan as signal across full analysis
    datagroups.addProcessGroup(
        "z_samples",
        startsWith=ZMatch,
        excludeMatch=dibosonMatch,
    )
    if wmass or wlike_vetoValidation:
        datagroups.addProcessGroup(
            "Zveto_samples",
            startsWith=[*ZMatch, "DYlowMass"],
            excludeMatch=dibosonMatch,
        )
    if wmass:
        datagroups.addProcessGroup(
            "w_samples",
            startsWith=WMatch,
            excludeMatch=dibosonMatch,
        )
        datagroups.addProcessGroup("wtau_samples", startsWith=["Wtaunu"])
        if not xnorm:
            datagroups.addProcessGroup(
                "single_v_nonsig_samples",
                startsWith=ZMatch,
                excludeMatch=dibosonMatch,
            )
    datagroups.addProcessGroup(
        "single_vmu_samples",
        startsWith=[*WMatch, *ZMatch],
        excludeMatch=[*dibosonMatch, "tau"],
    )
    datagroups.addProcessGroup(
        "signal_samples", startsWith=signalMatch, excludeMatch=[*dibosonMatch, "tau"]
    )
    datagroups.addProcessGroup(
        "signal_samples_inctau",
        startsWith=signalMatch,
        excludeMatch=[*dibosonMatch],
    )
    datagroups.addProcessGroup(
        "nonsignal_samples_inctau",
        startsWith=nonSignalMatch,
        excludeMatch=[*dibosonMatch],
    )
    datagroups.addProcessGroup(
        "MCnoQCD",
        excludeMatch=["QCD", "Data", "Fake"],
    )
    # FIXME/FOLLOWUP: the following groups may actually not exclude the OOA when it is not defined as an independent process with specific name
    datagroups.addProcessGroup(
        "signal_samples_noOutAcc",
        startsWith=signalMatch,
        excludeMatch=[*dibosonMatch, "tau", "OOA"],
    )
    datagroups.addProcessGroup(
        "nonsignal_samples_noOutAcc",
        startsWith=nonSignalMatch,
        excludeMatch=[*dibosonMatch, "tau", "OOA"],
    )
    datagroups.addProcessGroup(
        "signal_samples_inctau_noOutAcc",
        startsWith=signalMatch,
        excludeMatch=[*dibosonMatch, "OOA"],
    )
    datagroups.addProcessGroup(
        "nonsignal_samples_inctau_noOutAcc",
        startsWith=nonSignalMatch,
        excludeMatch=[*dibosonMatch, "OOA"],
    )

    if not (isTheoryAgnostic or isUnfolding):
        logger.info(f"All MC processes {datagroups.procGroups['MCnoQCD']}")
        logger.info(f"Single V samples: {datagroups.procGroups['single_v_samples']}")
        if wmass and not xnorm:
            logger.info(
                f"Single V no signal samples: {datagroups.procGroups['single_v_nonsig_samples']}"
            )
        logger.info(f"Signal samples: {datagroups.procGroups['signal_samples']}")

    signal_samples_forMass = ["signal_samples_inctau"]
    if isFloatingPOIsTheoryAgnostic:
        logger.error(
            "Temporarily not using mass weights for Wtaunu. Please update when possible"
        )
        signal_samples_forMass = ["signal_samples"]

    datagroups.writer = writer

    for pseudodata in args.pseudoDataFakes:
        if pseudodata in ["closure", "truthMC"]:
            pseudodataGroups = Datagroups(
                args.pseudoDataFile if args.pseudoDataFile else inputFile,
                filterGroups=["QCD"],
            )
            pseudodataGroups.fakerate_axes = args.fakerateAxes
            pseudodataGroups.copyGroup("QCD", "QCDTruth")
            if pseudodata == "truthMC":
                pseudodataGroups.deleteGroup("QCD")
            pseudodataGroups.set_histselectors(
                pseudodataGroups.getNames(),
                inputBaseName,
                fake_processes=[
                    "QCD",
                ],
                **histselector_kwargs,
            )
        else:
            pseudodataGroups = Datagroups(
                args.pseudoDataFile if args.pseudoDataFile else inputFile,
                excludeGroups=excludeGroup,
                filterGroups=filterGroup,
            )
            pseudodataGroups.fakerate_axes = args.fakerateAxes

        datagroups.addPseudodataHistogramFakes(pseudodata, pseudodataGroups)
    if args.pseudoData:
        if args.pseudoDataFitInputFile:
            indata = combinetf2.debugdata.FitInputData(args.pseudoDataFitInputFile)
            debugdata = combinetf2.debugdata.FitDebugData(indata)
            datagroups.addPseudodataHistogramsFitInput(
                debugdata,
                args.pseudoData,
                args.pseudoDataFitInputChannel,
                args.pseudoDataFitInputDownUp,
            )
        else:
            if args.pseudoDataFile:
                # FIXME: should make sure to apply the same customizations as for the nominal datagroups so far
                pseudodataGroups = Datagroups(
                    args.pseudoDataFile,
                    excludeGroups=excludeGroup,
                    filterGroups=filterGroup,
                )

                if wmass and not xnorm:
                    pseudodataGroups.fakerate_axes = args.fakerateAxes
                    pseudodataGroups.set_histselectors(
                        pseudodataGroups.getNames(),
                        inputBaseName,
                        **histselector_kwargs,
                    )
            else:
                pseudodataGroups = datagroups

            datagroups.addPseudodataHistograms(
                pseudodataGroups,
                args.pseudoData,
                args.pseudoDataAxes,
                args.pseudoDataIdxs,
                args.pseudoDataProcsRegexp,
            )

    datagroups.addNominalHistograms(
        real_data=args.realData,
        bin_by_bin_stat_scale=args.binByBinStatScaleForMW if wmass else 1.0,
        fitresult_data=fitresult_data,
    )

    if args.doStatOnly and isUnfolding and not isPoiAsNoi:
        # At least one nuisance parameter is needed to run combine impacts (e.g. needed for unfolding postprocessing chain)
        datagroups.addNormSystematic(
            name="dummy",
            processes=["MCnoQCD"],
            scale=1.0001,
        )

    decorwidth = args.decorMassWidth or args.fitWidth
    massWeightName = "massWeight_widthdecor" if decorwidth else "massWeight"
    if not (args.doStatOnly and constrainMass):
        if args.massVariation != 0:
            if len(args.fitMassDecorr) == 0:
                massVariation = (
                    2.1 if (not wmass and constrainMass) else args.massVariation
                )
                datagroups.addSystematic(
                    f"{massWeightName}{label}",
                    processes=signal_samples_forMass,
                    group=f"massShift",
                    noi=not constrainMass,
                    skipEntries=massWeightNames(proc=label, exclude=massVariation),
                    mirror=False,
                    noConstraint=not constrainMass,
                    systAxes=["massShift"],
                    passToFakes=passSystToFakes,
                )
            else:
                suffix = "".join([a.capitalize() for a in args.fitMassDecorr])
                new_names = [f"{a}_decorr" for a in args.fitMassDecorr]
                datagroups.addSystematic(
                    histname=f"{massWeightName}{label}",
                    processes=signal_samples_forMass,
                    name=f"massDecorr{suffix}{label}",
                    group=f"massDecorr{label}",
                    # systNameReplace=[("Shift",f"Diff{suffix}")],
                    skipEntries=[
                        (x, *[-1] * len(args.fitMassDecorr))
                        for x in massWeightNames(proc=label, exclude=args.massVariation)
                    ],
                    noi=not constrainMass,
                    noConstraint=not constrainMass,
                    mirror=False,
                    systAxes=["massShift", *new_names],
                    passToFakes=passSystToFakes,
                    actionRequiresNomi=True,
                    action=syst_tools.decorrelateByAxes,
                    actionArgs=dict(
                        axesToDecorrNames=args.fitMassDecorr,
                        newDecorrAxesNames=new_names,
                        axlim=args.decorrAxlim,
                        rebin=args.decorrRebin,
                        absval=args.decorrAbsval,
                    ),
                )

        fitMassDiff = args.fitMassDiffW if wmass else args.fitMassDiffZ

        if fitMassDiff:
            suffix = "".join([a.capitalize() for a in fitMassDiff.split("-")])
            combine_helpers.add_mass_diff_variations(
                datagroups,
                fitMassDiff,
                name=f"{massWeightName}{label}",
                processes=signal_samples_forMass,
                constrain=constrainMass,
                suffix=suffix,
                label=label,
                passSystToFakes=passSystToFakes,
            )

    # this appears within doStatOnly because technically these nuisances should be part of it
    if isPoiAsNoi:
        if isTheoryAgnostic:
            theoryAgnostic_helper = combine_theoryAgnostic_helper.TheoryAgnosticHelper(
                datagroups, externalArgs=args
            )
            if isTheoryAgnosticPolVar:
                theoryAgnostic_helper.configure_polVar(
                    label,
                    passSystToFakes,
                    hasSeparateOutOfAcceptanceSignal,
                )
            else:
                theoryAgnostic_helper.configure_normVar(
                    label,
                    passSystToFakes,
                    poi_axes,
                )
            theoryAgnostic_helper.add_theoryAgnostic_uncertainty()

        elif isUnfolding:
            combine_helpers.add_noi_unfolding_variations(
                datagroups,
                label,
                passSystToFakes,
                xnorm,
                poi_axes,
                wmass=wmass,
                prior_norm=args.priorNormXsec,
                scale_norm=args.scaleNormXsecHistYields,
            )

    if args.muRmuFPolVar and not isTheoryAgnosticPolVar:
        muRmuFPolVar_helper = combine_theoryAgnostic_helper.TheoryAgnosticHelper(
            datagroups, externalArgs=args
        )
        muRmuFPolVar_helper.configure_polVar(
            label,
            passSystToFakes,
            False,
        )
        muRmuFPolVar_helper.add_theoryAgnostic_uncertainty()

    if args.explicitSignalMCstat:
        if not xnorm:
            recovar = fitvar
        else:
            # need to find the reco variables that correspond to the masked channel
            idx = args.inputFile.index(inputFile)
            recovar = args.fitvar[idx].split("-")

        if xnorm and not args.fitresult:
            # use variations from reco histogram and apply them to xnorm
            source = ("nominal", "yieldsUnfolding")
        else:
            None

        combine_helpers.add_explicit_BinByBinStat(
            datagroups,
            recovar,
            samples="signal_samples",
            wmass=wmass,
            source=source,
            label=label,
        )

    if (args.fitWidth and not wmass) or (
        not xnorm and not args.doStatOnly and not args.noTheoryUnc
    ):
        # Experimental range
        # widthVars = (42, ['widthW2p043GeV', 'widthW2p127GeV']) if wmass else (2.3, ['widthZ2p4929GeV', 'widthZ2p4975GeV'])
        # Variation from EW fit (mostly driven by alphas unc.)
        datagroups.addSystematic(
            "widthWeightZ",
            name="WidthZ0p8MeV",
            processes=["single_v_nonsig_samples"] if wmass else signal_samples_forMass,
            action=lambda h: h[{"width": ["widthZ2p49333GeV", "widthZ2p49493GeV"]}],
            groups=["ZmassAndWidth" if wmass else "widthZ", "theory"],
            mirror=False,
            noi=args.fitWidth if not wmass else False,
            noConstraint=args.fitWidth if not wmass else False,
            systAxes=["width"],
            outNames=["widthZDown", "widthZUp"],
            passToFakes=passSystToFakes,
        )

    if wmass and (args.fitWidth or (not args.doStatOnly and not args.noTheoryUnc)):
        datagroups.addSystematic(
            "widthWeightW",
            name="WidthW0p6MeV",
            processes=signal_samples_forMass,
            action=lambda h: h[{"width": ["widthW2p09053GeV", "widthW2p09173GeV"]}],
            groups=["widthW", "theory"],
            mirror=False,
            noi=args.fitWidth,
            noConstraint=args.fitWidth,
            systAxes=["width"],
            outNames=["widthWDown", "widthWUp"],
            passToFakes=passSystToFakes,
        )

    if args.fitSin2ThetaW or (not args.doStatOnly and not args.noTheoryUnc):
        datagroups.addSystematic(
            "sin2thetaWeightZ",
            name=f"Sin2thetaZ0p00003",
            processes=["z_samples"],
            action=lambda h: h[
                {"sin2theta": ["sin2thetaZ0p23151", "sin2thetaZ0p23157"]}
            ],
            group=f"sin2thetaZ",
            mirror=False,
            noi=args.fitSin2ThetaW,
            noConstraint=args.fitSin2ThetaW,
            systAxes=["sin2theta"],
            outNames=[f"sin2thetaZDown", f"sin2thetaZUp"],
            passToFakes=passSystToFakes,
        )

    if args.fitAlphaS or (not args.doStatOnly and not args.noTheoryUnc):
        theorySystSamples = ["signal_samples_inctau"]
        if wmass:
            if args.helicityFitTheoryUnc:
                theorySystSamples = ["wtau_samples"]
            theorySystSamples.append("single_v_nonsig_samples")
        elif wlike:
            if args.helicityFitTheoryUnc:
                theorySystSamples = []
        if xnorm:
            theorySystSamples = ["signal_samples"]

        theory_helper = combine_theory_helper.TheoryHelper(
            label, datagroups, args, hasNonsigSamples=(wmass and not xnorm)
        )
        theory_helper.configure(
            resumUnc=args.resumUnc,
            transitionUnc=not args.noTransitionUnc,
            propagate_to_fakes=passSystToFakes
            and not args.noQCDscaleFakes
            and not xnorm,
            np_model=args.npUnc,
            tnp_scale=args.scaleTNP,
            mirror_tnp=False,
            pdf_from_corr=args.pdfUncFromCorr,
            as_from_corr=not args.asUncFromUncorr,
            scale_pdf_unc=args.scalePdf,
            samples=theorySystSamples,
            minnlo_unc=args.minnloScaleUnc,
            minnlo_scale=args.scaleMinnloScale,
            minnlo_symmetrize=args.symmetrizeMinnloScale,
        )

        theory_helper.add_pdf_alphas_variation(
            noi=args.fitAlphaS,
            scale=args.scalePdf if not args.fitAlphaS else 1.0,
        )

        if not args.doStatOnly and not args.noTheoryUnc:
            theory_helper.add_all_theory_unc(
                helicity_fit_unc=args.helicityFitTheoryUnc,
            )

    if args.doStatOnly:
        # print a card with only mass weights
        logger.info(
            "Using option --doStatOnly: the card was created with only mass nuisance parameter"
        )
        return datagroups

    if not args.noTheoryUnc:
        if wmass and not xnorm:
            if args.massConstraintModeZ == "automatic":
                constrainMassZ = True
            else:
                constrainMassZ = (
                    True if args.massConstraintModeZ == "constrained" else False
                )

            massVariationZ = 2.1 if constrainMassZ else args.massVariation

            datagroups.addSystematic(
                f"massWeightZ",
                processes=["single_v_nonsig_samples"],
                groups=["ZmassAndWidth", "theory"],
                skipEntries=massWeightNames(proc="Z", exclude=massVariationZ),
                mirror=False,
                noi=not constrainMassZ,
                noConstraint=not constrainMassZ,
                systAxes=["massShift"],
                passToFakes=passSystToFakes,
            )

            fitMassDiff = args.fitMassDiffZ
            if fitMassDiff:
                suffix = "".join([a.capitalize() for a in fitMassDiff.split("-")])
                combine_helpers.add_mass_diff_variations(
                    datagroups,
                    fitMassDiff,
                    name=f"{massWeightName}Z",
                    processes=["single_v_nonsig_samples"],
                    constrain=constrainMass,
                    suffix=suffix,
                    label="Z",
                    passSystToFakes=passSystToFakes,
                )

        combine_helpers.add_electroweak_uncertainty(
            datagroups,
            [*args.ewUnc, *args.fsrUnc, *args.isrUnc],
            samples="single_v_samples",
            flavor=datagroups.flavor,
            passSystToFakes=passSystToFakes,
        )

    if xnorm or genfit:
        return datagroups

    # Below: experimental uncertainties

    if wmass:
        # mirror hist in linear scale, this was done in the old definition of luminosity uncertainty from a histogram
        def scale_hist_up_down(h, scale):
            hUp = hh.scaleHist(h, scale)
            hDown = hh.scaleHist(h, 1 / scale)

            hVar = hist.Hist(
                *[a for a in h.axes],
                common.down_up_axis,
                storage=hist.storage.Weight(),
            )
            hVar.values(flow=True)[...] = np.stack(
                [hDown.values(flow=True), hUp.values(flow=True)], axis=-1
            )
            hVar.variances(flow=True)[...] = np.stack(
                [hDown.variances(flow=True), hUp.variances(flow=True)], axis=-1
            )
            return hVar

        datagroups.addSystematic(
            name="lumi",
            processes=["MCnoQCD"],
            groups=[f"luminosity", "experiment", "expNoCalib"],
            passToFakes=passSystToFakes,
            outNames=["lumiDown", "lumiUp"],
            systAxes=["downUpVar"],
            labelsByAxis=["downUpVar"],
            preOp=scale_hist_up_down,
            preOpArgs={
                "scale": (
                    datagroups.lumi_uncertainty
                    if args.lumiUncertainty is None
                    else args.lumiUncertainty
                )
            },
        )
    else:
        datagroups.addNormSystematic(
            name="lumi",
            processes=["MCnoQCD"],
            groups=[f"luminosity", "experiment", "expNoCalib"],
            passToFakes=passSystToFakes,
            norm=(
                datagroups.lumi_uncertainty
                if args.lumiUncertainty is None
                else args.lumiUncertainty
            ),
        )

    if not lowPU:  # lowPU does not include PhotonInduced as a process. skip it:
        datagroups.addNormSystematic(
            name="CMS_PhotonInduced",
            processes=["PhotonInduced"],
            groups=[f"CMS_background", "experiment", "expNoCalib"],
            passToFakes=args.passNormUncToFakes,
            norm=2.0,
        )
    if wmass:
        if args.logNormalWmunu != 0:
            datagroups.addNormSystematic(
                name="CMS_Wmunu",
                processes=["Wmunu"],
                groups=[
                    f"CMS_background",
                    *(["experiment", "expNoCalib"] if args.logNormalWmunu > 0 else []),
                ],
                passToFakes=passSystToFakes,
                noi=args.logNormalWmunu < 0,
                noConstraint=args.logNormalWmunu < 0,
                norm=abs(args.logNormalWmunu),
            )
        if args.logNormalWtaunu != 0:
            datagroups.addNormSystematic(
                name="CMS_Wtaunu",
                processes=["Wtaunu"],
                groups=[
                    f"CMS_background",
                    *(["experiment", "expNoCalib"] if args.logNormalWmunu > 0 else []),
                ],
                passToFakes=passSystToFakes,
                noi=args.logNormalWtaunu < 0,
                noConstraint=args.logNormalWtaunu < 0,
                norm=abs(args.logNormalWtaunu),
            )

        if args.logNormalFake > 0.0:
            datagroups.addNormSystematic(
                name=f"CMS_{datagroups.fakeName}",
                processes=[datagroups.fakeName],
                groups=["Fake", "experiment", "expNoCalib"],
                passToFakes=False,
                norm=args.logNormalFake,
            )

        datagroups.addNormSystematic(
            name="CMS_Top",
            processes=["Top"],
            groups=[f"CMS_background", "experiment", "expNoCalib"],
            passToFakes=args.passNormUncToFakes,
            norm=1.06,
        )
        datagroups.addNormSystematic(
            name="CMS_VV",
            processes=["Diboson"],
            groups=[f"CMS_background", "experiment", "expNoCalib"],
            passToFakes=args.passNormUncToFakes,
            norm=1.16,
        )
    else:
        datagroups.addNormSystematic(
            name="CMS_background",
            processes=["Other"],
            groups=[f"CMS_background", "experiment", "expNoCalib"],
            norm=1.15,
        )

    if (
        (datagroups.fakeName != "QCD" or args.qcdProcessName == "QCD")
        and datagroups.fakeName in datagroups.groups.keys()
        and not xnorm
        and (
            args.fakeSmoothingMode != "binned"
            or (args.fakeEstimation in ["extrapolate"] and "mt" in fitvar)
        )
    ):

        fakeselector = datagroups.groups[datagroups.fakeName].histselector

        syst_axes = (
            ["eta", "charge"]
            if (
                args.fakeSmoothingMode != "binned"
                or args.fakeEstimation not in ["extrapolate"]
            )
            else ["eta", "pt", "charge"]
        )
        info = dict(
            histname=inputBaseName,
            processes=datagroups.fakeName,
            noConstraint=False,
            mirror=False,
            scale=1,
            applySelection=False,  # don't apply selection, all regions will be needed for the action
            action=fakeselector.get_hist,
            systAxes=[f"_{x}" for x in syst_axes if x in args.fakerateAxes]
            + ["_param", "downUpVar"],
        )
        if args.fakeSmoothingMode in ["hybrid", "full"]:
            subgroup = f"{datagroups.fakeName}Smoothing"
            datagroups.addSystematic(
                **info,
                name=subgroup,
                baseName=subgroup,
                groups=[subgroup, "Fake", "experiment", "expNoCalib"],
                actionArgs=dict(variations_smoothing=True),
            )

        if args.fakeSmoothingMode in ["fakerate", "hybrid"]:
            subgroup = f"{datagroups.fakeName}Rate"
            datagroups.addSystematic(
                **info,
                name=subgroup,
                baseName=subgroup,
                groups=[subgroup, "Fake", "experiment", "expNoCalib"],
                actionArgs=dict(variations_frf=True),
            )

        if (
            args.fakeEstimation
            in [
                "extended2D",
            ]
            and args.fakeSmoothingMode != "full"
        ):
            subgroup = f"{datagroups.fakeName}Shape"
            datagroups.addSystematic(
                **info,
                name=subgroup,
                baseName=subgroup,
                groups=[subgroup, "Fake", "experiment", "expNoCalib"],
                actionArgs=dict(variations_scf=True),
            )

        if args.fakeSmoothingMode in ["hybrid", "full"] and args.fakeSmoothingOrder > 0:
            # add systematic of explicit parameter variation
            fakeSmoothingOrder = args.fakeSmoothingOrder

            def fake_nonclosure(
                h,
                axesToDecorrNames,
                param_idx=1,
                variation_size=0.5,
                normalize=False,
                *args,
                **kwargs,
            ):
                # apply variation by adding parameter value (assumes log space, e.g. in full smoothing)
                fakeselector.spectrum_regressor.external_params = np.zeros(
                    fakeSmoothingOrder + 1
                )
                fakeselector.spectrum_regressor.external_params[param_idx] = (
                    variation_size
                )
                hvar = fakeselector.get_hist(h, *args, **kwargs)
                # reset external parameters
                fakeselector.spectrum_regressor.external_params = None

                hnom = fakeselector.get_hist(h, *args, **kwargs)

                if normalize:
                    # normalize variation histogram to have the same integral as nominal
                    hScale = hh.divideHists(
                        hnom[{"pt": hist.sum}], hvar[{"pt": hist.sum}]
                    )
                    hvar = hh.multiplyHists(hvar, hScale)

                if len(axesToDecorrNames) == 0:
                    # inclusive
                    hvar = hist.Hist(
                        *hvar.axes,
                        hist.axis.Integer(
                            0, 1, name="var", underflow=False, overflow=False
                        ),
                        storage=hist.storage.Double(),
                        data=hvar.values(flow=True)[..., np.newaxis],
                    )
                else:
                    hvar = syst_tools.decorrelateByAxes(hvar, hnom, axesToDecorrNames)

                return hvar

            for axesToDecorrNames in [
                [],
            ]:
                for idx, mag in [
                    (1, 0.1),
                    (2, 0.1),
                ]:
                    subgroup = f"{datagroups.fakeName}Param{idx}"
                    datagroups.addSystematic(
                        inputBaseName,
                        groups=[subgroup, "Fake", "experiment", "expNoCalib"],
                        name=subgroup
                        + (
                            f"_{'_'.join(axesToDecorrNames)}"
                            if len(axesToDecorrNames)
                            else ""
                        ),
                        baseName=subgroup,
                        processes=datagroups.fakeName,
                        noConstraint=False,
                        mirror=True,
                        scale=1,
                        applySelection=False,  # don't apply selection, external parameters need to be added
                        action=fake_nonclosure,
                        actionArgs=dict(
                            axesToDecorrNames=axesToDecorrNames,
                            param_idx=idx,
                            variation_size=mag,
                        ),
                        systAxes=(
                            ["var"]
                            if len(axesToDecorrNames) == 0
                            else [f"{n}_decorr" for n in axesToDecorrNames]
                        ),
                    )

    if not args.noEfficiencyUnc:

        if not lowPU:

            chargeDependentSteps = common.muonEfficiency_chargeDependentSteps
            effTypesNoIso = ["reco", "tracking", "idip", "trigger"]
            effStatTypes = [x for x in effTypesNoIso]
            if args.binnedScaleFactors or not args.isoEfficiencySmoothing:
                effStatTypes.extend(["iso"])
            else:
                effStatTypes.extend(["iso_effData", "iso_effMC"])
            allEffTnP = [f"effStatTnP_sf_{eff}" for eff in effStatTypes] + [
                "effSystTnP"
            ]
            for name in allEffTnP:
                if "Syst" in name:
                    axes = ["reco-tracking-idip-trigger-iso", "n_syst_variations"]
                    axlabels = ["WPSYST", "_etaDecorr"]
                    nameReplace = [
                        ("WPSYST0", "reco"),
                        ("WPSYST1", "tracking"),
                        ("WPSYST2", "idip"),
                        ("WPSYST3", "trigger"),
                        ("WPSYST4", "iso"),
                        ("effSystTnP", "effSyst"),
                        ("etaDecorr0", "fullyCorr"),
                    ]
                    scale = 1
                    mirror = True
                    groupName = "muon_eff_syst"
                    splitGroupDict = {
                        f"{groupName}_{x}": f".*effSyst.*{x}"
                        for x in list(effTypesNoIso + ["iso"])
                    }
                else:
                    nameReplace = (
                        []
                        if any(x in name for x in chargeDependentSteps)
                        else [("q0", "qall")]
                    )  # for iso change the tag id with another sensible label
                    mirror = True
                    if args.binnedScaleFactors:
                        axes = ["SF eta", "nPtBins", "SF charge"]
                    else:
                        axes = ["SF eta", "nPtEigenBins", "SF charge"]
                    axlabels = ["eta", "pt", "q"]
                    nameReplace = nameReplace + [("effStatTnP_sf_", "effStat_")]
                    scale = 1
                    groupName = "muon_eff_stat"
                    splitGroupDict = {
                        f"{groupName}_{x}": f".*effStat.*{x}" for x in effStatTypes
                    }
                if args.effStatLumiScale and "Syst" not in name:
                    scale /= math.sqrt(args.effStatLumiScale)

                datagroups.addSystematic(
                    name,
                    mirror=mirror,
                    groups=[groupName, "muon_eff_all", "experiment", "expNoCalib"],
                    splitGroup=splitGroupDict,
                    systAxes=axes,
                    labelsByAxis=axlabels,
                    baseName=name + "_",
                    processes=["MCnoQCD"],
                    passToFakes=passSystToFakes,
                    systNameReplace=nameReplace,
                    scale=scale,
                )
                # now add other systematics if present
                if name == "effSystTnP":
                    for es in common.muonEfficiency_altBkgSyst_effSteps:
                        datagroups.addSystematic(
                            f"effSystTnP_altBkg_{es}",
                            mirror=mirror,
                            groups=[
                                f"muon_eff_syst_{es}_altBkg",
                                groupName,
                                "muon_eff_all",
                                "experiment",
                                "expNoCalib",
                            ],
                            systAxes=["n_syst_variations"],
                            labelsByAxis=[f"{es}_altBkg_etaDecorr"],
                            baseName=name + "_",
                            processes=["MCnoQCD"],
                            passToFakes=passSystToFakes,
                            systNameReplace=[
                                ("effSystTnP", "effSyst"),
                                ("etaDecorr0", "fullyCorr"),
                            ],
                            scale=scale,
                        )
            if (
                wmass and not datagroups.args_from_metadata("noVetoSF")
            ) or wlike_vetoValidation:
                useGlobalOrTrackerVeto = datagroups.args_from_metadata(
                    "useGlobalOrTrackerVeto"
                )
                useRefinedVeto = datagroups.args_from_metadata("useRefinedVeto")
                allEffTnP_veto = ["effStatTnP_veto_sf", "effSystTnP_veto"]
                for name in allEffTnP_veto:
                    if "Syst" in name:
                        if useGlobalOrTrackerVeto:
                            axes = [
                                "veto_reco-veto_tracking-veto_idip-veto_trackerreco-veto_trackertracking",
                                "n_syst_variations",
                            ]
                        else:
                            if useRefinedVeto:
                                axes = [
                                    "vetoreco-vetotracking-vetoidip",
                                    "n_syst_variations",
                                ]
                            else:
                                axes = [
                                    "veto_reco-veto_tracking-veto_idip",
                                    "n_syst_variations",
                                ]
                        axlabels = ["WPSYST", "_etaDecorr"]
                        if useGlobalOrTrackerVeto:
                            nameReplace = [
                                ("WPSYST0", "reco"),
                                ("WPSYST1", "tracking"),
                                ("WPSYST2", "idip"),
                                ("WPSYST3", "trackerreco"),
                                ("WPSYST4", "trackertracking"),
                                ("effSystTnP_veto", "effSyst_veto"),
                                ("etaDecorr0", "fullyCorr"),
                            ]
                        else:
                            nameReplace = [
                                ("WPSYST0", "reco"),
                                ("WPSYST1", "tracking"),
                                ("WPSYST2", "idip"),
                                ("effSystTnP_veto", "effSyst_veto"),
                                ("etaDecorr0", "fullyCorr"),
                            ]
                        scale = 1.0
                        mirror = True
                        groupName = "muon_eff_syst_veto"
                        if useGlobalOrTrackerVeto:
                            splitGroupDict = {
                                f"{groupName}{x}": f".*effSyst_veto.*{x}"
                                for x in list(
                                    [
                                        "reco",
                                        "tracking",
                                        "idip",
                                        "trackerreco",
                                        "trackertracking",
                                    ]
                                )
                            }
                        else:
                            splitGroupDict = {
                                f"{groupName}{x}": f".*effSyst_veto.*{x}"
                                for x in list(["reco", "tracking", "idip"])
                            }
                    else:
                        nameReplace = []
                        mirror = True
                        if useRefinedVeto:
                            axes = [
                                "vetoreco-vetotracking-vetoidip",
                                "SF eta",
                                "nPtEigenBins",
                                "SF charge",
                            ]
                            axlabels = ["WPSTEP", "eta", "pt", "q"]
                            nameReplace = nameReplace + [
                                ("effStatTnP_veto_sf_", "effStat_veto_"),
                                ("WPSTEP0", "reco"),
                                ("WPSTEP1", "tracking"),
                                ("WPSTEP2", "idip"),
                            ]
                        else:
                            axes = ["SF eta", "nPtEigenBins", "SF charge"]
                            axlabels = ["eta", "pt", "q"]
                            nameReplace = nameReplace + [
                                ("effStatTnP_veto_sf_", "effStat_veto_")
                            ]
                        scale = 1.0
                        groupName = "muon_eff_stat_veto"
                        splitGroupDict = {
                            f"{groupName}{x}": f".*effStat_veto.*{x}"
                            for x in list(["reco", "tracking", "idip"])
                        }
                    if args.effStatLumiScale and "Syst" not in name:
                        scale /= math.sqrt(args.effStatLumiScale)

                    datagroups.addSystematic(
                        name,
                        mirror=mirror,
                        groups=[groupName, "muon_eff_all", "experiment", "expNoCalib"],
                        splitGroup=splitGroupDict,
                        systAxes=axes,
                        labelsByAxis=axlabels,
                        baseName=name + "_",
                        processes=["Zveto_samples"],
                        passToFakes=passSystToFakes if wmass else False,
                        systNameReplace=nameReplace,
                        scale=scale,
                    )

        else:
            if datagroups.flavor in ["mu", "mumu"]:
                lepEffs = [
                    "muSF_HLT_DATA_stat",
                    "muSF_HLT_DATA_syst",
                    "muSF_HLT_MC_stat",
                    "muSF_HLT_MC_syst",
                    "muSF_ISO_stat",
                    "muSF_ISO_DATA_syst",
                    "muSF_ISO_MC_syst",
                    "muSF_IDIP_stat",
                    "muSF_IDIP_DATA_syst",
                    "muSF_IDIP_MC_syst",
                ]
            else:
                lepEffs = []  # ["elSF_HLT_syst", "elSF_IDISO_stat"]

            for lepEff in lepEffs:
                datagroups.addSystematic(
                    lepEff,
                    processes=datagroups.allMCProcesses(),
                    mirror=True,
                    groups=["CMS_lepton_eff", "experiment", "expNoCalib"],
                    baseName=lepEff,
                    systAxes=["tensor_axis_0"],
                    labelsByAxis=[""],
                )

    if (wmass or wlike) and datagroups.args_from_metadata("recoilUnc"):
        combine_helpers.add_recoil_uncertainty(
            datagroups,
            ["signal_samples"],
            passSystToFakes=passSystToFakes,
            flavor=datagroups.flavor if datagroups.flavor else "mu",
            pu_type="lowPU" if lowPU else "highPU",
        )

    if lowPU:
        if datagroups.flavor in ["e", "ee"] and False:
            # disable, prefiring for muons currently broken? (fit fails)
            datagroups.addSystematic(
                "prefireCorr",
                processes=datagroups.allMCProcesses(),
                mirror=False,
                groups=["CMS_prefire17", "experiment", "expNoCalib"],
                baseName="CMS_prefire17",
                systAxes=["downUpVar"],
                labelsByAxis=["downUpVar"],
            )

        return datagroups

    # Below: all that is highPU specific

    # msv_config_dict = {
    #     "smearingWeights":{
    #         "hist_name": "muonScaleSyst_responseWeights",
    #         "syst_axes": ["unc", "downUpVar"],
    #         "syst_axes_labels": ["unc", "downUpVar"]
    #     },
    #     "massWeights":{
    #         "hist_name": "muonScaleSyst",
    #         "syst_axes": ["downUpVar", "scaleEtaSlice"],
    #         "syst_axes_labels": ["downUpVar", "ieta"]
    #     },
    #     "manualShift":{
    #         "hist_name": "muonScaleSyst_manualShift",
    #         "syst_axes": ["downUpVar"],
    #         "syst_axes_labels": ["downUpVar"]
    #     }
    # }

    # msv_config = msv_config_dict[args.muonScaleVariation]

    # datagroups.addSystematic(msv_config['hist_name'],
    #     processes=['single_v_samples' if wmass else 'single_vmu_samples'],
    #     group="muonCalibration",
    #     baseName="CMS_scale_m_",
    #     systAxes=msv_config['syst_axes'],
    #     labelsByAxis=msv_config['syst_axes_labels'],
    #     passToFakes=passSystToFakes,
    #     scale = args.scaleMuonCorr,
    # )
    datagroups.addSystematic(
        "muonL1PrefireSyst",
        processes=["MCnoQCD"],
        groups=["muonPrefire", "prefire", "experiment", "expNoCalib"],
        baseName="CMS_prefire_syst_m",
        systAxes=["downUpVar"],
        labelsByAxis=["downUpVar"],
        passToFakes=passSystToFakes,
    )
    datagroups.addSystematic(
        "muonL1PrefireStat",
        processes=["MCnoQCD"],
        groups=["muonPrefire", "prefire", "experiment", "expNoCalib"],
        baseName="CMS_prefire_stat_m_",
<<<<<<< HEAD
        systAxes=["etaPhiRegion", "downUpVar"],
        labelsByAxis=["etaPhiReg", "downUpVar"],
=======
        systAxes=(
            ["downUpVar", "etaPhiRegion"] if era == "2016PostVFP" else ["downUpVar"]
        ),
        labelsByAxis=(
            ["downUpVar", "etaPhiReg"] if era == "2016PostVFP" else ["downUpVar"]
        ),
>>>>>>> 6a8db414
        passToFakes=passSystToFakes,
    )
    datagroups.addSystematic(
        "ecalL1Prefire",
        processes=["MCnoQCD"],
        groups=["ecalPrefire", "prefire", "experiment", "expNoCalib"],
        baseName="CMS_prefire_ecal",
        systAxes=["downUpVar"],
        labelsByAxis=["downUpVar"],
        passToFakes=passSystToFakes,
    )

    datagroups.addSystematic(
        "muonScaleSyst_responseWeights",
        processes=["single_v_samples"],
        groups=["scaleCrctn", "muonCalibration", "experiment"],
        baseName="Scale_correction_",
        systAxes=["unc", "downUpVar"],
        passToFakes=passSystToFakes,
        scale=args.calibrationStatScaling,
    )
    datagroups.addSystematic(
        "muonScaleClosSyst_responseWeights",
        processes=["single_v_samples"],
        groups=["scaleClosCrctn", "muonCalibration", "experiment"],
        baseName="ScaleClos_correction_",
        systAxes=["unc", "downUpVar"],
        passToFakes=passSystToFakes,
    )

    mzerr = 2.1e-3
    mz0 = 91.18
    adhocA = args.correlatedAdHocA
    nomvarA = common.correlated_variation_base_size["A"]
    scaleA = math.sqrt((mzerr / mz0) ** 2 + adhocA**2) / nomvarA

    adhocM = args.correlatedAdHocM
    nomvarM = common.correlated_variation_base_size["M"]
    scaleM = adhocM / nomvarM

    datagroups.addSystematic(
        "muonScaleClosASyst_responseWeights",
        processes=["single_v_samples"],
        groups=["scaleClosACrctn", "muonCalibration", "experiment"],
        baseName="ScaleClosA_correction_",
        systAxes=["unc", "downUpVar"],
        passToFakes=passSystToFakes,
        scale=scaleA,
    )
    if abs(scaleM) > 0.0:
        datagroups.addSystematic(
            "muonScaleClosMSyst_responseWeights",
            processes=["single_v_samples"],
            groups=["scaleClosMCrctn", "muonCalibration", "experiment"],
            baseName="ScaleClosM_correction_",
            systAxes=["unc", "downUpVar"],
            passToFakes=passSystToFakes,
            scale=scaleM,
        )
    if not datagroups.args_from_metadata("noSmearing"):
        datagroups.addSystematic(
            "muonResolutionSyst_responseWeights",
            mirror=True,
            processes=["single_v_samples"],
            groups=["resolutionCrctn", "muonCalibration", "experiment"],
            baseName="Resolution_correction_",
            systAxes=["smearing_variation"],
            passToFakes=passSystToFakes,
            scale=args.resolutionStatScaling,
        )

    datagroups.addSystematic(
        "pixelMultiplicitySyst",
        mirror=True,
        processes=["single_v_samples"],
        groups=["pixelMultiplicitySyst", "muonCalibration", "experiment"],
        baseName="pixel_multiplicity_syst_",
        systAxes=["var"],
        passToFakes=passSystToFakes,
    )

    if datagroups.args_from_metadata("pixelMultiplicityStat"):
        datagroups.addSystematic(
            "pixelMultiplicityStat",
            mirror=True,
            processes=["single_v_samples"],
            groups=["pixelMultiplicityStat", "muonCalibration", "experiment"],
            baseName="pixel_multiplicity_stat_",
            systAxes=["var"],
            passToFakes=passSystToFakes,
        )

    if "run" in fitvar:
        # add ad-hoc normalization uncertainty uncorrelated across run bins
        #   accounting for time instability (e.g. reflecting the corrections applied as average like pileup, prefiring, ...)
        datagroups.addSystematic(
            name="timeStability",
            processes=["MCnoQCD"],
            groups=["timeStability", "experiment", "expNoCalib"],
            passToFakes=passSystToFakes,
            mirror=True,
            labelsByAxis=[f"run"],
            systAxes=["run_"],
            action=lambda h: hh.addHists(
                h, hh.expand_hist_by_duplicate_axis(h, "run", "run_"), scale2=0.01
            ),
        )

        # add additional scale and resolution uncertainty uncorrelated across run slices
        datagroups.addSystematic(
            "muonScaleSyst_responseWeights",
            name="muonScaleSyst_responseWeightsDecorr",
            processes=["single_v_samples"],
            groups=["scaleCrctn", "muonCalibration", "experiment"],
            baseName="Scale_correction_",
            systAxes=["unc", "run_", "downUpVar"],
            passToFakes=passSystToFakes,
            scale=args.calibrationStatScaling,
            actionRequiresNomi=True,
            action=syst_tools.decorrelateByAxes,
            actionArgs=dict(axesToDecorrNames=["run"], newDecorrAxesNames=["run_"]),
        )

        datagroups.addSystematic(
            "muonScaleClosSyst_responseWeights",
            name="muonScaleClosSyst_responseWeightsDecorr",
            processes=["single_v_samples"],
            groups=["scaleClosCrctn", "muonCalibration", "experiment"],
            baseName="ScaleClos_correction_",
            systAxes=["unc", "run_", "downUpVar"],
            passToFakes=passSystToFakes,
            actionRequiresNomi=True,
            action=syst_tools.decorrelateByAxes,
            actionArgs=dict(axesToDecorrNames=["run"], newDecorrAxesNames=["run_"]),
        )

        if not datagroups.args_from_metadata("noSmearing"):
            datagroups.addSystematic(
                "muonResolutionSyst_responseWeights",
                name="muonResolutionSyst_responseWeightsDecorr",
                mirror=True,
                processes=["single_v_samples"],
                groups=["resolutionCrctn", "muonCalibration", "experiment"],
                baseName="Resolution_correction_",
                systAxes=["smearing_variation", "run_"],
                passToFakes=passSystToFakes,
                scale=args.resolutionStatScaling,
                actionRequiresNomi=True,
                action=syst_tools.decorrelateByAxes,
                actionArgs=dict(axesToDecorrNames=["run"], newDecorrAxesNames=["run_"]),
            )

    # Previously we had a QCD uncertainty for the mt dependence on the fakes, see: https://github.com/WMass/WRemnants/blob/f757c2c8137a720403b64d4c83b5463a2b27e80f/scripts/combine/setupCombineWMass.py#L359

    return datagroups


def analysis_label(datagroups):
    analysis_name_map = {
        "w_mass": "WMass",
        "vgen": (
            "ZGen"
            if len(datagroups.getProcesses()) > 0
            and datagroups.getProcesses()[0][0] == "Z"
            else "WGen"
        ),
        "z_wlike": "ZMassWLike",
        "z_dilepton": "ZMassDilepton",
        "w_lowpu": "WMass_lowPU",
        "z_lowpu": "ZMass_lowPU",
    }

    if datagroups.mode not in analysis_name_map:
        raise ValueError(f"Invalid datagroups mode {datagroups.mode}")

    return analysis_name_map[datagroups.mode]


def outputFolderName(outfolder, datagroups, doStatOnly, postfix):
    to_join = [analysis_label(datagroups)] + datagroups.fit_axes

    if doStatOnly:
        to_join.append("statOnly")
    if datagroups.flavor:
        to_join.append(datagroups.flavor)
    if postfix is not None:
        to_join.append(postfix)

    return f"{outfolder}/{'_'.join(to_join)}/"


if __name__ == "__main__":
    parser = make_parser()
    args = parser.parse_args()

    logger = logging.setup_logger(__file__, args.verbose, args.noColorLogger)

    isUnfolding = args.analysisMode == "unfolding"
    isTheoryAgnostic = args.analysisMode in [
        "theoryAgnosticNormVar",
        "theoryAgnosticPolVar",
    ]
    isTheoryAgnosticPolVar = args.analysisMode == "theoryAgnosticPolVar"
    isPoiAsNoi = (isUnfolding or isTheoryAgnostic) and args.poiAsNoi
    isFloatingPOIsTheoryAgnostic = isTheoryAgnostic and not isPoiAsNoi
    isFloatingPOIs = (isUnfolding or isTheoryAgnostic) and not isPoiAsNoi

    if isUnfolding and args.fitXsec:
        raise ValueError(
            "Options unfolding and --fitXsec are incompatible. Please choose one or the other"
        )

    if isTheoryAgnostic:
        if len(args.genAxes) == 0:
            args.genAxes = ["ptVgenSig-absYVgenSig-helicitySig"]
            logger.warning(
                f"Automatically setting '--genAxes {' '.join(args.genAxes)}' for theory agnostic analysis"
            )
            if args.poiAsNoi:
                logger.warning(
                    "This is only needed to properly get the systematic axes"
                )

    if isFloatingPOIsTheoryAgnostic:
        # The following is temporary, just to avoid passing the option explicitly
        logger.warning(
            "For now setting theory agnostic without POI as NOI activates --doStatOnly"
        )
        args.doStatOnly = True

    if len(args.inputFile) > 1 and (args.fitWidth or args.decorMassWidth):
        raise ValueError(
            "Fitting multiple channels with fitWidth or decorMassWidth is not currently supported since this can lead to inconsistent treatment of mass variations between channels."
        )

    writer = tensorwriter.TensorWriter(
        sparse=args.sparse,
        # exponential_transfor=args.exponentialTransform, #TODO: exponential transform global or per channel?
        allow_negative_expectation=args.allowNegativeExpectation,
    )

    if args.fitresult:
        # set data from external fitresult file
        if len(args.inputFile) > 1:
            logger.warning(
                "Theoryfit for more than one channels is currently experimental"
            )
        fitresult, meta = combinetf2.io_tools.get_fitresult(args.fitresult, meta=True)
        fitresult_data_dict, fitresult_data_cov = (
            combinetf2.io_tools.get_fitresult_data(fitresult)
        )

        writer.add_data_covariance(
            fitresult_data_cov.get(),
            add_bin_by_bin_stat_to_data_cov=not (
                args.noMCStat or args.explicitSignalMCstat
            ),
        )

    # loop over all files
    outnames = []
    for i, ifile in enumerate(args.inputFile):
        fitvar = args.fitvar[i].split("-")
        genvar = (
            args.genAxes[i].split("-")
            if hasattr(args, "genAxes") and len(args.genAxes)
            else None
        )
        iBaseName = args.baseName[0] if len(args.baseName) == 1 else args.baseName[i]
        iLumiScale = (
            args.lumiScale[0] if len(args.lumiScale) == 1 else args.lumiScale[i]
        )

        channel = f"ch{i}"

        datagroups = setup(
            writer,
            args,
            ifile,
            iBaseName,
            iLumiScale,
            fitvar,
            genvar,
            channel=channel,
            fitresult_data=(
                fitresult_data_dict[channel].get() if args.fitresult else None
            ),
        )

        outnames.append(
            (
                outputFolderName(
                    args.outfolder, datagroups, args.doStatOnly, args.postfix
                ),
                analysis_label(datagroups),
            )
        )

    if len(outnames) == 1:
        outfolder, outfile = outnames[0]
    else:
        dir_append = "_".join(
            [
                "",
                *filter(
                    lambda x: x,
                    ["statOnly" if args.doStatOnly else "", args.postfix],
                ),
            ]
        )
        unique_names = list(dict.fromkeys([o[1] for o in outnames]))
        outfolder = f"{args.outfolder}/Combination_{''.join(unique_names)}{dir_append}/"
        outfile = "Combination"
    logger.info(f"Writing HDF5 output to {outfile}")

    writer.write(outfolder=outfolder, outfilename=outfile, args=args)

    logging.summary()<|MERGE_RESOLUTION|>--- conflicted
+++ resolved
@@ -989,82 +989,9 @@
             datagroups.getNames(), inputBaseName, **histselector_kwargs
         )
 
-<<<<<<< HEAD
     logger.debug(f"Making datacards with these processes: {datagroups.getProcesses()}")
-=======
-    # Start to create the CardTool object, customizing everything
-    cardTool = CardTool.CardTool(
-        xnorm=xnorm, simultaneousABCD=simultaneousABCD, real_data=args.realData
-    )
-    cardTool.setDatagroups(datagroups)
-
-    if wmass:
-        cardTool.setBinByBinStatScale(args.binByBinStatScaleForMW)
-
-    cardTool.setExponentialTransform(args.exponentialTransform)
-
-    era = input_tools.args_from_metadata(cardTool, "era")
-
-    logger.debug(f"Making datacards with these processes: {cardTool.getProcesses()}")
-    if args.absolutePathInCard:
-        cardTool.setAbsolutePathShapeInCard()
-
-    if simultaneousABCD:
-        # In case of ABCD we need to have different fake processes for e and mu to have uncorrelated uncertainties
-        cardTool.setFakeName(
-            datagroups.fakeName + (datagroups.flavor if datagroups.flavor else "")
-        )
-        cardTool.unroll = True
-
-        # add ABCD regions to fit
-        mtName = "mt" if "mt" in fitvar else common.passMTName
-        if common.passIsoName not in fitvar:
-            fitvar = [*fitvar, common.passIsoName]
-        if mtName not in fitvar:
-            fitvar = [*fitvar, mtName]
-
-    cardTool.setFitAxes(fitvar)
-
-    if (
-        args.sumChannels
-        or xnorm
-        or dilepton
-        or simultaneousABCD
-        or "charge" not in fitvar
-    ):
-        cardTool.setWriteByCharge(False)
-    else:
-        cardTool.setChannels(args.recoCharge)
-        if (isUnfolding or isTheoryAgnostic) and args.forceRecoChargeAsGen:
-            cardTool.setExcludeProcessForChannel("plus", ".*qGen0")
-            cardTool.setExcludeProcessForChannel("minus", ".*qGen1")
-
-    if xnorm:
-        histName = "xnorm"
-        cardTool.setHistName(histName)
-        cardTool.setNominalName(histName)
-    else:
-        cardTool.setHistName(inputBaseName)
-        cardTool.setNominalName(inputBaseName)
-
-    if isUnfolding and isPoiAsNoi:
-        cardTool.addXsecGroups()
-
-    # define sumGroups for integrated cross section
-    if not args.skipSumGroups and (isUnfolding or isTheoryAgnostic):
-        # TODO: make this less hardcoded to filter the charge (if the charge is not present this will duplicate things)
-        if isTheoryAgnostic and wmass and "qGen" in datagroups.gen_axes_names:
-            if "plus" in args.recoCharge:
-                cardTool.addSumXsecGroups(genCharge="qGen1")
-            if "minus" in args.recoCharge:
-                cardTool.addSumXsecGroups(genCharge="qGen0")
-        else:
-            cardTool.addSumXsecGroups(
-                all_param_names=(
-                    cardTool.cardXsecGroups if isUnfolding and isPoiAsNoi else None
-                )
-            )
->>>>>>> 6a8db414
+
+    era = datagroups.args_from_metadata("era")
 
     datagroups.nominalName = inputBaseName
     label = "W" if wmass else "Z"
@@ -2118,17 +2045,12 @@
         processes=["MCnoQCD"],
         groups=["muonPrefire", "prefire", "experiment", "expNoCalib"],
         baseName="CMS_prefire_stat_m_",
-<<<<<<< HEAD
-        systAxes=["etaPhiRegion", "downUpVar"],
-        labelsByAxis=["etaPhiReg", "downUpVar"],
-=======
         systAxes=(
             ["downUpVar", "etaPhiRegion"] if era == "2016PostVFP" else ["downUpVar"]
         ),
         labelsByAxis=(
             ["downUpVar", "etaPhiReg"] if era == "2016PostVFP" else ["downUpVar"]
         ),
->>>>>>> 6a8db414
         passToFakes=passSystToFakes,
     )
     datagroups.addSystematic(
