--- conflicted
+++ resolved
@@ -275,13 +275,9 @@
         cardTool.setPseudodata(args.pseudoData, args.pseudoDataAxes, args.pseudoDataIdxs, args.pseudoDataProcsRegexp)
         if args.pseudoDataFile:
             # FIXME: should make sure to apply the same customizations as for the nominal datagroups so far
-<<<<<<< HEAD
             pseudodataGroups = Datagroups(args.pseudoDataFile, excludeGroups=excludeGroup, filterGroups=filterGroup, applySelection= not xnorm and not args.simultaneousABCD, simultaneousABCD=args.simultaneousABCD)
-=======
-            pseudodataGroups = Datagroups(args.pseudoDataFile, excludeGroups=excludeGroup, filterGroups=filterGroup, applySelection= not xnorm and not args.ABCD, simultaneousABCD=args.ABCD)
             if not xnorm and (args.axlim or args.rebin or args.absval):
                 pseudodataGroups.set_rebin_action(fitvar, args.axlim, args.rebin, args.absval)
->>>>>>> 4877664f
             cardTool.setPseudodataDatagroups(pseudodataGroups)
 
         if "MultijetClosure" in args.pseudoData and not xnorm:
