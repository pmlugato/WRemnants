#!/usr/bin/env python3
from wremnants import CardTool,combine_helpers,combine_theory_helper, HDF5Writer
from wremnants.syst_tools import massWeightNames
from wremnants.datasets.datagroups import Datagroups
from utilities import common, logging, boostHistHelpers as hh
from utilities.io_tools import input_tools
import argparse
import hist
import math, copy
import h5py
import narf.ioutils

def make_parser(parser=None):
    parser = argparse.ArgumentParser()
    parser.add_argument("-o", "--outfolder", type=str, default=".", help="Output folder with the root file storing all histograms and datacards for single charge (subfolder WMass or ZMassWLike is created automatically inside)")
    parser.add_argument("-i", "--inputFile", nargs="+", type=str)
    parser.add_argument("-p", "--postfix", type=str, help="Postfix for output file name", default=None)
    parser.add_argument("-v", "--verbose", type=int, default=3, choices=[0,1,2,3,4],
                        help="Set verbosity level with logging, the larger the more verbose")
    parser.add_argument("--noColorLogger", action="store_true", help="Do not use logging with colors")
    parser.add_argument("--hdf5", action="store_true", help="Write out datacard in hdf5")
    parser.add_argument("--sparse", action="store_true", help="Write out datacard in sparse mode (only for when using hdf5)")
    parser.add_argument("--excludeProcGroups", type=str, nargs="*", help="Don't run over processes belonging to these groups (only accepts exact group names)", default=["QCD"])
    parser.add_argument("--filterProcGroups", type=str, nargs="*", help="Only run over processes belonging to these groups", default=[])
    parser.add_argument("-x", "--excludeNuisances", type=str, default="", help="Regular expression to exclude some systematics from the datacard")
    parser.add_argument("-k", "--keepNuisances", type=str, default="", help="Regular expression to keep some systematics, overriding --excludeNuisances. Can be used to keep only some systs while excluding all the others with '.*'")
    parser.add_argument("--absolutePathInCard", action="store_true", help="In the datacard, set Absolute path for the root file where shapes are stored")
    parser.add_argument("-n", "--baseName", type=str, help="Histogram name in the file (e.g., 'nominal')", default="nominal")
    parser.add_argument("--noHist", action='store_true', help="Skip the making of 2D histograms (root file is left untouched if existing)")
    parser.add_argument("--qcdProcessName" , type=str, default="Fake", help="Name for QCD process (must be consistent with what is used in datagroups2016.py")
    # setting on the fit behaviour
    parser.add_argument("--realData", action='store_true', help="Store real data in datacards")
    parser.add_argument("--fitvar", nargs="+", help="Variable to fit", default=["eta-pt-charge"])
    parser.add_argument("--rebin", type=int, nargs='*', default=[], help="Rebin axis by this value (default, 1, does nothing)")
    parser.add_argument("--absval", type=int, nargs='*', default=[], help="Take absolute value of axis if 1 (default, 0, does nothing)")
    parser.add_argument("--axlim", type=float, default=[], nargs='*', help="Restrict axis to this range (assumes pairs of values by axis, with trailing axes optional)")
    parser.add_argument("--lumiScale", type=float, default=1.0, help="Rescale equivalent luminosity by this value (e.g. 10 means ten times more data and MC)")
    parser.add_argument("--sumChannels", action='store_true', help="Only use one channel")
    parser.add_argument("--fitXsec", action='store_true', help="Fit signal inclusive cross section")
    parser.add_argument("--fitMassDiff", type=str, default=None, choices=["charge", "eta-sign", "eta-range"], help="Fit an additional POI for the difference in the boson mass")
    parser.add_argument("--fitresult", type=str, default=None ,help="Use data and covariance matrix from fitresult (for making a theory fit)")
    parser.add_argument("--noMCStat", action='store_true', help="Do not include MC stat uncertainty in covariance for theory fit (only when using --fitresult)")
    parser.add_argument("--fakerateAxes", nargs="+", help="Axes for the fakerate binning", default=["eta","pt","charge"])
    parser.add_argument("--ABCD", action="store_true", help="Produce datacard for simultaneous fit of ABCD regions")
    # settings on the nuisances itself
    parser.add_argument("--doStatOnly", action="store_true", default=False, help="Set up fit to get stat-only uncertainty (currently combinetf with -S 0 doesn't work)")
    parser.add_argument("--minnloScaleUnc", choices=["byHelicityPt", "byHelicityPtCharge", "byHelicityCharge", "byPtCharge", "byPt", "byCharge", "integrated", "none"], default="byHelicityPt",
            help="Decorrelation for QCDscale")
    parser.add_argument("--resumUnc", default="tnp", type=str, choices=["scale", "tnp", "none"], help="Include SCETlib uncertainties")
    parser.add_argument("--npUnc", default="Delta_Lambda", type=str, choices=combine_theory_helper.TheoryHelper.valid_np_models, help="Nonperturbative uncertainty model")
    parser.add_argument("--tnpMagnitude", default=1, type=float, help="Variation size for the TNP")
    parser.add_argument("--scaleTNP", default=5, type=float, help="Scale the TNP uncertainties by this factor")
    parser.add_argument("--scalePdf", default=1, type=float, help="Scale the PDF hessian uncertainties by this factor")
    parser.add_argument("--pdfUncFromCorr", action='store_true', help="Take PDF uncertainty from correction hist (Requires having run that correction)")
    parser.add_argument("--ewUnc", type=str, nargs="*", default=["default"], choices=["default","horacenloew", "winhacnloew", "virtual_ew", "virtual_ew_wlike"], help="Include EW uncertainty")
    parser.add_argument("--widthUnc", action='store_true', help="Include uncertainty on W and Z width")
    parser.add_argument("--skipSignalSystOnFakes" , action="store_true", help="Do not propagate signal uncertainties on fakes, mainly for checks.")
    parser.add_argument("--noQCDscaleFakes", action="store_true",   help="Do not apply QCd scale uncertainties on fakes, mainly for debugging")
    parser.add_argument("--addQCDMC", action="store_true", help="Include QCD MC when making datacards (otherwise by default it will always be excluded)")
    parser.add_argument("--muonScaleVariation", choices=["smearingWeights", "massWeights", "manualShift"], default="smearingWeights", help="the method with which the muon scale variation histograms are derived")
    parser.add_argument("--scaleMuonCorr", type=float, default=1.0, help="Scale up/down dummy muon scale uncertainty by this factor")
    parser.add_argument("--correlatedNonClosureNuisances", action='store_true', help="get systematics from histograms for the Z non-closure nuisances without decorrelation in eta and pt")
    parser.add_argument("--noEfficiencyUnc", action='store_true', help="Skip efficiency uncertainty (useful for tests, because it's slow). Equivalent to --excludeNuisances '.*effSystTnP|.*effStatTnP' ")
    parser.add_argument("--effStatLumiScale", type=float, default=None, help="Rescale equivalent luminosity for efficiency stat uncertainty by this value (e.g. 10 means ten times more data from tag and probe)")
    parser.add_argument("--binnedScaleFactors", action='store_true', help="Use binned scale factors (different helpers and nuisances)")
    parser.add_argument("--isoEfficiencySmoothing", action='store_true', help="If isolation SF was derived from smooth efficiencies instead of direct smoothing")
    # pseudodata
    parser.add_argument("--pseudoData", type=str, nargs="+", help="Histograms to use as pseudodata")
    parser.add_argument("--pseudoDataAxes", type=str, nargs="+", default=[None], help="Variation axes to use as pseudodata for each of the histograms")
    parser.add_argument("--pseudoDataIdxs", type=str, nargs="+", default=[None], help="Variation indices to use as pseudodata for each of the histograms")
    parser.add_argument("--pseudoDataFile", type=str, help="Input file for pseudodata (if it should be read from a different file)", default=None)
    parser.add_argument("--pseudoDataProcsRegexp", type=str, default=".*", help="Regular expression for processes taken from pseudodata file (all other processes are automatically got from the nominal file). Data is excluded automatically as usual")
    # unfolding/differential/theory agnostic
    parser.add_argument("--unfolding", action='store_true', help="Prepare datacard for unfolding")
    parser.add_argument("--genAxes", type=str, default=None, nargs="+", help="Specify which gen axis should be used in unfolding, if 'None', use all (inferred from metadata).")
    parser.add_argument("--theoryAgnostic", action='store_true', help="Prepare datacard for theory agnostic analysis, similar to unfolding but different axis and possibly other differences")
    parser.add_argument("--poiAsNoi", action='store_true', help="Experimental option only with --theoryAgnostic or --unfolding, to treat POIs ad NOIs, with a single signal histogram")
    parser.add_argument("--priorNormXsec", type=float, default=1, help="Prior for shape uncertainties on cross sections for theory agnostic or unfolding analysis with POIs as NOIs (1 means 100\%). If negative, it will use shapeNoConstraint in the fit")
    parser.add_argument("--scaleNormXsecHistYields", type=float, default=None, help="Scale yields of histogram with cross sections variations for theory agnostic analysis with POIs as NOIs. Can be used together with --priorNormXsec")
    parser.add_argument("--theoryAgnosticBandSize", type=float, default=1., help="Multiplier for theory-motivated band in theory agnostic analysis with POIs as NOIs.")
    parser.add_argument("--addTauToSignal", action='store_true', help="Events from the same process but from tau final states are added to the signal")
    # utility options to deal with charge when relevant, mainly for theory agnostic but also unfolding
    parser.add_argument("--recoCharge", type=str, default=["plus", "minus"], nargs="+", choices=["plus", "minus"], help="Specify reco charge to use, default uses both. This is a workaround for unfolding/theory-agnostic fit when running a single reco charge, as gen bins with opposite gen charge have to be filtered out")
    parser.add_argument("--forceRecoChargeAsGen", action="store_true", help="Force gen charge to match reco charge in CardTool, this only works when the reco charge is used to define the channel")
    # TODO: some options that should exist only for a specific case, can implement a subparser to substitute --unfolding and --theoryAgnostic
    # some options are actually in common between them, so an intermediate subparser might be used
    ##parsers = parser.add_subparsers(dest='analysisFitSetup')
    ##theoryAgnosticParser = parsers.add_parser("unfolding", help="Activate unfolding analysis")
    ##theoryAgnosticParser = parsers.add_parser("theoryAgnostic", help="Activate theory agnostic analysis")
    ##theoryAgnosticParser.add_argument("--noPDFandQCDtheorySystOnSignal", action='store_true', help="Removes PDF and theory uncertainties on signal processes with norm uncertainties when using --poiAsNoi")
    #
    # WIP parser.add_argument("--noNormNuisanceOOA", action='store_true', help="Remove normalization uncertainty on out-of-acceptance template bins. Only implemented with --poiAsNoi")
    parser.add_argument("--noPDFandQCDtheorySystOnSignal", action='store_true', help="Removes PDF and theory uncertainties on signal processes with norm uncertainties when using --poiAsNoi")
    parser.add_argument("--theoryAgnosticPolVar", action='store_true', help="Prepare variations from polynomials (EDIT THIS MESSAGE)")
    parser.add_argument("--noPolVarOnFake", action="store_true", help="Do not propagate POI variations to fakes in the theory agnostic fit with polynomial variations")
    return parser

def setup(args, inputFile, fitvar, xnorm=False):

    # NOTE: args.filterProcGroups and args.excludeProcGroups should in principle not be used together
    #       (because filtering is equivalent to exclude something), however the exclusion is also meant to skip
    #       processes which are defined in the original process dictionary but are not supposed to be (always) run on
    if args.addQCDMC or "QCD" in args.filterProcGroups:
        logger.warning("Adding QCD MC to list of processes for the fit setup")
    elif "QCD" not in args.excludeProcGroups:
        logger.warning("Automatic removal of QCD MC from list of processes. Use --filterProcGroups 'QCD' or --addQCDMC to keep it")
        args.excludeProcGroups.append("QCD")
    filterGroup = args.filterProcGroups if args.filterProcGroups else None
    excludeGroup = args.excludeProcGroups if args.excludeProcGroups else None
    if args.ABCD and (excludeGroup is None or "Fake" not in excludeGroup):
        excludeGroup.append("Fake")
    logger.debug(f"Filtering these groups of processes: {args.filterProcGroups}")
    logger.debug(f"Excluding these groups of processes: {args.excludeProcGroups}")

    datagroups = Datagroups(inputFile, excludeGroups=excludeGroup, filterGroups=filterGroup, applySelection= not xnorm and not args.ABCD)

    if not xnorm and (args.axlim or args.rebin or args.absval):
        datagroups.set_rebin_action(fitvar, args.axlim, args.rebin, args.absval)

    wmass = datagroups.mode in ["wmass", "lowpu_w"]
    wlike = datagroups.mode == "wlike"
    lowPU = "lowpu" in datagroups.mode
    # Detect lowpu dilepton
    dilepton = "dilepton" in datagroups.mode or any(x in ["ptll", "mll"] for x in fitvar)

    constrainMass = (dilepton and not "mll" in fitvar) or args.fitXsec 

    if wmass:
        base_group = "Wenu" if datagroups.flavor == "e" else "Wmunu"
    else:
        base_group = "Zee" if datagroups.flavor == "ee" else "Zmumu"

    if args.addTauToSignal:
        # add tau signal processes to signal group
        datagroups.groups[base_group].addMembers(datagroups.groups[base_group.replace("mu","tau")].members)
        datagroups.deleteGroup(base_group.replace("mu","tau"))

    if args.fitXsec:
        datagroups.unconstrainedProcesses.append(base_group)

    if xnorm:
        datagroups.select_xnorm_groups(base_group)
        datagroups.globalAction = None # reset global action in case of rebinning or such
        if not args.unfolding:
            # creating the xnorm model (e.g. for the theory fit)
            if wmass:
                # add gen charge as additional axis
                datagroups.groups[base_group].add_member_axis("qGen", datagroups.results, 
                    member_filters={-1: lambda x: x.name.startswith("Wminus"), 1: lambda x: x.name.startswith("Wplus")}, 
                    hist_filter=lambda x: x.startswith("xnorm"))
                xnorm_axes = ["qGen", *datagroups.gen_axes]
            else:
                xnorm_axes = datagroups.gen_axes[:]
            datagroups.setGenAxes([a for a in xnorm_axes if a not in fitvar])
    
    if args.poiAsNoi:
        constrainMass = False if args.theoryAgnostic else True
        poi_axes = datagroups.gen_axes if args.genAxes is None else args.genAxes
        # remove specified gen axes from set of gen axes in datagroups so that those are integrated over
        datagroups.setGenAxes([a for a in datagroups.gen_axes if a not in poi_axes])

        # FIXME: temporary customization of signal and out-of-acceptance process names for theory agnostic with POI as NOI
        # There might be a better way to do it more homogeneously with the rest.
        if args.theoryAgnostic:
            # Important: don't set the gen axes with datagroups.setGenAxes(args.genAxes) when doing poiAsNoi (to be checked, it is currently done few lines above) 
            constrainMass = False
            hasSeparateOutOfAcceptanceSignal = False
            # check if the out-of-acceptance signal process exists as an independent process
            if any(m.name.startswith("Bkg") for m in datagroups.groups[base_group].members):
                hasSeparateOutOfAcceptanceSignal = True
                if wmass:
                    # out of acceptance contribution
                    datagroups.copyGroup(base_group, f"BkgWmunu", member_filter=lambda x: x.name.startswith("Bkg"))
                    datagroups.groups[base_group].deleteMembers([m for m in datagroups.groups[base_group].members if m.name.startswith("Bkg")])
                else:
                    # out of acceptance contribution
                    datagroups.copyGroup(base_group, f"BkgZmumu", member_filter=lambda x: x.name.startswith("Bkg"))
                    datagroups.groups[base_group].deleteMembers([m for m in datagroups.groups[base_group].members if m.name.startswith("Bkg")])
            # FIXME: at some point we should decide what name to use
            if any(x in args.excludeProcGroups for x in ["BkgWmunu", "outAccWmunu"]) and hasSeparateOutOfAcceptanceSignal:
                datagroups.deleteGroup("BkgWmunu") # remove out of acceptance signal
    elif args.unfolding or args.theoryAgnostic:
        constrainMass = False if args.theoryAgnostic else True
        datagroups.setGenAxes(args.genAxes)

        if wmass:
            # gen level bins, split by charge
            if "minus" in args.recoCharge:
                datagroups.defineSignalBinsUnfolding(base_group, f"W_qGen0", member_filter=lambda x: x.name.startswith("Wminus"))
            if "plus" in args.recoCharge:
                datagroups.defineSignalBinsUnfolding(base_group, f"W_qGen1", member_filter=lambda x: x.name.startswith("Wplus"))
        else:
            datagroups.defineSignalBinsUnfolding(base_group, "Z", member_filter=lambda x: x.name.startswith(base_group))
        
        # out of acceptance contribution
        to_del = [m for m in datagroups.groups[base_group].members if not m.name.startswith("Bkg")]
        if len(datagroups.groups[base_group].members) == len(to_del):
            datagroups.deleteGroup(base_group)
        else:
            datagroups.groups[base_group].deleteMembers(to_del)    


    # Start to create the CardTool object, customizing everything
    cardTool = CardTool.CardTool(xnorm=xnorm, ABCD=wmass and args.ABCD and not xnorm, real_data=args.realData)
    cardTool.setDatagroups(datagroups)
    if args.qcdProcessName:
        cardTool.setFakeName(args.qcdProcessName)
    logger.debug(f"Making datacards with these processes: {cardTool.getProcesses()}")
    if args.absolutePathInCard:
        cardTool.setAbsolutePathShapeInCard()
    cardTool.setFitAxes(fitvar)
    cardTool.setFakerateAxes(args.fakerateAxes)
    if wmass and args.ABCD:
        # In case of ABCD we need to have different fake processes for e and mu to have uncorrelated uncertainties
        cardTool.setFakeName(datagroups.fakeName + (datagroups.flavor if datagroups.flavor else "")) 
        cardTool.unroll=True
    
    if args.sumChannels or xnorm or dilepton or (wmass and args.ABCD) or "charge" not in fitvar:
        cardTool.setWriteByCharge(False)
    else:
        cardTool.setChannels(args.recoCharge)
        if args.forceRecoChargeAsGen:
            cardTool.setExcludeProcessForChannel("plus", ".*qGen0")
            cardTool.setExcludeProcessForChannel("minus", ".*qGen1")
    
    if xnorm:
        histName = "xnorm"
        cardTool.setHistName(histName)
        cardTool.setNominalName(histName)
    else:
        cardTool.setHistName(args.baseName)
        cardTool.setNominalName(args.baseName)
        
    # define sumGroups for integrated cross section
    if args.unfolding and not args.poiAsNoi:
        # TODO: make this less hardcoded to filter the charge (if the charge is not present this will duplicate things)
        if wmass:
            if "plus" in args.recoCharge:
                cardTool.addPOISumGroups(genCharge="qGen1")
            if "minus" in args.recoCharge:
                cardTool.addPOISumGroups(genCharge="qGen0")
        else:
            cardTool.addPOISumGroups()

    if args.noHist:
        cardTool.skipHistograms()
    cardTool.setSpacing(28)
    cardTool.setCustomSystForCard(args.excludeNuisances, args.keepNuisances)
    if args.pseudoData:
        cardTool.setPseudodata(args.pseudoData, args.pseudoDataAxes, args.pseudoDataIdxs, args.pseudoDataProcsRegexp)
        if args.pseudoDataFile:
            # FIXME: should make sure to apply the same customizations as for the nominal datagroups so far
            pseudodataGroups = Datagroups(args.pseudoDataFile, excludeGroups=excludeGroup, filterGroups=filterGroup, applySelection= not xnorm and not args.ABCD)
            cardTool.setPseudodataDatagroups(pseudodataGroups)
    cardTool.setLumiScale(args.lumiScale)

    if not args.theoryAgnostic:
        logger.info(f"cardTool.allMCProcesses(): {cardTool.allMCProcesses()}")
        
    passSystToFakes = wmass and not args.skipSignalSystOnFakes and args.qcdProcessName not in excludeGroup and (filterGroup == None or args.qcdProcessName in filterGroup) and not xnorm

    # TODO: move to a common place if it is  useful
    def assertSample(name, startsWith=["W", "Z"], excludeMatch=[]):
        return any(name.startswith(init) for init in startsWith) and all(excl not in name for excl in excludeMatch)

    dibosonMatch = ["WW", "WZ", "ZZ"] 
    WMatch = ["W", "BkgW"] # TODO: the name of out-of-acceptance might be changed at some point, maybe to WmunuOutAcc, so W will match it as well (and can exclude it using "OutAcc" if needed)
    ZMatch = ["Z", "BkgZ"]
    signalMatch = WMatch if wmass else ZMatch

    cardTool.addProcessGroup("single_v_samples", lambda x: assertSample(x, startsWith=[*WMatch, *ZMatch], excludeMatch=dibosonMatch))
    if wmass:
        cardTool.addProcessGroup("w_samples", lambda x: assertSample(x, startsWith=WMatch, excludeMatch=dibosonMatch))
        cardTool.addProcessGroup("wtau_samples", lambda x: assertSample(x, startsWith=["Wtaunu"]))
        if not xnorm:
            cardTool.addProcessGroup("single_v_nonsig_samples", lambda x: assertSample(x, startsWith=ZMatch, excludeMatch=dibosonMatch))
    cardTool.addProcessGroup("single_vmu_samples",    lambda x: assertSample(x, startsWith=[*WMatch, *ZMatch], excludeMatch=[*dibosonMatch, "tau"]))
    cardTool.addProcessGroup("signal_samples",        lambda x: assertSample(x, startsWith=signalMatch,        excludeMatch=[*dibosonMatch, "tau"]))
    cardTool.addProcessGroup("signal_samples_inctau", lambda x: assertSample(x, startsWith=signalMatch,        excludeMatch=[*dibosonMatch]))
    cardTool.addProcessGroup("MCnoQCD", lambda x: x not in ["QCD", "Data"])
    # FIXME/FOLLOWUP: the following groups may actually not exclude the OOA when it is not defined as an independent process with specific name
    cardTool.addProcessGroup("signal_samples_noOutAcc",        lambda x: assertSample(x, startsWith=["W" if wmass else "Z"], excludeMatch=[*dibosonMatch, "tau"]))
    cardTool.addProcessGroup("signal_samples_inctau_noOutAcc", lambda x: assertSample(x, startsWith=["W" if wmass else "Z"], excludeMatch=[*dibosonMatch]))

    if not (args.theoryAgnostic or args.unfolding) :
        logger.info(f"All MC processes {cardTool.procGroups['MCnoQCD']}")
        logger.info(f"Single V samples: {cardTool.procGroups['single_v_samples']}")
        if wmass and not xnorm:
            logger.info(f"Single V no signal samples: {cardTool.procGroups['single_v_nonsig_samples']}")
        logger.info(f"Signal samples: {cardTool.procGroups['signal_samples']}")

    signal_samples_forMass = ["signal_samples_inctau"]
    if args.theoryAgnostic and not args.poiAsNoi:
        logger.error("Temporarily not using mass weights for Wtaunu. Please update when possible")
        signal_samples_forMass = ["signal_samples"]

    label = 'W' if wmass else 'Z'
    if not (args.doStatOnly and constrainMass):
        cardTool.addSystematic(f"massWeight{label}",
                            processes=signal_samples_forMass,
                            group=f"massShift",
                            noi=not constrainMass,
                            skipEntries=massWeightNames(proc=label, exclude=100),
                            mirror=False,
                            noConstraint=not constrainMass,
                            systAxes=["massShift"],
                            passToFakes=passSystToFakes,
        )

        if args.fitMassDiff:
            suffix = "".join([a.capitalize() for a in args.fitMassDiff.split("-")])
            mass_diff_args = dict(
                name=f"massWeight{label}",
                processes=signal_samples_forMass,
                rename=f"massDiff{suffix}{label}",
                group=f"massDiff{label}",
                systNameReplace=[("Shift",f"Diff{suffix}")],
                skipEntries=massWeightNames(proc=label, exclude=50),
                noi=not constrainMass,
                noConstraint=not constrainMass,
                mirror=False,
                systAxes=["massShift"],
                passToFakes=passSystToFakes,
            )
            if args.fitMassDiff == "charge":
                cardTool.addSystematic(**mass_diff_args,
                                    # # on gen level based on the sample, only possible for mW
                                    # actionMap={m.name: (lambda h, swap=swap_bins: swap(h, "massShift", f"massShift{label}50MeVUp", f"massShift{label}50MeVDown")) 
                                    #     for g in cardTool.procGroups[signal_samples_forMass[0]] for m in cardTool.datagroups.groups[g].members if "minus" in m.name},
                                    # on reco level based on reco charge
                                    actionMap={m.name: (lambda h: 
                                            hh.swap_histogram_bins(h, "massShift", f"massShift{label}50MeVUp", f"massShift{label}50MeVDown", "charge", 0)) 
                                        for g in cardTool.procGroups[signal_samples_forMass[0]] for m in cardTool.datagroups.groups[g].members},
                )
            elif args.fitMassDiff == "eta-sign":
                cardTool.addSystematic(**mass_diff_args, 
                                    actionMap={m.name: (lambda h: 
                                            hh.swap_histogram_bins(h, "massShift", f"massShift{label}50MeVUp", f"massShift{label}50MeVDown", "eta", hist.tag.Slicer()[0:complex(0,0):]))
                                        for g in cardTool.procGroups[signal_samples_forMass[0]] for m in cardTool.datagroups.groups[g].members},
                )
            elif args.fitMassDiff == "eta-range":
                cardTool.addSystematic(**mass_diff_args, 
                                    actionMap={m.name: (lambda h: 
                                            hh.swap_histogram_bins(h, "massShift", f"massShift{label}50MeVUp", f"massShift{label}50MeVDown", "eta", hist.tag.Slicer()[complex(0,-0.9):complex(0,0.9):]))
                                        for g in cardTool.procGroups[signal_samples_forMass[0]] for m in cardTool.datagroups.groups[g].members},
                )

    # this appears within doStatOnly because technically these nuisances should be part of it
    if args.poiAsNoi:
        noi_args = dict(
            group=f"normXsec{label}",
            passToFakes=passSystToFakes,
        )
        if args.theoryAgnostic:
<<<<<<< HEAD
            if args.theoryAgnosticPolVar:
                coeffs = ["UL"] + [f"A{i}" for i in range(5)]
                groupName = f"polVar{label}"
                for genVcharge in ["minus", "plus"]:
                    for coeffKey in coeffs:
                        cardTool.addSystematic(f"theoryAgnosticWithPol_{coeffKey}_{genVcharge}",
                                               group=groupName,
                                               mirror=False,
                                               passToFakes=False if args.noPolVarOnFake else passSystToFakes,
                                               processes=["signal_samples"],
                                               baseName=f"{groupName}_{coeffKey}_{genVcharge}_",
                                               noConstraint=True,
                                               systAxes=["nPolVarSyst", "downUpVar"], 
                                               labelsByAxis=["v", "downUpVar"],
                                               splitGroup={f"{groupName}_{coeffKey}" : f"{groupName}_{coeffKey}"}
                                               )
                        
            else:
                nuisanceBaseName = f"norm{label}CHANNEL_"
                # First do in acceptance bins, then OOA later (for OOA we need to group bins into macro regions)
                cardTool.addSystematic("yieldsTheoryAgnostic",
                                       **noi_args,
                                       systAxes=poi_axes, 
                                       processes=["signal_samples"],
                                       baseName=nuisanceBaseName,
                                       noConstraint=True if args.priorNormXsec < 0 else False,
                                       #customizeNuisanceAttributes={".*AngCoeff4" : {"scale" : 1, "shapeType": "shapeNoConstraint"}},
                                       labelsByAxis=["PtVBin", "YVBin", "AngCoeff"],
                                       systAxesFlow=[], # only bins in acceptance in this call
                                       skipEntries=[{"helicitySig" : [6,7,8]}], # removing last three indices out of 9 (0,1,...,7,8) corresponding to A5,6,7
                                       actionMap={
                                           m.name: (lambda h: hh.addHists(h[{ax: hist.tag.Slicer()[::hist.sum] for ax in poi_axes}], h, scale2=args.scaleNormXsecHistYields))
                                           for g in cardTool.procGroups["signal_samples"] for m in cardTool.datagroups.groups[g].members},
                                       )
                # now OOA
                nuisanceBaseNameOOA = f"{nuisanceBaseName}OOA_"
                # TODO: implement a loop to generalize it
                #
                # ptV OOA, yV in acceptance, integrate helicities 
                cardTool.addSystematic("yieldsTheoryAgnostic",
                                       rename=f"yieldsTheoryAgnostic_OOA_ptV",
                                       **noi_args,
                                       processes=["signal_samples"],
                                       baseName=nuisanceBaseNameOOA,
                                       noConstraint=True if args.priorNormXsec < 0 else False,
                                       systAxes=["ptVgenSig"],
                                       labelsByAxis=["PtVBin"],
                                       systAxesFlow=["ptVgenSig"], # this can activate nuisances on overflow bins, mainly just ptV and yV since the helicity axis has no overflow bins
                                       actionMap={
                                           m.name: (lambda h: hh.addHists(h[{ax: hist.tag.Slicer()[::hist.sum] for ax in poi_axes}],
                                                                          h[{"ptVgenSig": hist.tag.Slicer()[hist.overflow:],
                                                                             "absYVgenSig": hist.tag.Slicer()[0:h.axes["absYVgenSig"].size:hist.sum],
                                                                             "helicitySig": hist.tag.Slicer()[::hist.sum]}],
                                                                          scale2=args.scaleNormXsecHistYields)
                                                    ) for g in cardTool.procGroups["signal_samples"] for m in cardTool.datagroups.groups[g].members
                                       },
                                       )
                # ptV in acceptance, yV OOA, integrate helicities
                cardTool.addSystematic("yieldsTheoryAgnostic",
                                       rename=f"yieldsTheoryAgnostic_OOA_yV",
                                       **noi_args,
                                       processes=["signal_samples"],
                                       baseName=nuisanceBaseNameOOA,
                                       noConstraint=True if args.priorNormXsec < 0 else False,
                                       systAxes=["absYVgenSig"],
                                       labelsByAxis=["YVBin"],
                                       systAxesFlow=["absYVgenSig"], # this can activate nuisances on overflow bins, mainly just ptV and yV since the helicity axis has no overflow bins
                                       actionMap={
                                           m.name: (lambda h: hh.addHists(h[{ax: hist.tag.Slicer()[::hist.sum] for ax in poi_axes}],
                                                                          h[{"ptVgenSig": hist.tag.Slicer()[0:h.axes["ptVgenSig"].size:hist.sum],
                                                                             "absYVgenSig": hist.tag.Slicer()[hist.overflow:],
                                                                             "helicitySig": hist.tag.Slicer()[::hist.sum]}],
                                                                          scale2=args.scaleNormXsecHistYields)
                                                    ) for g in cardTool.procGroups["signal_samples"] for m in cardTool.datagroups.groups[g].members
                                       },
                                       )
                # ptV OOA and yV OOA, integrate helicities
                cardTool.addSystematic("yieldsTheoryAgnostic",
                                       rename=f"yieldsTheoryAgnostic_OOA_ptVyV",
                                       **noi_args,
                                       processes=["signal_samples"],
                                       baseName=nuisanceBaseNameOOA,
                                       noConstraint=True if args.priorNormXsec < 0 else False,
                                       systAxes=["ptVgenSig", "absYVgenSig"],
                                       labelsByAxis=["PtVBin", "YVBin"],
                                       systAxesFlow=["ptVgenSig", "absYVgenSig"], # this can activate nuisances on overflow bins, mainly just ptV and yV since the helicity axis has no overflow bins
                                       actionMap={
                                           m.name: (lambda h: hh.addHists(h[{ax: hist.tag.Slicer()[::hist.sum] for ax in poi_axes}],
                                                                          h[{"ptVgenSig": hist.tag.Slicer()[hist.overflow:],
                                                                             "absYVgenSig": hist.tag.Slicer()[hist.overflow:],
                                                                             "helicitySig": hist.tag.Slicer()[::hist.sum]}],
                                                                          scale2=args.scaleNormXsecHistYields)
                                                    ) for g in cardTool.procGroups["signal_samples"] for m in cardTool.datagroups.groups[g].members
                                       },
                                       )
=======
            # open file with theory bands
            with h5py.File(f"{common.data_dir}/angularCoefficients/theoryband_variations.hdf5", "r") as ff:
                scale_hists = narf.ioutils.pickle_load_h5py(ff["theorybands"])
            # First do in acceptance bins, then OOA later (for OOA we need to group bins into macro regions)
            nuisanceBaseName = f"norm{label}"
            for sign in ["plus", "minus"]:
                cardTool.addSystematic("yieldsTheoryAgnostic",
                                    rename=f"{nuisanceBaseName}{sign}",
                                    **noi_args,
                                    mirror=False,
                                    systAxes=poi_axes+["downUpVar"],
                                    processes=["signal_samples"],
                                    baseName=f"{nuisanceBaseName}{sign}_",
                                    noConstraint=True if args.priorNormXsec < 0 else False,
                                    scale=1,
                                    formatWithValue=[None,None,"low",None],
                                    #customizeNuisanceAttributes={".*AngCoeff4" : {"scale" : 1, "shapeType": "shapeNoConstraint"}},
                                    labelsByAxis=["PtV", "YVBin", "Helicity","downUpVar"],
                                    systAxesFlow=[], # only bins in acceptance in this call
                                    skipEntries=[{"helicitySig" : [6,7,8]}], # removing last three indices out of 9 (0,1,...,7,8) corresponding to A5,6,7
                                    actionMap={
                                        m.name: (lambda h, scale_hist=scale_hists[m.name]: hh.addHists(h[{ax: hist.tag.Slicer()[::hist.sum] for ax in poi_axes}], hh.multiplyHists(hh.addGenericAxis(h,common.down_up_axis), hh.rescaleBandVariation(scale_hist,args.theoryAgnosticBandSize),flow=False))) if sign in m.name else (lambda h: h[{ax: hist.tag.Slicer()[::hist.sum] for ax in poi_axes}]) for g in cardTool.procGroups["signal_samples"] for m in cardTool.datagroups.groups[g].members},
                                    )
            # now OOA
            nuisanceBaseNameOOA = f"{nuisanceBaseName}OOA_"
            # TODO: implement a loop to generalize it
            #
            # ptV OOA, yV in acceptance, integrate helicities 
            cardTool.addSystematic("yieldsTheoryAgnostic",
                                   rename=f"yieldsTheoryAgnostic_OOA_ptV_Wplus",
                                   **noi_args,
                                   mirror=True,
                                   scale=0.5,
                                   processes=["signal_samples"],
                                   baseName=nuisanceBaseNameOOA,
                                   noConstraint=True if args.priorNormXsec < 0 else False,
                                   systAxes=["ptVgenSig"],
                                   labelsByAxis=["PtVBin"],
                                   systAxesFlow=["ptVgenSig"], # this can activate nuisances on overflow bins, mainly just ptV and yV since the helicity axis has no overflow bins
                                   actionMap={
                                       m.name: (lambda h: hh.addHists(h[{ax: hist.tag.Slicer()[::hist.sum] for ax in poi_axes}],
                                                                      h[{"ptVgenSig": hist.tag.Slicer()[hist.overflow:],
                                                                         "absYVgenSig": hist.tag.Slicer()[0:h.axes["absYVgenSig"].size:hist.sum],
                                                                         "helicitySig": hist.tag.Slicer()[::hist.sum]}],
                                                                      scale2=args.scaleNormXsecHistYields)
                                                ) if "plus" in m.name else (lambda h: h[{ax: hist.tag.Slicer()[::hist.sum] for ax in poi_axes}]) for g in cardTool.procGroups["signal_samples"] for m in cardTool.datagroups.groups[g].members
                                   },
                                   )
            cardTool.addSystematic("yieldsTheoryAgnostic",
                                   rename=f"yieldsTheoryAgnostic_OOA_ptV_Wminus",
                                   **noi_args,
                                   mirror=True,
                                   scale=0.5,
                                   processes=["signal_samples"],
                                   baseName=nuisanceBaseNameOOA,
                                   noConstraint=True if args.priorNormXsec < 0 else False,
                                   systAxes=["ptVgenSig"],
                                   labelsByAxis=["PtVBin"],
                                   systAxesFlow=["ptVgenSig"], # this can activate nuisances on overflow bins, mainly just ptV and yV since the helicity axis has no overflow bins
                                   actionMap={
                                       m.name: (lambda h: hh.addHists(h[{ax: hist.tag.Slicer()[::hist.sum] for ax in poi_axes}],
                                                                      h[{"ptVgenSig": hist.tag.Slicer()[hist.overflow:],
                                                                         "absYVgenSig": hist.tag.Slicer()[0:h.axes["absYVgenSig"].size:hist.sum],
                                                                         "helicitySig": hist.tag.Slicer()[::hist.sum]}],
                                                                      scale2=args.scaleNormXsecHistYields)
                                                ) if "minus" in m.name else (lambda h: h[{ax: hist.tag.Slicer()[::hist.sum] for ax in poi_axes}]) for g in cardTool.procGroups["signal_samples"] for m in cardTool.datagroups.groups[g].members
                                   },
                                   )
            # ptV in acceptance, yV OOA, integrate helicities
            cardTool.addSystematic("yieldsTheoryAgnostic",
                                   rename=f"yieldsTheoryAgnostic_OOA_yV_Wplus",
                                   **noi_args,
                                   mirror=True,
                                   scale=0.5,
                                   processes=["signal_samples"],
                                   baseName=nuisanceBaseNameOOA,
                                   noConstraint=True if args.priorNormXsec < 0 else False,
                                   systAxes=["absYVgenSig"],
                                   labelsByAxis=["YVBin"],
                                   systAxesFlow=["absYVgenSig"], # this can activate nuisances on overflow bins, mainly just ptV and yV since the helicity axis has no overflow bins
                                   actionMap={
                                       m.name: (lambda h: hh.addHists(h[{ax: hist.tag.Slicer()[::hist.sum] for ax in poi_axes}],
                                                                      h[{"ptVgenSig": hist.tag.Slicer()[0:h.axes["ptVgenSig"].size:hist.sum],
                                                                         "absYVgenSig": hist.tag.Slicer()[hist.overflow:],
                                                                         "helicitySig": hist.tag.Slicer()[::hist.sum]}],
                                                                      scale2=args.scaleNormXsecHistYields)
                                                ) if "plus" in m.name else (lambda h: h[{ax: hist.tag.Slicer()[::hist.sum] for ax in poi_axes}]) for g in cardTool.procGroups["signal_samples"] for m in cardTool.datagroups.groups[g].members
                                   },
                                   )
            cardTool.addSystematic("yieldsTheoryAgnostic",
                                   rename=f"yieldsTheoryAgnostic_OOA_yV_Wminus",
                                   **noi_args,
                                   mirror=True,
                                   scale=0.5,
                                   processes=["signal_samples"],
                                   baseName=nuisanceBaseNameOOA,
                                   noConstraint=True if args.priorNormXsec < 0 else False,
                                   systAxes=["absYVgenSig"],
                                   labelsByAxis=["YVBin"],
                                   systAxesFlow=["absYVgenSig"], # this can activate nuisances on overflow bins, mainly just ptV and yV since the helicity axis has no overflow bins
                                   actionMap={
                                       m.name: (lambda h: hh.addHists(h[{ax: hist.tag.Slicer()[::hist.sum] for ax in poi_axes}],
                                                                      h[{"ptVgenSig": hist.tag.Slicer()[0:h.axes["ptVgenSig"].size:hist.sum],
                                                                         "absYVgenSig": hist.tag.Slicer()[hist.overflow:],
                                                                         "helicitySig": hist.tag.Slicer()[::hist.sum]}],
                                                                      scale2=args.scaleNormXsecHistYields)
                                                ) if "minus" in m.name else (lambda h: h[{ax: hist.tag.Slicer()[::hist.sum] for ax in poi_axes}]) for g in cardTool.procGroups["signal_samples"] for m in cardTool.datagroups.groups[g].members
                                   },
                                   )
            # ptV OOA and yV OOA, integrate helicities
            cardTool.addSystematic("yieldsTheoryAgnostic",
                                   rename=f"yieldsTheoryAgnostic_OOA_ptVyV_Wplus",
                                   **noi_args,
                                   mirror=True,
                                   scale=0.5,
                                   processes=["signal_samples"],
                                   baseName=nuisanceBaseNameOOA,
                                   noConstraint=True if args.priorNormXsec < 0 else False,
                                   systAxes=["ptVgenSig", "absYVgenSig"],
                                   labelsByAxis=["PtVBin", "YVBin"],
                                   systAxesFlow=["ptVgenSig", "absYVgenSig"], # this can activate nuisances on overflow bins, mainly just ptV and yV since the helicity axis has no overflow bins
                                   actionMap={
                                       m.name: (lambda h: hh.addHists(h[{ax: hist.tag.Slicer()[::hist.sum] for ax in poi_axes}],
                                                                      h[{"ptVgenSig": hist.tag.Slicer()[hist.overflow:],
                                                                         "absYVgenSig": hist.tag.Slicer()[hist.overflow:],
                                                                         "helicitySig": hist.tag.Slicer()[::hist.sum]}],
                                                                      scale2=args.scaleNormXsecHistYields)
                                                ) if "plus" in m.name else (lambda h: h[{ax: hist.tag.Slicer()[::hist.sum] for ax in poi_axes}]) for g in cardTool.procGroups["signal_samples"] for m in cardTool.datagroups.groups[g].members
                                   },
                                   )
            cardTool.addSystematic("yieldsTheoryAgnostic",
                                   rename=f"yieldsTheoryAgnostic_OOA_ptVyV_Wminus",
                                   **noi_args,
                                   mirror=True,
                                   scale=0.5,
                                   processes=["signal_samples"],
                                   baseName=nuisanceBaseNameOOA,
                                   noConstraint=True if args.priorNormXsec < 0 else False,
                                   systAxes=["ptVgenSig", "absYVgenSig"],
                                   labelsByAxis=["PtVBin", "YVBin"],
                                   systAxesFlow=["ptVgenSig", "absYVgenSig"], # this can activate nuisances on overflow bins, mainly just ptV and yV since the helicity axis has no overflow bins
                                   actionMap={
                                       m.name: (lambda h: hh.addHists(h[{ax: hist.tag.Slicer()[::hist.sum] for ax in poi_axes}],
                                                                      h[{"ptVgenSig": hist.tag.Slicer()[hist.overflow:],
                                                                         "absYVgenSig": hist.tag.Slicer()[hist.overflow:],
                                                                         "helicitySig": hist.tag.Slicer()[::hist.sum]}],
                                                                      scale2=args.scaleNormXsecHistYields)
                                                ) if "minus" in m.name else (lambda h: h[{ax: hist.tag.Slicer()[::hist.sum] for ax in poi_axes}]) for g in cardTool.procGroups["signal_samples"] for m in cardTool.datagroups.groups[g].members
                                   },
                                   )

>>>>>>> 2c81d769

        elif args.unfolding:
            noi_args.update(dict(
                name=f"yieldsUnfolding",
                systAxes=poi_axes,
                processes=["signal_samples"],
                noConstraint=True,
                noi=True,
                mirror=True,
                scale=1 if args.priorNormXsec < 0 else args.priorNormXsec, # histogram represents an (args.priorNormXsec*100)% prior
                systAxesFlow=[a for a in poi_axes if a in ["ptGen"]], # use underflow/overflow bins for ptGen
                labelsByAxis=poi_axes,
            ))
            if wmass:
                # add two sets of systematics, one for each charge
                cardTool.addSystematic(**noi_args,
                    rename=f"noiWminus",
                    baseName=f"W_qGen0",
                    actionMap={
                        m.name: (lambda h: hh.addHists(h[{ax: hist.tag.Slicer()[::hist.sum] for ax in poi_axes}], h, scale2=args.scaleNormXsecHistYields))
                            if "minus" in m.name else (lambda h: h[{ax: hist.tag.Slicer()[::hist.sum] for ax in poi_axes}])
                        for g in cardTool.procGroups["signal_samples"] for m in cardTool.datagroups.groups[g].members},
                )
                cardTool.addSystematic(**noi_args,
                    rename=f"noiWplus",
                    baseName=f"W_qGen1",
                    actionMap={
                        m.name: (lambda h: hh.addHists(h[{ax: hist.tag.Slicer()[::hist.sum] for ax in poi_axes}], h, scale2=args.scaleNormXsecHistYields))
                            if "plus" in m.name else (lambda h: h[{ax: hist.tag.Slicer()[::hist.sum] for ax in poi_axes}])
                        for g in cardTool.procGroups["signal_samples"] for m in cardTool.datagroups.groups[g].members},
                )
            else:
                cardTool.addSystematic(**noi_args,
                    baseName=f"{label}_",
                    actionMap={
                        m.name: (lambda h: hh.addHists(
                            h[{**{ax: hist.tag.Slicer()[::hist.sum] for ax in poi_axes}, "acceptance": hist.tag.Slicer()[::hist.sum]}], h[{"acceptance":True}], scale2=args.scaleNormXsecHistYields))
                        for g in cardTool.procGroups["signal_samples"] for m in cardTool.datagroups.groups[g].members},
                )

    if args.doStatOnly:
        # print a card with only mass weights
        logger.info("Using option --doStatOnly: the card was created with only mass nuisance parameter")
        return cardTool

    if wmass and not xnorm:
        cardTool.addSystematic(f"massWeightZ",
                                processes=['single_v_nonsig_samples'],
                                group=f"massShift",
                                skipEntries=massWeightNames(proc="Z", exclude=2.1),
                                mirror=False,
                                noConstraint=False,
                                systAxes=["massShift"],
                                passToFakes=passSystToFakes,
        )

    if args.widthUnc:
        widthSkipZ = [("widthZ2p49333GeV",), ("widthZ2p49493GeV",), ("widthZ2p4952GeV",)] 
        widthSkipW = [("widthW2p09053GeV",), ("widthW2p09173GeV",), ("widthW2p085GeV",)]
        if wmass and not xnorm:
            cardTool.addSystematic(f"widthWeightZ",
                                    processes=["single_v_nonsig_samples"],
                                    group=f"widthZ",
                                    skipEntries=widthSkipZ[:],
                                    mirror=False,
                                    systAxes=["width"],
                                    passToFakes=passSystToFakes,
            )
        cardTool.addSystematic(f"widthWeight{label}",
                                processes=["signal_samples_inctau"],
                                skipEntries=widthSkipZ[:] if label=="Z" else widthSkipW[:],
                                group=f"width{label}",
                                mirror=False,
                                #TODO: Name this
                                systAxes=["width"],
                                passToFakes=passSystToFakes,
        )


    ewUncs = args.ewUnc
    if "default" in ewUncs:
        # set default EW uncertainty depending on the analysis type
        if wlike:
            ewUnc = "virtual_ew_wlike"
        elif dilepton:
            ewUnc = "virtual_ew"
        else:
            ewUnc = "horacenloew"
        ewUncs = [ewUnc if u=="default" else u for u in ewUncs]

    for ewUnc in ewUncs:
        if datagroups.flavor == "e":
            logger.warning("EW uncertainties are not implemented for electrons, proceed w/o EW uncertainty")
            continue
        if ewUnc=="winhacnloew" and not wmass:
            logger.warning("Winhac is not implemented for any other process than W, proceed w/o winhac EW uncertainty")
            continue
        elif ewUnc.startswith("virtual_ew") and wmass:
            logger.warning("Virtual EW corrections are not implemented for any other process than Z, uncertainty only applied to this background")

        cardTool.addSystematic(f"{ewUnc}Corr", 
            processes=['w_samples'] if ewUnc=="winhacnloew" else ['single_v_samples'],
            mirror=True,
            group="theory_ew",
            systAxes=["systIdx"],
            labelsByAxis=[f"{ewUnc}Corr"],
            scale=2,
            skipEntries=[(1, -1), (2, -1)] if ewUnc.startswith("virtual_ew") else [(0, -1), (2, -1)],
            passToFakes=passSystToFakes,
        )

    to_fakes = passSystToFakes and not args.noQCDscaleFakes and not xnorm
    
    theory_helper = combine_theory_helper.TheoryHelper(cardTool, hasNonsigSamples=(wmass and not xnorm))
    theory_helper.configure(resumUnc=args.resumUnc, 
        propagate_to_fakes=to_fakes,
        np_model=args.npUnc,
        tnp_magnitude=args.tnpMagnitude,
        tnp_scale = args.scaleTNP,
        mirror_tnp=True,
        pdf_from_corr=args.pdfUncFromCorr,
        scale_pdf_unc=args.scalePdf,
        minnlo_unc=args.minnloScaleUnc,
    )

    theorySystSamples = ["signal_samples_inctau", "single_v_nonsig_samples"]
    if xnorm:
        theorySystSamples = ["signal_samples"]
    if args.noPDFandQCDtheorySystOnSignal:
        theorySystSamples = ["wtau_samples", "single_v_nonsig_samples"]

    theory_helper.add_all_theory_unc(theorySystSamples, skipFromSignal=args.noPDFandQCDtheorySystOnSignal)

    if xnorm or datagroups.mode == "vgen":
        return cardTool

    # Below: experimental uncertainties

    if wmass:
        #cardTool.addLnNSystematic("CMS_Fakes", processes=[args.qcdProcessName], size=1.05, group="MultijetBkg")
        cardTool.addLnNSystematic("CMS_Top", processes=["Top"], size=1.06, group="CMS_background")
        cardTool.addLnNSystematic("CMS_VV", processes=["Diboson"], size=1.16, group="CMS_background")
        cardTool.addSystematic("luminosity",
                                processes=['MCnoQCD'],
                                outNames=["lumiDown", "lumiUp"],
                                group="luminosity",
                                systAxes=["downUpVar"],
                                labelsByAxis=["downUpVar"],
                                passToFakes=passSystToFakes)
    else:
        cardTool.addLnNSystematic("CMS_background", processes=["Other"], size=1.15, group="CMS_background")
        cardTool.addLnNSystematic("luminosity", processes=['MCnoQCD'], size=1.017 if lowPU else 1.012, group="luminosity")

    if not args.noEfficiencyUnc:

        if not lowPU:

            chargeDependentSteps = common.muonEfficiency_chargeDependentSteps
            effTypesNoIso = ["reco", "tracking", "idip", "trigger"]
            effStatTypes = [x for x in effTypesNoIso]
            if args.binnedScaleFactors or not args.isoEfficiencySmoothing:
                effStatTypes.extend(["iso"])
            else:
                effStatTypes.extend(["iso_effData", "iso_effMC"])
            allEffTnP = [f"effStatTnP_sf_{eff}" for eff in effStatTypes] + ["effSystTnP"]
            for name in allEffTnP:
                if "Syst" in name:
                    axes = ["reco-tracking-idip-trigger-iso", "n_syst_variations"]
                    axlabels = ["WPSYST", "_etaDecorr"]
                    nameReplace = [("WPSYST0", "reco"), ("WPSYST1", "tracking"), ("WPSYST2", "idip"), ("WPSYST3", "trigger"), ("WPSYST4", "iso"), ("effSystTnP", "effSyst"), ("etaDecorr0", "fullyCorr") ]
                    scale = 1
                    mirror = True
                    mirrorDownVarEqualToNomi=False
                    groupName = "muon_eff_syst"
                    splitGroupDict = {f"{groupName}_{x}" : f".*effSyst.*{x}" for x in list(effTypesNoIso + ["iso"])}
                    # decorrDictEff = {                        
                    #     "x" : {
                    #         "label" : "eta",
                    #         "edges": [round(-2.4+i*0.1,1) for i in range(49)]
                    #     }
                    # }

                else:
                    nameReplace = [] if any(x in name for x in chargeDependentSteps) else [("q0", "qall")] # for iso change the tag id with another sensible label
                    mirror = True
                    mirrorDownVarEqualToNomi=False
                    if args.binnedScaleFactors:
                        axes = ["SF eta", "nPtBins", "SF charge"]
                    else:
                        axes = ["SF eta", "nPtEigenBins", "SF charge"]
                    axlabels = ["eta", "pt", "q"]
                    nameReplace = nameReplace + [("effStatTnP_sf_", "effStat_")]           
                    scale = 1
                    groupName = "muon_eff_stat"
                    splitGroupDict = {f"{groupName}_{x}" : f".*effStat.*{x}" for x in effStatTypes}
                if args.effStatLumiScale and "Syst" not in name:
                    scale /= math.sqrt(args.effStatLumiScale)

                cardTool.addSystematic(
                    name, 
                    mirror=mirror,
                    mirrorDownVarEqualToNomi=mirrorDownVarEqualToNomi,
                    group=groupName,
                    systAxes=axes,
                    labelsByAxis=axlabels,
                    baseName=name+"_",
                    processes=['MCnoQCD'],
                    passToFakes=passSystToFakes,
                    systNameReplace=nameReplace,
                    scale=scale,
                    splitGroup=splitGroupDict,
                    decorrelateByBin = {}
                )
                # if "Syst" in name and decorrDictEff != {}:
                #     # add fully correlated version again
                #     cardTool.addSystematic(
                #         name,
                #         rename=f"{name}_EtaDecorr",
                #         mirror=mirror,
                #         mirrorDownVarEqualToNomi=mirrorDownVarEqualToNomi,
                #         group=groupName,
                #         systAxes=axes,
                #         labelsByAxis=axlabels,
                #         baseName=name+"_",
                #         processes=['MCnoQCD'],
                #         passToFakes=passSystToFakes,
                #         systNameReplace=nameReplace,
                #         scale=scale,
                #         splitGroup=splitGroupDict,
                #         decorrelateByBin = decorrDictEff
                #     )
        else:
            if datagroups.flavor in ["mu", "mumu"]:
                lepEffs = ["muSF_HLT_DATA_stat", "muSF_HLT_DATA_syst", "muSF_HLT_MC_stat", "muSF_HLT_MC_syst", "muSF_ISO_stat", "muSF_ISO_DATA_syst", "muSF_ISO_MC_syst", "muSF_IDIP_stat", "muSF_IDIP_DATA_syst", "muSF_IDIP_MC_syst"]
            else:
                lepEffs = [] # ["elSF_HLT_syst", "elSF_IDISO_stat"]

            for lepEff in lepEffs:
                cardTool.addSystematic(lepEff,
                    processes=cardTool.allMCProcesses(),
                    mirror = True,
                    group="CMS_lepton_eff",
                    baseName=lepEff,
                    systAxes = ["tensor_axis_0"],
                    labelsByAxis = [""], 
                )

    if (wmass or wlike) and input_tools.args_from_metadata(cardTool, "recoilUnc"):
        combine_helpers.add_recoil_uncertainty(cardTool, ["signal_samples"],
            passSystToFakes=passSystToFakes,
            flavor=datagroups.flavor if datagroups.flavor else "mu",
            pu_type="lowPU" if lowPU else "highPU")

    if lowPU:
        if datagroups.flavor in ["e", "ee"]:
            # disable, prefiring for muons currently broken? (fit fails)
            cardTool.addSystematic("prefireCorr",
                processes=cardTool.allMCProcesses(),
                mirror = False,
                group="CMS_prefire17",
                baseName="CMS_prefire17",
                systAxes = ["downUpVar"],
                labelsByAxis = ["downUpVar"], 
            )

        return cardTool

    # Below: all that is highPU specific

    # msv_config_dict = {
    #     "smearingWeights":{
    #         "hist_name": "muonScaleSyst_responseWeights",
    #         "syst_axes": ["unc", "downUpVar"],
    #         "syst_axes_labels": ["unc", "downUpVar"]
    #     },
    #     "massWeights":{
    #         "hist_name": "muonScaleSyst",
    #         "syst_axes": ["downUpVar", "scaleEtaSlice"],
    #         "syst_axes_labels": ["downUpVar", "ieta"]
    #     },
    #     "manualShift":{
    #         "hist_name": "muonScaleSyst_manualShift",
    #         "syst_axes": ["downUpVar"],
    #         "syst_axes_labels": ["downUpVar"]
    #     }
    # }

    # msv_config = msv_config_dict[args.muonScaleVariation]

    # cardTool.addSystematic(msv_config['hist_name'], 
    #     processes=['single_v_samples' if wmass else 'single_vmu_samples'],
    #     group="muonCalibration",
    #     baseName="CMS_scale_m_",
    #     systAxes=msv_config['syst_axes'],
    #     labelsByAxis=msv_config['syst_axes_labels'],
    #     passToFakes=passSystToFakes,
    #     scale = args.scaleMuonCorr,
    # )
    cardTool.addSystematic("muonL1PrefireSyst", 
        processes=['MCnoQCD'],
        group="muonPrefire",
        splitGroup = {f"prefire" : f".*"},
        baseName="CMS_prefire_syst_m",
        systAxes=["downUpVar"],
        labelsByAxis=["downUpVar"],
        passToFakes=passSystToFakes,
    )
    cardTool.addSystematic("muonL1PrefireStat", 
        processes=['MCnoQCD'],
        group="muonPrefire",
        splitGroup = {f"prefire" : f".*"},
        baseName="CMS_prefire_stat_m_",
        systAxes=["downUpVar", "etaPhiRegion"],
        labelsByAxis=["downUpVar", "etaPhiReg"],
        passToFakes=passSystToFakes,
    )
    cardTool.addSystematic("ecalL1Prefire", 
        processes=['MCnoQCD'],
        group="ecalPrefire",
        splitGroup = {f"prefire" : f".*"},
        baseName="CMS_prefire_ecal",
        systAxes=["downUpVar"],
        labelsByAxis=["downUpVar"],
        passToFakes=passSystToFakes,
    )

    non_closure_scheme = input_tools.args_from_metadata(cardTool, "nonClosureScheme")
    correlated_non_closure = input_tools.args_from_metadata(cardTool, "correlatedNonClosureNP")
    if non_closure_scheme in ["A-M-separated", "A-only"]:
        cardTool.addSystematic("Z_non_closure_parametrized_A", 
            processes=['single_v_samples'],
            group="nonClosure",
            splitGroup={f"muonCalibration" : f".*"},
            baseName="Z_nonClosure_parametrized_A_",
            systAxes=["unc", "downUpVar"] if not correlated_non_closure else ["downUpVar"],
            labelsByAxis=["unc", "downUpVar"] if not correlated_non_closure else ["downUpVar"],
            passToFakes=passSystToFakes
        )
    if non_closure_scheme in ["A-M-separated", "M-only", "binned-plus-M"]:
        cardTool.addSystematic("Z_non_closure_parametrized_M", 
            processes=['single_v_samples'],
            group="nonClosure",
            splitGroup={f"muonCalibration" : f".*"},
            baseName="Z_nonClosure_parametrized_M_",
            systAxes=["unc", "downUpVar"] if not correlated_non_closure else ["downUpVar"],
            labelsByAxis=["unc", "downUpVar"] if not correlated_non_closure else ["downUpVar"],
            passToFakes=passSystToFakes
        )            
    if non_closure_scheme == "A-M-combined":
        cardTool.addSystematic("Z_non_closure_parametrized", 
            processes=['single_v_samples'],
            group="nonClosure",
            splitGroup={f"muonCalibration" : f".*"},
            baseName="Z_nonClosure_parametrized_",
            systAxes=["unc", "downUpVar"] if not correlated_non_closure else ["downUpVar"],
            labelsByAxis=["unc", "downUpVar"] if not correlated_non_closure else ["downUpVar"],
            passToFakes=passSystToFakes
        )
    if non_closure_scheme in ["binned", "binned-plus-M"]:
        cardTool.addSystematic("Z_non_closure_binned", 
            processes=['single_v_samples'],
            group="nonClosure",
            splitGroup={f"muonCalibration" : f".*"},
            baseName="Z_nonClosure_binned_",
            systAxes=["unc_ieta", "unc_ipt", "downUpVar"] if not correlated_non_closure else ["downUpVar"],
            labelsByAxis=["unc_ieta", "unc_ipt", "downUpVar"] if not correlated_non_closure else ["downUpVar"],
            passToFakes=passSystToFakes
        )
    if not input_tools.args_from_metadata(cardTool, "noSmearing"):
        cardTool.addSystematic("muonResolutionSyst_responseWeights", 
            mirror = True,
            processes=['single_v_samples'],
            group="resolutionCrctn",
            splitGroup={f"muonCalibration" : f".*"},
            baseName="Resolution_correction_",
            systAxes=["smearing_variation"],
            passToFakes=passSystToFakes
        )
       
    
    # Previously we had a QCD uncertainty for the mt dependence on the fakes, see: https://github.com/WMass/WRemnants/blob/f757c2c8137a720403b64d4c83b5463a2b27e80f/scripts/combine/setupCombineWMass.py#L359

    return cardTool

def analysis_label(card_tool):
    analysis_name_map = {
        "wmass" : "WMass",
        "vgen" : "ZGen" if card_tool.getProcesses()[0][0] == "Z" else "WGen",
        "wlike" : "ZMassWLike", 
        "dilepton" : "ZMassDilepton",
        "lowpu_w" : "WMass_lowPU",
        "lowpu_z" : "ZMass_lowPU",
    }

    if card_tool.datagroups.mode not in analysis_name_map:
        raise ValueError(f"Invalid datagroups mode {datagroups.mode}")

    return analysis_name_map[card_tool.datagroups.mode]

def outputFolderName(outfolder, card_tool, doStatOnly, postfix):
    to_join = [analysis_label(card_tool)]+card_tool.fit_axes

    if doStatOnly:
        to_join.append("statOnly")
    if card_tool.datagroups.flavor:
        to_join.append(card_tool.datagroups.flavor)
    if postfix is not None:
        to_join.append(postfix)

    return f"{outfolder}/{'_'.join(to_join)}/"

def main(args, xnorm=False):
    fitvar = args.fitvar[0].split("-") if not xnorm else ["count"]
    cardTool = setup(args, args.inputFile[0], fitvar, xnorm)
    cardTool.setOutput(outputFolderName(args.outfolder, cardTool, args.doStatOnly, args.postfix), analysis_label(cardTool))
    cardTool.writeOutput(args=args, forceNonzero=not args.unfolding, check_systs=not args.unfolding)
    return

if __name__ == "__main__":
    parser = make_parser()
    args = parser.parse_args()
    
    logger = logging.setup_logger(__file__, args.verbose, args.noColorLogger)

    if args.poiAsNoi and args.theoryAgnostic == args.unfolding:
        raise ValueError("Option --poiAsNoi requires either --theoryAgnostic or --unfolding but not both")    
    if args.noHist and args.noStatUncFakes:
        raise ValueError("Option --noHist would override --noStatUncFakes. Please select only one of them")
    if args.unfolding and args.fitXsec:
        raise ValueError("Options --unfolding and --fitXsec are incompatible. Please choose one or the other")

    if args.theoryAgnostic:
        if args.genAxes is None:
            args.genAxes = ["ptVgenSig", "absYVgenSig", "helicitySig"]
            logger.warning(f"Automatically setting '--genAxes {' '.join(args.genAxes)}' for theory agnostic analysis")
            if args.poiAsNoi:
                logger.warning("This is only needed to properly get the systematic axes")
                
        if not args.poiAsNoi:
            # The following is temporary, just to avoid passing the option explicitly
            logger.warning("For now setting --theoryAgnostic activates --doStatOnly")
            args.doStatOnly = True
    
    if args.hdf5: 
        writer = HDF5Writer.HDF5Writer()

        # loop over all files
        outnames = []
        for i, ifile in enumerate(args.inputFile):
            fitvar = args.fitvar[i].split("-")
            cardTool = setup(args, ifile, fitvar, xnorm=args.fitresult is not None)
            outnames.append( (outputFolderName(args.outfolder, cardTool, args.doStatOnly, args.postfix), analysis_label(cardTool)) )

            writer.add_channel(cardTool)
            if args.unfolding and not args.poiAsNoi:
                cardTool = setup(args, ifile, ["count"], xnorm=True)
                writer.add_channel(cardTool)
        if args.fitresult:
            writer.set_fitresult(args.fitresult, mc_stat=not args.noMCStat)

        if len(outnames) == 1:
            outfile, outfolder = outnames[0]
        else:
            outfile, outfolder = f"{args.outfolder}/Combination{'_statOnly' if args.doStatOnly else ''}_{args.postfix}/", "Combination"
        logger.info(f"Writing HDF5 output to {outfile}")
        writer.write(args, outfile, outfolder)
    else:
        if len(args.inputFile) > 1:
            raise IOError(f"Multiple input files only supported within --hdf5 mode")

        main(args)
        if args.unfolding and not args.poiAsNoi:
            logger.warning("Now running with xnorm = True")
            # in case of unfolding and hdf5, the xnorm histograms are directly written into the hdf5
            main(args, xnorm=True)

    logging.summary()<|MERGE_RESOLUTION|>--- conflicted
+++ resolved
@@ -352,7 +352,6 @@
             passToFakes=passSystToFakes,
         )
         if args.theoryAgnostic:
-<<<<<<< HEAD
             if args.theoryAgnosticPolVar:
                 coeffs = ["UL"] + [f"A{i}" for i in range(5)]
                 groupName = f"polVar{label}"
@@ -371,30 +370,39 @@
                                                )
                         
             else:
-                nuisanceBaseName = f"norm{label}CHANNEL_"
+                # open file with theory bands
+                with h5py.File(f"{common.data_dir}/angularCoefficients/theoryband_variations.hdf5", "r") as ff:
+                    scale_hists = narf.ioutils.pickle_load_h5py(ff["theorybands"])
                 # First do in acceptance bins, then OOA later (for OOA we need to group bins into macro regions)
-                cardTool.addSystematic("yieldsTheoryAgnostic",
-                                       **noi_args,
-                                       systAxes=poi_axes, 
-                                       processes=["signal_samples"],
-                                       baseName=nuisanceBaseName,
-                                       noConstraint=True if args.priorNormXsec < 0 else False,
-                                       #customizeNuisanceAttributes={".*AngCoeff4" : {"scale" : 1, "shapeType": "shapeNoConstraint"}},
-                                       labelsByAxis=["PtVBin", "YVBin", "AngCoeff"],
-                                       systAxesFlow=[], # only bins in acceptance in this call
-                                       skipEntries=[{"helicitySig" : [6,7,8]}], # removing last three indices out of 9 (0,1,...,7,8) corresponding to A5,6,7
-                                       actionMap={
-                                           m.name: (lambda h: hh.addHists(h[{ax: hist.tag.Slicer()[::hist.sum] for ax in poi_axes}], h, scale2=args.scaleNormXsecHistYields))
-                                           for g in cardTool.procGroups["signal_samples"] for m in cardTool.datagroups.groups[g].members},
-                                       )
+                nuisanceBaseName = f"norm{label}"
+                for sign in ["plus", "minus"]:
+                    cardTool.addSystematic("yieldsTheoryAgnostic",
+                                        rename=f"{nuisanceBaseName}{sign}",
+                                        **noi_args,
+                                        mirror=False,
+                                        systAxes=poi_axes+["downUpVar"],
+                                        processes=["signal_samples"],
+                                        baseName=f"{nuisanceBaseName}{sign}_",
+                                        noConstraint=True if args.priorNormXsec < 0 else False,
+                                        scale=1,
+                                        formatWithValue=[None,None,"low",None],
+                                        #customizeNuisanceAttributes={".*AngCoeff4" : {"scale" : 1, "shapeType": "shapeNoConstraint"}},
+                                        labelsByAxis=["PtV", "YVBin", "Helicity","downUpVar"],
+                                        systAxesFlow=[], # only bins in acceptance in this call
+                                        skipEntries=[{"helicitySig" : [6,7,8]}], # removing last three indices out of 9 (0,1,...,7,8) corresponding to A5,6,7
+                                        actionMap={
+                                            m.name: (lambda h, scale_hist=scale_hists[m.name]: hh.addHists(h[{ax: hist.tag.Slicer()[::hist.sum] for ax in poi_axes}], hh.multiplyHists(hh.addGenericAxis(h,common.down_up_axis), hh.rescaleBandVariation(scale_hist,args.theoryAgnosticBandSize),flow=False))) if sign in m.name else (lambda h: h[{ax: hist.tag.Slicer()[::hist.sum] for ax in poi_axes}]) for g in cardTool.procGroups["signal_samples"] for m in cardTool.datagroups.groups[g].members},
+                                        )
                 # now OOA
                 nuisanceBaseNameOOA = f"{nuisanceBaseName}OOA_"
                 # TODO: implement a loop to generalize it
                 #
                 # ptV OOA, yV in acceptance, integrate helicities 
                 cardTool.addSystematic("yieldsTheoryAgnostic",
-                                       rename=f"yieldsTheoryAgnostic_OOA_ptV",
+                                       rename=f"yieldsTheoryAgnostic_OOA_ptV_Wplus",
                                        **noi_args,
+                                       mirror=True,
+                                       scale=0.5,
                                        processes=["signal_samples"],
                                        baseName=nuisanceBaseNameOOA,
                                        noConstraint=True if args.priorNormXsec < 0 else False,
@@ -407,13 +415,35 @@
                                                                              "absYVgenSig": hist.tag.Slicer()[0:h.axes["absYVgenSig"].size:hist.sum],
                                                                              "helicitySig": hist.tag.Slicer()[::hist.sum]}],
                                                                           scale2=args.scaleNormXsecHistYields)
-                                                    ) for g in cardTool.procGroups["signal_samples"] for m in cardTool.datagroups.groups[g].members
+                                                    ) if "plus" in m.name else (lambda h: h[{ax: hist.tag.Slicer()[::hist.sum] for ax in poi_axes}]) for g in cardTool.procGroups["signal_samples"] for m in cardTool.datagroups.groups[g].members
+                                       },
+                                       )
+                cardTool.addSystematic("yieldsTheoryAgnostic",
+                                       rename=f"yieldsTheoryAgnostic_OOA_ptV_Wminus",
+                                       **noi_args,
+                                       mirror=True,
+                                       scale=0.5,
+                                       processes=["signal_samples"],
+                                       baseName=nuisanceBaseNameOOA,
+                                       noConstraint=True if args.priorNormXsec < 0 else False,
+                                       systAxes=["ptVgenSig"],
+                                       labelsByAxis=["PtVBin"],
+                                       systAxesFlow=["ptVgenSig"], # this can activate nuisances on overflow bins, mainly just ptV and yV since the helicity axis has no overflow bins
+                                       actionMap={
+                                           m.name: (lambda h: hh.addHists(h[{ax: hist.tag.Slicer()[::hist.sum] for ax in poi_axes}],
+                                                                          h[{"ptVgenSig": hist.tag.Slicer()[hist.overflow:],
+                                                                             "absYVgenSig": hist.tag.Slicer()[0:h.axes["absYVgenSig"].size:hist.sum],
+                                                                             "helicitySig": hist.tag.Slicer()[::hist.sum]}],
+                                                                          scale2=args.scaleNormXsecHistYields)
+                                                    ) if "minus" in m.name else (lambda h: h[{ax: hist.tag.Slicer()[::hist.sum] for ax in poi_axes}]) for g in cardTool.procGroups["signal_samples"] for m in cardTool.datagroups.groups[g].members
                                        },
                                        )
                 # ptV in acceptance, yV OOA, integrate helicities
                 cardTool.addSystematic("yieldsTheoryAgnostic",
-                                       rename=f"yieldsTheoryAgnostic_OOA_yV",
+                                       rename=f"yieldsTheoryAgnostic_OOA_yV_Wplus",
                                        **noi_args,
+                                       mirror=True,
+                                       scale=0.5,
                                        processes=["signal_samples"],
                                        baseName=nuisanceBaseNameOOA,
                                        noConstraint=True if args.priorNormXsec < 0 else False,
@@ -426,13 +456,35 @@
                                                                              "absYVgenSig": hist.tag.Slicer()[hist.overflow:],
                                                                              "helicitySig": hist.tag.Slicer()[::hist.sum]}],
                                                                           scale2=args.scaleNormXsecHistYields)
-                                                    ) for g in cardTool.procGroups["signal_samples"] for m in cardTool.datagroups.groups[g].members
+                                                    ) if "plus" in m.name else (lambda h: h[{ax: hist.tag.Slicer()[::hist.sum] for ax in poi_axes}]) for g in cardTool.procGroups["signal_samples"] for m in cardTool.datagroups.groups[g].members
+                                       },
+                                       )
+                cardTool.addSystematic("yieldsTheoryAgnostic",
+                                       rename=f"yieldsTheoryAgnostic_OOA_yV_Wminus",
+                                       **noi_args,
+                                       mirror=True,
+                                       scale=0.5,
+                                       processes=["signal_samples"],
+                                       baseName=nuisanceBaseNameOOA,
+                                       noConstraint=True if args.priorNormXsec < 0 else False,
+                                       systAxes=["absYVgenSig"],
+                                       labelsByAxis=["YVBin"],
+                                       systAxesFlow=["absYVgenSig"], # this can activate nuisances on overflow bins, mainly just ptV and yV since the helicity axis has no overflow bins
+                                       actionMap={
+                                           m.name: (lambda h: hh.addHists(h[{ax: hist.tag.Slicer()[::hist.sum] for ax in poi_axes}],
+                                                                          h[{"ptVgenSig": hist.tag.Slicer()[0:h.axes["ptVgenSig"].size:hist.sum],
+                                                                             "absYVgenSig": hist.tag.Slicer()[hist.overflow:],
+                                                                             "helicitySig": hist.tag.Slicer()[::hist.sum]}],
+                                                                          scale2=args.scaleNormXsecHistYields)
+                                                    ) if "minus" in m.name else (lambda h: h[{ax: hist.tag.Slicer()[::hist.sum] for ax in poi_axes}]) for g in cardTool.procGroups["signal_samples"] for m in cardTool.datagroups.groups[g].members
                                        },
                                        )
                 # ptV OOA and yV OOA, integrate helicities
                 cardTool.addSystematic("yieldsTheoryAgnostic",
-                                       rename=f"yieldsTheoryAgnostic_OOA_ptVyV",
+                                       rename=f"yieldsTheoryAgnostic_OOA_ptVyV_Wplus",
                                        **noi_args,
+                                       mirror=True,
+                                       scale=0.5,
                                        processes=["signal_samples"],
                                        baseName=nuisanceBaseNameOOA,
                                        noConstraint=True if args.priorNormXsec < 0 else False,
@@ -445,162 +497,29 @@
                                                                              "absYVgenSig": hist.tag.Slicer()[hist.overflow:],
                                                                              "helicitySig": hist.tag.Slicer()[::hist.sum]}],
                                                                           scale2=args.scaleNormXsecHistYields)
-                                                    ) for g in cardTool.procGroups["signal_samples"] for m in cardTool.datagroups.groups[g].members
+                                                    ) if "plus" in m.name else (lambda h: h[{ax: hist.tag.Slicer()[::hist.sum] for ax in poi_axes}]) for g in cardTool.procGroups["signal_samples"] for m in cardTool.datagroups.groups[g].members
                                        },
                                        )
-=======
-            # open file with theory bands
-            with h5py.File(f"{common.data_dir}/angularCoefficients/theoryband_variations.hdf5", "r") as ff:
-                scale_hists = narf.ioutils.pickle_load_h5py(ff["theorybands"])
-            # First do in acceptance bins, then OOA later (for OOA we need to group bins into macro regions)
-            nuisanceBaseName = f"norm{label}"
-            for sign in ["plus", "minus"]:
                 cardTool.addSystematic("yieldsTheoryAgnostic",
-                                    rename=f"{nuisanceBaseName}{sign}",
-                                    **noi_args,
-                                    mirror=False,
-                                    systAxes=poi_axes+["downUpVar"],
-                                    processes=["signal_samples"],
-                                    baseName=f"{nuisanceBaseName}{sign}_",
-                                    noConstraint=True if args.priorNormXsec < 0 else False,
-                                    scale=1,
-                                    formatWithValue=[None,None,"low",None],
-                                    #customizeNuisanceAttributes={".*AngCoeff4" : {"scale" : 1, "shapeType": "shapeNoConstraint"}},
-                                    labelsByAxis=["PtV", "YVBin", "Helicity","downUpVar"],
-                                    systAxesFlow=[], # only bins in acceptance in this call
-                                    skipEntries=[{"helicitySig" : [6,7,8]}], # removing last three indices out of 9 (0,1,...,7,8) corresponding to A5,6,7
-                                    actionMap={
-                                        m.name: (lambda h, scale_hist=scale_hists[m.name]: hh.addHists(h[{ax: hist.tag.Slicer()[::hist.sum] for ax in poi_axes}], hh.multiplyHists(hh.addGenericAxis(h,common.down_up_axis), hh.rescaleBandVariation(scale_hist,args.theoryAgnosticBandSize),flow=False))) if sign in m.name else (lambda h: h[{ax: hist.tag.Slicer()[::hist.sum] for ax in poi_axes}]) for g in cardTool.procGroups["signal_samples"] for m in cardTool.datagroups.groups[g].members},
-                                    )
-            # now OOA
-            nuisanceBaseNameOOA = f"{nuisanceBaseName}OOA_"
-            # TODO: implement a loop to generalize it
-            #
-            # ptV OOA, yV in acceptance, integrate helicities 
-            cardTool.addSystematic("yieldsTheoryAgnostic",
-                                   rename=f"yieldsTheoryAgnostic_OOA_ptV_Wplus",
-                                   **noi_args,
-                                   mirror=True,
-                                   scale=0.5,
-                                   processes=["signal_samples"],
-                                   baseName=nuisanceBaseNameOOA,
-                                   noConstraint=True if args.priorNormXsec < 0 else False,
-                                   systAxes=["ptVgenSig"],
-                                   labelsByAxis=["PtVBin"],
-                                   systAxesFlow=["ptVgenSig"], # this can activate nuisances on overflow bins, mainly just ptV and yV since the helicity axis has no overflow bins
-                                   actionMap={
-                                       m.name: (lambda h: hh.addHists(h[{ax: hist.tag.Slicer()[::hist.sum] for ax in poi_axes}],
-                                                                      h[{"ptVgenSig": hist.tag.Slicer()[hist.overflow:],
-                                                                         "absYVgenSig": hist.tag.Slicer()[0:h.axes["absYVgenSig"].size:hist.sum],
-                                                                         "helicitySig": hist.tag.Slicer()[::hist.sum]}],
-                                                                      scale2=args.scaleNormXsecHistYields)
-                                                ) if "plus" in m.name else (lambda h: h[{ax: hist.tag.Slicer()[::hist.sum] for ax in poi_axes}]) for g in cardTool.procGroups["signal_samples"] for m in cardTool.datagroups.groups[g].members
-                                   },
-                                   )
-            cardTool.addSystematic("yieldsTheoryAgnostic",
-                                   rename=f"yieldsTheoryAgnostic_OOA_ptV_Wminus",
-                                   **noi_args,
-                                   mirror=True,
-                                   scale=0.5,
-                                   processes=["signal_samples"],
-                                   baseName=nuisanceBaseNameOOA,
-                                   noConstraint=True if args.priorNormXsec < 0 else False,
-                                   systAxes=["ptVgenSig"],
-                                   labelsByAxis=["PtVBin"],
-                                   systAxesFlow=["ptVgenSig"], # this can activate nuisances on overflow bins, mainly just ptV and yV since the helicity axis has no overflow bins
-                                   actionMap={
-                                       m.name: (lambda h: hh.addHists(h[{ax: hist.tag.Slicer()[::hist.sum] for ax in poi_axes}],
-                                                                      h[{"ptVgenSig": hist.tag.Slicer()[hist.overflow:],
-                                                                         "absYVgenSig": hist.tag.Slicer()[0:h.axes["absYVgenSig"].size:hist.sum],
-                                                                         "helicitySig": hist.tag.Slicer()[::hist.sum]}],
-                                                                      scale2=args.scaleNormXsecHistYields)
-                                                ) if "minus" in m.name else (lambda h: h[{ax: hist.tag.Slicer()[::hist.sum] for ax in poi_axes}]) for g in cardTool.procGroups["signal_samples"] for m in cardTool.datagroups.groups[g].members
-                                   },
-                                   )
-            # ptV in acceptance, yV OOA, integrate helicities
-            cardTool.addSystematic("yieldsTheoryAgnostic",
-                                   rename=f"yieldsTheoryAgnostic_OOA_yV_Wplus",
-                                   **noi_args,
-                                   mirror=True,
-                                   scale=0.5,
-                                   processes=["signal_samples"],
-                                   baseName=nuisanceBaseNameOOA,
-                                   noConstraint=True if args.priorNormXsec < 0 else False,
-                                   systAxes=["absYVgenSig"],
-                                   labelsByAxis=["YVBin"],
-                                   systAxesFlow=["absYVgenSig"], # this can activate nuisances on overflow bins, mainly just ptV and yV since the helicity axis has no overflow bins
-                                   actionMap={
-                                       m.name: (lambda h: hh.addHists(h[{ax: hist.tag.Slicer()[::hist.sum] for ax in poi_axes}],
-                                                                      h[{"ptVgenSig": hist.tag.Slicer()[0:h.axes["ptVgenSig"].size:hist.sum],
-                                                                         "absYVgenSig": hist.tag.Slicer()[hist.overflow:],
-                                                                         "helicitySig": hist.tag.Slicer()[::hist.sum]}],
-                                                                      scale2=args.scaleNormXsecHistYields)
-                                                ) if "plus" in m.name else (lambda h: h[{ax: hist.tag.Slicer()[::hist.sum] for ax in poi_axes}]) for g in cardTool.procGroups["signal_samples"] for m in cardTool.datagroups.groups[g].members
-                                   },
-                                   )
-            cardTool.addSystematic("yieldsTheoryAgnostic",
-                                   rename=f"yieldsTheoryAgnostic_OOA_yV_Wminus",
-                                   **noi_args,
-                                   mirror=True,
-                                   scale=0.5,
-                                   processes=["signal_samples"],
-                                   baseName=nuisanceBaseNameOOA,
-                                   noConstraint=True if args.priorNormXsec < 0 else False,
-                                   systAxes=["absYVgenSig"],
-                                   labelsByAxis=["YVBin"],
-                                   systAxesFlow=["absYVgenSig"], # this can activate nuisances on overflow bins, mainly just ptV and yV since the helicity axis has no overflow bins
-                                   actionMap={
-                                       m.name: (lambda h: hh.addHists(h[{ax: hist.tag.Slicer()[::hist.sum] for ax in poi_axes}],
-                                                                      h[{"ptVgenSig": hist.tag.Slicer()[0:h.axes["ptVgenSig"].size:hist.sum],
-                                                                         "absYVgenSig": hist.tag.Slicer()[hist.overflow:],
-                                                                         "helicitySig": hist.tag.Slicer()[::hist.sum]}],
-                                                                      scale2=args.scaleNormXsecHistYields)
-                                                ) if "minus" in m.name else (lambda h: h[{ax: hist.tag.Slicer()[::hist.sum] for ax in poi_axes}]) for g in cardTool.procGroups["signal_samples"] for m in cardTool.datagroups.groups[g].members
-                                   },
-                                   )
-            # ptV OOA and yV OOA, integrate helicities
-            cardTool.addSystematic("yieldsTheoryAgnostic",
-                                   rename=f"yieldsTheoryAgnostic_OOA_ptVyV_Wplus",
-                                   **noi_args,
-                                   mirror=True,
-                                   scale=0.5,
-                                   processes=["signal_samples"],
-                                   baseName=nuisanceBaseNameOOA,
-                                   noConstraint=True if args.priorNormXsec < 0 else False,
-                                   systAxes=["ptVgenSig", "absYVgenSig"],
-                                   labelsByAxis=["PtVBin", "YVBin"],
-                                   systAxesFlow=["ptVgenSig", "absYVgenSig"], # this can activate nuisances on overflow bins, mainly just ptV and yV since the helicity axis has no overflow bins
-                                   actionMap={
-                                       m.name: (lambda h: hh.addHists(h[{ax: hist.tag.Slicer()[::hist.sum] for ax in poi_axes}],
-                                                                      h[{"ptVgenSig": hist.tag.Slicer()[hist.overflow:],
-                                                                         "absYVgenSig": hist.tag.Slicer()[hist.overflow:],
-                                                                         "helicitySig": hist.tag.Slicer()[::hist.sum]}],
-                                                                      scale2=args.scaleNormXsecHistYields)
-                                                ) if "plus" in m.name else (lambda h: h[{ax: hist.tag.Slicer()[::hist.sum] for ax in poi_axes}]) for g in cardTool.procGroups["signal_samples"] for m in cardTool.datagroups.groups[g].members
-                                   },
-                                   )
-            cardTool.addSystematic("yieldsTheoryAgnostic",
-                                   rename=f"yieldsTheoryAgnostic_OOA_ptVyV_Wminus",
-                                   **noi_args,
-                                   mirror=True,
-                                   scale=0.5,
-                                   processes=["signal_samples"],
-                                   baseName=nuisanceBaseNameOOA,
-                                   noConstraint=True if args.priorNormXsec < 0 else False,
-                                   systAxes=["ptVgenSig", "absYVgenSig"],
-                                   labelsByAxis=["PtVBin", "YVBin"],
-                                   systAxesFlow=["ptVgenSig", "absYVgenSig"], # this can activate nuisances on overflow bins, mainly just ptV and yV since the helicity axis has no overflow bins
-                                   actionMap={
-                                       m.name: (lambda h: hh.addHists(h[{ax: hist.tag.Slicer()[::hist.sum] for ax in poi_axes}],
-                                                                      h[{"ptVgenSig": hist.tag.Slicer()[hist.overflow:],
-                                                                         "absYVgenSig": hist.tag.Slicer()[hist.overflow:],
-                                                                         "helicitySig": hist.tag.Slicer()[::hist.sum]}],
-                                                                      scale2=args.scaleNormXsecHistYields)
-                                                ) if "minus" in m.name else (lambda h: h[{ax: hist.tag.Slicer()[::hist.sum] for ax in poi_axes}]) for g in cardTool.procGroups["signal_samples"] for m in cardTool.datagroups.groups[g].members
-                                   },
-                                   )
-
->>>>>>> 2c81d769
+                                       rename=f"yieldsTheoryAgnostic_OOA_ptVyV_Wminus",
+                                       **noi_args,
+                                       mirror=True,
+                                       scale=0.5,
+                                       processes=["signal_samples"],
+                                       baseName=nuisanceBaseNameOOA,
+                                       noConstraint=True if args.priorNormXsec < 0 else False,
+                                       systAxes=["ptVgenSig", "absYVgenSig"],
+                                       labelsByAxis=["PtVBin", "YVBin"],
+                                       systAxesFlow=["ptVgenSig", "absYVgenSig"], # this can activate nuisances on overflow bins, mainly just ptV and yV since the helicity axis has no overflow bins
+                                       actionMap={
+                                           m.name: (lambda h: hh.addHists(h[{ax: hist.tag.Slicer()[::hist.sum] for ax in poi_axes}],
+                                                                          h[{"ptVgenSig": hist.tag.Slicer()[hist.overflow:],
+                                                                             "absYVgenSig": hist.tag.Slicer()[hist.overflow:],
+                                                                             "helicitySig": hist.tag.Slicer()[::hist.sum]}],
+                                                                          scale2=args.scaleNormXsecHistYields)
+                                                    ) if "minus" in m.name else (lambda h: h[{ax: hist.tag.Slicer()[::hist.sum] for ax in poi_axes}]) for g in cardTool.procGroups["signal_samples"] for m in cardTool.datagroups.groups[g].members
+                                       },
+                                       )
 
         elif args.unfolding:
             noi_args.update(dict(
