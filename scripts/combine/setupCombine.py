#!/usr/bin/env python3
from wremnants import CardTool,combine_helpers, combine_theory_helper, combine_theoryAgnostic_helper, HDF5Writer, syst_tools, theory_corrections
from wremnants.syst_tools import massWeightNames
from wremnants.datasets.datagroups import Datagroups

from utilities import common, logging, boostHistHelpers as hh
from utilities.io_tools import input_tools
import argparse
import hist
import math, copy
import h5py
import narf.ioutils
import numpy as np

def make_subparsers(parser):

    parser.add_argument("--analysisMode", type=str, default=None,
                        choices=["unfolding", "theoryAgnosticNormVar", "theoryAgnosticPolVar"],
                        help="Select analysis mode to run. Default is the traditional analysis")

    tmpKnownArgs,_ = parser.parse_known_args()
    subparserName = tmpKnownArgs.analysisMode
    if subparserName is None:
        return parser

    parser.add_argument("--poiAsNoi", action='store_true', help="Make histogram to do the POIs as NOIs trick (some postprocessing will happen later in CardTool.py)")
    parser.add_argument("--forceRecoChargeAsGen", action="store_true", help="Force gen charge to match reco charge in CardTool, this only works when the reco charge is used to define the channel")
    parser.add_argument("--genAxes", type=str, default=None, nargs="+", help="Specify which gen axes should be used in unfolding/theory agnostic, if 'None', use all (inferred from metadata).")
    parser.add_argument("--priorNormXsec", type=float, default=1, help="Prior for shape uncertainties on cross sections for theory agnostic or unfolding analysis with POIs as NOIs (1 means 100\%). If negative, it will use shapeNoConstraint in the fit")
    parser.add_argument("--scaleNormXsecHistYields", type=float, default=None, help="Scale yields of histogram with cross sections variations for theory agnostic analysis with POIs as NOIs. Can be used together with --priorNormXsec")

    if "theoryAgnostic" in subparserName:
        if subparserName == "theoryAgnosticNormVar":
            parser.add_argument("--theoryAgnosticBandSize", type=float, default=1., help="Multiplier for theory-motivated band in theory agnostic analysis with POIs as NOIs.")
        elif subparserName == "theoryAgnosticPolVar":
            parser.add_argument("--noPolVarOnFake", action="store_true", help="Do not propagate POI variations to fakes")
            parser.add_argument("--symmetrizePolVar", action='store_true', help="Symmetrize up/Down variations in CardTool (using average)")

    return parser


def make_parser(parser=None):
    parser = argparse.ArgumentParser()
    parser.add_argument("-o", "--outfolder", type=str, default=".", help="Output folder with the root file storing all histograms and datacards for single charge (subfolder WMass or ZMassWLike is created automatically inside)")
    parser.add_argument("-i", "--inputFile", nargs="+", type=str)
    parser.add_argument("-p", "--postfix", type=str, help="Postfix for output file name", default=None)
    parser.add_argument("-v", "--verbose", type=int, default=3, choices=[0,1,2,3,4],
                        help="Set verbosity level with logging, the larger the more verbose")
    parser.add_argument("--noColorLogger", action="store_true", help="Do not use logging with colors")
    parser.add_argument("--hdf5", action="store_true", help="Write out datacard in hdf5")
    parser.add_argument("--sparse", action="store_true", help="Write out datacard in sparse mode (only for when using hdf5)")
    parser.add_argument("--excludeProcGroups", type=str, nargs="*", help="Don't run over processes belonging to these groups (only accepts exact group names)", default=["QCD"])
    parser.add_argument("--filterProcGroups", type=str, nargs="*", help="Only run over processes belonging to these groups", default=[])
    parser.add_argument("-x", "--excludeNuisances", type=str, default="", help="Regular expression to exclude some systematics from the datacard")
    parser.add_argument("-k", "--keepNuisances", type=str, default="", help="Regular expression to keep some systematics, overriding --excludeNuisances. Can be used to keep only some systs while excluding all the others with '.*'")
    parser.add_argument("--absolutePathInCard", action="store_true", help="In the datacard, set Absolute path for the root file where shapes are stored")
    parser.add_argument("-n", "--baseName", type=str, help="Histogram name in the file (e.g., 'nominal')", default="nominal")
    parser.add_argument("--noHist", action='store_true', help="Skip the making of 2D histograms (root file is left untouched if existing)")
    parser.add_argument("--qcdProcessName" , type=str, default=None, help="Name for QCD process (by default taken from datagroups object")
    # setting on the fit behaviour
    parser.add_argument("--realData", action='store_true', help="Store real data in datacards")
    parser.add_argument("--fitvar", nargs="+", help="Variable to fit", default=["eta-pt-charge"])
    parser.add_argument("--rebin", type=int, nargs='*', default=[], help="Rebin axis by this value (default, 1, does nothing)")
    parser.add_argument("--absval", type=int, nargs='*', default=[], help="Take absolute value of axis if 1 (default, 0, does nothing)")
    parser.add_argument("--axlim", type=float, default=[], nargs='*', help="Restrict axis to this range (assumes pairs of values by axis, with trailing axes optional)")
    parser.add_argument("--rebinBeforeSelection", action='store_true', help="Rebin before the selection operation (e.g. before fake rate computation), default if after")
    parser.add_argument("--lumiScale", type=float, default=1.0, help="Rescale equivalent luminosity by this value (e.g. 10 means ten times more data and MC)")
    parser.add_argument("--lumiScaleVarianceLinearly", type=str, nargs='*', default=[], choices=["data", "mc"], help="When using --lumiScale, scale variance linearly instead of quadratically, to pretend there is really more data or MC (can specify both as well). Note that statistical fluctuations in histograms cannot be lifted, so this option can lead to spurious constraints of systematic uncertainties when the argument of lumiScale is larger than unity, because bin-by-bin fluctuations will not be covered by the assumed uncertainty.")
    parser.add_argument("--sumChannels", action='store_true', help="Only use one channel")
    parser.add_argument("--fitXsec", action='store_true', help="Fit signal inclusive cross section")
    parser.add_argument("--fitWidth", action='store_true', help="Fit boson width")
    parser.add_argument("--fitMassDiff", type=str, default=None, choices=["charge", "cosThetaStarll", "eta-sign", "eta-range", "etaRegion", "etaRegionSign", "etaRegionRange"], help="Fit an additional POI for the difference in the boson mass")
    parser.add_argument("--fitMassDecorr", type=str, default=[], nargs='*', help="Decorrelate POI for given axes, fit multiple POIs for the different POIs")
    parser.add_argument("--decorrRebin", type=int, nargs='*', default=[], help="Rebin axis by this value (default, 1, does nothing)")
    parser.add_argument("--decorrAbsval", type=int, nargs='*', default=[], help="Take absolute value of axis if 1 (default, 0, does nothing)")
    parser.add_argument("--decorrAxlim", type=float, default=[], nargs='*', help="Restrict axis to this range (assumes pairs of values by axis, with trailing axes optional)")
    parser.add_argument("--fitresult", type=str, default=None ,help="Use data and covariance matrix from fitresult (for making a theory fit)")
    parser.add_argument("--noMCStat", action='store_true', help="Do not include MC stat uncertainty in covariance for theory fit (only when using --fitresult)")
    parser.add_argument("--fakerateAxes", nargs="+", help="Axes for the fakerate binning", default=["eta","pt","charge"])
    parser.add_argument("--fakeEstimation", type=str, help="Set the mode for the fake estimation", default="extended1D", choices=["closure", "simple", "extrapolate", "extended1D", "extended2D"])
    parser.add_argument("--binnedFakeEstimation", action='store_true', help="Compute fakerate factor (and shaperate factor) without smooting in pT (and mT)")
    parser.add_argument("--forceGlobalScaleFakes", default=None, type=float, help="Scale the fakes  by this factor (overriding any custom one implemented in datagroups.py in the fakeSelector).")
    parser.add_argument("--smoothingOrderFakerate", type=int, default=2, help="Order of the polynomial for the smoothing of the fake rate ")
    parser.add_argument("--simultaneousABCD", action="store_true", help="Produce datacard for simultaneous fit of ABCD regions")
    # settings on the nuisances itself
    parser.add_argument("--doStatOnly", action="store_true", default=False, help="Set up fit to get stat-only uncertainty (currently combinetf with -S 0 doesn't work)")
    parser.add_argument("--minnloScaleUnc", choices=["byHelicityPt", "byHelicityPtCharge", "byHelicityCharge", "byPtCharge", "byPt", "byCharge", "integrated", "none"], default="byHelicityPt",
            help="Decorrelation for QCDscale")
    parser.add_argument("--resumUnc", default="tnp", type=str, choices=["scale", "tnp", "tnp_minnlo", "minnlo",  "none"], help="Include SCETlib uncertainties")
    parser.add_argument("--noTransitionUnc", action="store_true", help="Do not include matching transition parameter variations.")
    parser.add_argument("--npUnc", default="Delta_Lambda", type=str, choices=combine_theory_helper.TheoryHelper.valid_np_models, help="Nonperturbative uncertainty model")
    parser.add_argument("--scaleTNP", default=1, type=float, help="Scale the TNP uncertainties by this factor")
    parser.add_argument("--scalePdf", default=1, type=float, help="Scale the PDF hessian uncertainties by this factor")
    parser.add_argument("--pdfUncFromCorr", action='store_true', help="Take PDF uncertainty from correction hist (Requires having run that correction)")
    parser.add_argument("--massVariation", type=float, default=100, help="Variation of boson mass")
    parser.add_argument("--ewUnc", type=str, nargs="*", default=["default"], help="Include EW uncertainty (other than pure ISR or FSR)", 
        choices=[x for x in theory_corrections.valid_theory_corrections() if "ew" in x and "ISR" not in x and "FSR" not in x])
    parser.add_argument("--isrUnc", type=str, nargs="*", default=["pythiaew_ISR",], help="Include ISR uncertainty", 
        choices=[x for x in theory_corrections.valid_theory_corrections() if "ew" in x and "ISR" in x])
    parser.add_argument("--fsrUnc", type=str, nargs="*", default=["horaceqedew_FSR", "horacelophotosmecoffew_FSR"], help="Include FSR uncertainty", 
        choices=[x for x in theory_corrections.valid_theory_corrections() if "ew" in x and "FSR" in x])
    parser.add_argument("--skipSignalSystOnFakes" , action="store_true", help="Do not propagate signal uncertainties on fakes, mainly for checks.")
    parser.add_argument("--noQCDscaleFakes", action="store_true", help="Do not apply QCd scale uncertainties on fakes, mainly for debugging")
    parser.add_argument("--addQCDMC", action="store_true", help="Include QCD MC when making datacards (otherwise by default it will always be excluded)")
    parser.add_argument("--muonScaleVariation", choices=["smearingWeights", "massWeights", "manualShift"], default="smearingWeights", help="the method with which the muon scale variation histograms are derived")
    parser.add_argument("--scaleMuonCorr", type=float, default=1.0, help="Scale up/down dummy muon scale uncertainty by this factor")
    parser.add_argument("--correlatedNonClosureNuisances", action='store_true', help="get systematics from histograms for the Z non-closure nuisances without decorrelation in eta and pt")
    parser.add_argument("--calibrationStatScaling", type=float, default=2.1, help="scaling of calibration statistical uncertainty")
    parser.add_argument("--resolutionStatScaling", type=float, default=10.0, help="scaling of resolution statistical uncertainty")
    parser.add_argument("--correlatedAdHocA", type=float, default=0.0, help="fully correlated ad-hoc uncertainty on b-field term A (in addition to Z pdg mass)")
    parser.add_argument("--correlatedAdHocM", type=float, default=0.0, help="fully correlated ad-hoc uncertainty on alignment term M")
    parser.add_argument("--noEfficiencyUnc", action='store_true', help="Skip efficiency uncertainty (useful for tests, because it's slow). Equivalent to --excludeNuisances '.*effSystTnP|.*effStatTnP' ")
    parser.add_argument("--effStatLumiScale", type=float, default=None, help="Rescale equivalent luminosity for efficiency stat uncertainty by this value (e.g. 10 means ten times more data from tag and probe)")
    parser.add_argument("--binnedScaleFactors", action='store_true', help="Use binned scale factors (different helpers and nuisances)")
    parser.add_argument("--isoEfficiencySmoothing", action='store_true', help="If isolation SF was derived from smooth efficiencies instead of direct smoothing")
    parser.add_argument("--scaleZmuonVeto", default=1, type=float, help="Scale the second muon veto uncertainties by this factor for Wmass")
    parser.add_argument("--logNormalWmunu", default=None, type=float, help="Add lnN uncertainty for W signal (mainly for tests with fakes in control regions, where W is a subdominant background")
    # pseudodata
    parser.add_argument("--pseudoData", type=str, nargs="+", help="Histograms to use as pseudodata")
    parser.add_argument("--pseudoDataAxes", type=str, nargs="+", default=[None], help="Variation axes to use as pseudodata for each of the histograms")
    parser.add_argument("--pseudoDataIdxs", type=str, nargs="+", default=[None], help="Variation indices to use as pseudodata for each of the histograms")
    parser.add_argument("--pseudoDataFile", type=str, help="Input file for pseudodata (if it should be read from a different file)", default=None)
    parser.add_argument("--pseudoDataProcsRegexp", type=str, default=".*", help="Regular expression for processes taken from pseudodata file (all other processes are automatically got from the nominal file). Data is excluded automatically as usual")
    parser.add_argument("--pseudoDataFakes", type=str, nargs="+", choices=["truthMC", "closure", "simple", "extrapolate", "extended1D", "extended2D"],
        help="Pseudodata for fakes are using QCD MC (closure), or different estimation methods (simple, extended1D, extended2D)")
    parser.add_argument("--addTauToSignal", action='store_true', help="Events from the same process but from tau final states are added to the signal")
    parser.add_argument("--noPDFandQCDtheorySystOnSignal", action='store_true', help="Removes PDF and theory uncertainties on signal processes")
    parser.add_argument("--recoCharge", type=str, default=["plus", "minus"], nargs="+", choices=["plus", "minus"], help="Specify reco charge to use, default uses both. This is a workaround for unfolding/theory-agnostic fit when running a single reco charge, as gen bins with opposite gen charge have to be filtered out")
    parser.add_argument("--forceConstrainMass", action='store_true', help="force mass to be constrained in fit")
    parser.add_argument("--decorMassWidth", action='store_true', help="remove width variations from mass variations")

    parser = make_subparsers(parser)

    return parser


def setup(args, inputFile, fitvar, xnorm=False):

    isUnfolding = args.analysisMode == "unfolding"
    isTheoryAgnostic = args.analysisMode in ["theoryAgnosticNormVar", "theoryAgnosticPolVar"]
    isTheoryAgnosticPolVar = args.analysisMode == "theoryAgnosticPolVar"
    isPoiAsNoi = (isUnfolding or isTheoryAgnostic) and args.poiAsNoi
    isFloatingPOIsTheoryAgnostic = isTheoryAgnostic and not isPoiAsNoi
    isFloatingPOIs = (isUnfolding or isTheoryAgnostic) and not isPoiAsNoi

    # NOTE: args.filterProcGroups and args.excludeProcGroups should in principle not be used together
    #       (because filtering is equivalent to exclude something), however the exclusion is also meant to skip
    #       processes which are defined in the original process dictionary but are not supposed to be (always) run on
    if args.addQCDMC or "QCD" in args.filterProcGroups:
        logger.warning("Adding QCD MC to list of processes for the fit setup")
    elif "QCD" not in args.excludeProcGroups:
        logger.warning("Automatic removal of QCD MC from list of processes. Use --filterProcGroups 'QCD' or --addQCDMC to keep it")
        args.excludeProcGroups.append("QCD")
    filterGroup = args.filterProcGroups if args.filterProcGroups else None
    excludeGroup = args.excludeProcGroups if args.excludeProcGroups else None

    logger.debug(f"Filtering these groups of processes: {args.filterProcGroups}")
    logger.debug(f"Excluding these groups of processes: {args.excludeProcGroups}")

    datagroups = Datagroups(inputFile, excludeGroups=excludeGroup, filterGroups=filterGroup)

    if not xnorm and (args.axlim or args.rebin or args.absval):
        datagroups.set_rebin_action(fitvar, args.axlim, args.rebin, args.absval, args.rebinBeforeSelection, rename=False)

    wmass = datagroups.mode[0] == "w"
    wlike = "wlike" in datagroups.mode 
    lowPU = "lowpu" in datagroups.mode
    # Detect lowpu dilepton
    dilepton = "dilepton" in datagroups.mode or any(x in ["ptll", "mll"] for x in fitvar)
    genfit = datagroups.mode == "vgen"

    if genfit:
        hasw = any("W" in x for x in args.filterProcGroups)
        hasz = any("Z" in x for x in args.filterProcGroups)
        if hasw and hasz:
            raise ValueError("Only W or Z processes are permitted in the gen fit")
        wmass = hasw

    simultaneousABCD = wmass and args.simultaneousABCD and not xnorm
    constrainMass = args.forceConstrainMass or args.fitXsec or (dilepton and not "mll" in fitvar) or genfit
    logger.debug(f"constrainMass = {constrainMass}")

    if wmass:
        base_group = "Wenu" if datagroups.flavor == "e" else "Wmunu"
    else:
        base_group = "Zee" if datagroups.flavor == "ee" else "Zmumu"

    if args.addTauToSignal:
        # add tau signal processes to signal group
        datagroups.groups[base_group].addMembers(datagroups.groups[base_group.replace("mu","tau")].members)
        datagroups.deleteGroup(base_group.replace("mu","tau"))

    if args.fitXsec:
        datagroups.unconstrainedProcesses.append(base_group)

    if xnorm:
        datagroups.select_xnorm_groups(base_group)
        datagroups.globalAction = None # reset global action in case of rebinning or such
        if not isUnfolding:
            # creating the xnorm model (e.g. for the theory fit)
            if wmass and "qGen" in fitvar:
                # add gen charge as additional axis
                datagroups.groups[base_group].memberOp = [ (lambda h, m=member: hh.addGenChargeAxis(h, 
                    idx=0 if "minus" in m.name else 1)) for member in datagroups.groups[base_group].members]
                xnorm_axes = ["qGen", *datagroups.gen_axes_names]
            else:
                xnorm_axes = datagroups.gen_axes_names[:]
            datagroups.setGenAxes(sum_gen_axes=[a for a in xnorm_axes if a not in fitvar])
    
    if isPoiAsNoi:
        constrainMass = False if isTheoryAgnostic else True
        poi_axes = datagroups.gen_axes_names if args.genAxes is None else args.genAxes
        # remove specified gen axes from set of gen axes in datagroups so that those are integrated over
        datagroups.setGenAxes(sum_gen_axes=[a for a in datagroups.gen_axes_names if a not in poi_axes])

        # FIXME: temporary customization of signal and out-of-acceptance process names for theory agnostic with POI as NOI
        # There might be a better way to do it more homogeneously with the rest.
        if isTheoryAgnostic:
            constrainMass = False
            hasSeparateOutOfAcceptanceSignal = False
            for g in datagroups.groups.keys():                
                logger.debug(f"{g}: {[m.name for m in datagroups.groups[g].members]}")
            # check if the out-of-acceptance signal process exists as an independent process
            if any(m.name.endswith("OOA") for m in datagroups.groups[base_group].members):
                hasSeparateOutOfAcceptanceSignal = True
                if wmass:
                    # out of acceptance contribution
                    datagroups.copyGroup(base_group, f"{base_group}OOA", member_filter=lambda x: x.name.endswith("OOA"))
                    datagroups.groups[base_group].deleteMembers([m for m in datagroups.groups[base_group].members if m.name.endswith("OOA")])
                else:
                    # out of acceptance contribution
                    datagroups.copyGroup(base_group, f"{base_group}OOA", member_filter=lambda x: x.name.endswith("OOA"))
                    datagroups.groups[base_group].deleteMembers([m for m in datagroups.groups[base_group].members if m.name.endswith("OOA")])
            if any(x.endswith("OOA") for x in args.excludeProcGroups) and hasSeparateOutOfAcceptanceSignal:
                datagroups.deleteGroup(f"{base_group}OOA") # remove out of acceptance signal
    elif isUnfolding or isTheoryAgnostic:
        constrainMass = False if isTheoryAgnostic else True
        datagroups.setGenAxes(args.genAxes)
        logger.info(f"GEN axes are {args.genAxes}")
        if wmass and "qGen" in datagroups.gen_axes_names:
            # gen level bins, split by charge
            if "minus" in args.recoCharge:
                datagroups.defineSignalBinsUnfolding(base_group, f"W_qGen0", member_filter=lambda x: x.name.startswith("Wminus") and not x.name.endswith("OOA"), axesToRead=[ax for ax in datagroups.gen_axes_names if ax!="qGen"])
            if "plus" in args.recoCharge:
                datagroups.defineSignalBinsUnfolding(base_group, f"W_qGen1", member_filter=lambda x: x.name.startswith("Wplus") and not x.name.endswith("OOA"), axesToRead=[ax for ax in datagroups.gen_axes_names if ax!="qGen"])
        else:
            datagroups.defineSignalBinsUnfolding(base_group, base_group[0], member_filter=lambda x: not x.name.endswith("OOA"))
        
        # out of acceptance contribution
        to_del = [m for m in datagroups.groups[base_group].members if not m.name.endswith("OOA")]
        if len(datagroups.groups[base_group].members) == len(to_del):
            datagroups.deleteGroup(base_group)
        else:
            datagroups.groups[base_group].deleteMembers(to_del)    

    if args.qcdProcessName:
        datagroups.fakeName = args.qcdProcessName

    if wmass and not xnorm:
        datagroups.fakerate_axes=args.fakerateAxes
        datagroups.set_histselectors(datagroups.getNames(), args.baseName, mode=args.fakeEstimation,
                                     smoothen=not args.binnedFakeEstimation, smoothingOrderFakerate=args.smoothingOrderFakerate,
                                     integrate_x="mt" not in fitvar,
                                     simultaneousABCD=simultaneousABCD, forceGlobalScaleFakes=args.forceGlobalScaleFakes)

    # Start to create the CardTool object, customizing everything
    cardTool = CardTool.CardTool(xnorm=xnorm, simultaneousABCD=simultaneousABCD, real_data=args.realData)
    cardTool.setDatagroups(datagroups)

    logger.debug(f"Making datacards with these processes: {cardTool.getProcesses()}")
    if args.absolutePathInCard:
        cardTool.setAbsolutePathShapeInCard()

    if simultaneousABCD:
        # In case of ABCD we need to have different fake processes for e and mu to have uncorrelated uncertainties
        cardTool.setFakeName(datagroups.fakeName + (datagroups.flavor if datagroups.flavor else ""))
        cardTool.unroll=True

        # add ABCD regions to fit
        mtName = "mt" if "mt" in fitvar else common.passMTName
        if common.passIsoName not in fitvar:
            fitvar = [*fitvar, common.passIsoName]
        if mtName not in fitvar:
            fitvar = [*fitvar, mtName]

    cardTool.setFitAxes(fitvar)

    if args.sumChannels or xnorm or dilepton or simultaneousABCD or "charge" not in fitvar:
        cardTool.setWriteByCharge(False)
    else:
        cardTool.setChannels(args.recoCharge)
        if (isUnfolding or isTheoryAgnostic) and args.forceRecoChargeAsGen:
            cardTool.setExcludeProcessForChannel("plus", ".*qGen0")
            cardTool.setExcludeProcessForChannel("minus", ".*qGen1")
    
    if xnorm:
        histName = "xnorm"
        cardTool.setHistName(histName)
        cardTool.setNominalName(histName)
    else:
        cardTool.setHistName(args.baseName)
        cardTool.setNominalName(args.baseName)
        
    # define sumGroups for integrated cross section
    if isFloatingPOIs:
        # TODO: make this less hardcoded to filter the charge (if the charge is not present this will duplicate things)
        if isTheoryAgnostic and wmass and "qGen" in datagroups.gen_axes:
            if "plus" in args.recoCharge:
                cardTool.addPOISumGroups(genCharge="qGen1")
            if "minus" in args.recoCharge:
                cardTool.addPOISumGroups(genCharge="qGen0")
        else:
            cardTool.addPOISumGroups()

    if args.noHist:
        cardTool.skipHistograms()
    cardTool.setSpacing(28)
    label = 'W' if wmass else 'Z'
    cardTool.setCustomSystGroupMapping({
        "theoryTNP" : f".*resum.*|.*TNP.*|mass.*{label}.*",
        "resumTheory" : f".*scetlib.*|.*resum.*|.*TNP.*|mass.*{label}.*",
        "allTheory" : f".*scetlib.*|pdf.*|.*QCD.*|.*resum.*|.*TNP.*|mass.*{label}.*",
        "ptTheory" : f".*QCD.*|.*resum.*|.*TNP.*|mass.*{label}.*",
    })
    cardTool.setCustomSystForCard(args.excludeNuisances, args.keepNuisances)

    if args.pseudoData:
        cardTool.setPseudodata(args.pseudoData, args.pseudoDataAxes, args.pseudoDataIdxs, args.pseudoDataProcsRegexp)
        if args.pseudoDataFile:
            # FIXME: should make sure to apply the same customizations as for the nominal datagroups so far
            pseudodataGroups = Datagroups(args.pseudoDataFile, excludeGroups=excludeGroup, filterGroups=filterGroup)
            if not xnorm and (args.axlim or args.rebin or args.absval):
                pseudodataGroups.set_rebin_action(fitvar, args.axlim, args.rebin, args.absval, rename=False)

            if wmass and not xnorm:
                    pseudodataGroups.fakerate_axes=args.fakerateAxes
                    pseudodataGroups.set_histselectors(pseudodataGroups.getNames(), args.baseName, mode=args.fakeEstimation,
                    smoothen=not args.binnedFakeEstimation, smoothingOrderFakerate=args.smoothingOrderFakerate,
                    integrate_x="mt" not in fitvar,
                    simultaneousABCD=simultaneousABCD, forceGlobalScaleFakes=args.forceGlobalScaleFakes)

            cardTool.setPseudodataDatagroups(pseudodataGroups)
    if args.pseudoDataFakes:
        cardTool.setPseudodata(args.pseudoDataFakes)
        # pseudodata for fakes, either using data or QCD MC
        if "closure" in args.pseudoDataFakes or "truthMC" in args.pseudoDataFakes:
            filterGroupFakes = ["QCD"]
            pseudodataGroups = Datagroups(args.pseudoDataFile if args.pseudoDataFile else inputFile, filterGroups=filterGroupFakes)
            pseudodataGroups.fakerate_axes=args.fakerateAxes
            pseudodataGroups.copyGroup("QCD", "QCDTruth")
            pseudodataGroups.set_histselectors(pseudodataGroups.getNames(), args.baseName, 
                mode=args.fakeEstimation, fake_processes=["QCD",], smoothen=not args.binnedFakeEstimation, 
                simultaneousABCD=simultaneousABCD, 
                )
        else:
            pseudodataGroups = Datagroups(args.pseudoDataFile if args.pseudoDataFile else inputFile, excludeGroups=excludeGroup, filterGroups=filterGroup)
            pseudodataGroups.fakerate_axes=args.fakerateAxes
        if args.axlim or args.rebin or args.absval:
            pseudodataGroups.set_rebin_action(fitvar, args.axlim, args.rebin, args.absval, rename=False)
        
        cardTool.setPseudodataDatagroups(pseudodataGroups)

    cardTool.setLumiScale(args.lumiScale, args.lumiScaleVarianceLinearly)

    if not isTheoryAgnostic:
        logger.info(f"cardTool.allMCProcesses(): {cardTool.allMCProcesses()}")
        
    passSystToFakes = wmass and not (simultaneousABCD or xnorm or args.skipSignalSystOnFakes) and cardTool.getFakeName() != "QCD" and (excludeGroup != None and cardTool.getFakeName() not in excludeGroup) and (filterGroup == None or args.qcdProcessName in filterGroup)

    # TODO: move to a common place if it is  useful
    def assertSample(name, startsWith=["W", "Z"], excludeMatch=[]):
        return any(name.startswith(init) for init in startsWith) and all(excl not in name for excl in excludeMatch)

    dibosonMatch = ["WW", "WZ", "ZZ"] 
    WMatch = ["W"] # TODO: the name of out-of-acceptance might be changed at some point, maybe to WmunuOutAcc, so W will match it as well (and can exclude it using "OutAcc" if needed)
    ZMatch = ["Z"]
    signalMatch = WMatch if wmass else ZMatch

    cardTool.addProcessGroup("single_v_samples", lambda x: assertSample(x, startsWith=[*WMatch, *ZMatch], excludeMatch=dibosonMatch))
    if wmass:
        cardTool.addProcessGroup("w_samples", lambda x: assertSample(x, startsWith=WMatch, excludeMatch=dibosonMatch))
        cardTool.addProcessGroup("Zveto_samples", lambda x: assertSample(x, startsWith=[*ZMatch, "DYlowMass"], excludeMatch=dibosonMatch))
        cardTool.addProcessGroup("wtau_samples", lambda x: assertSample(x, startsWith=["Wtaunu"]))
        if not xnorm:
            cardTool.addProcessGroup("single_v_nonsig_samples", lambda x: assertSample(x, startsWith=ZMatch, excludeMatch=dibosonMatch))
    cardTool.addProcessGroup("single_vmu_samples",    lambda x: assertSample(x, startsWith=[*WMatch, *ZMatch], excludeMatch=[*dibosonMatch, "tau"]))
    cardTool.addProcessGroup("signal_samples",        lambda x: assertSample(x, startsWith=signalMatch,        excludeMatch=[*dibosonMatch, "tau"]))
    cardTool.addProcessGroup("signal_samples_inctau", lambda x: assertSample(x, startsWith=signalMatch,        excludeMatch=[*dibosonMatch]))
    cardTool.addProcessGroup("MCnoQCD", lambda x: x not in ["QCD", "Data"] + (["Fake"] if simultaneousABCD else []) )
    # FIXME/FOLLOWUP: the following groups may actually not exclude the OOA when it is not defined as an independent process with specific name
    cardTool.addProcessGroup("signal_samples_noOutAcc",        lambda x: assertSample(x, startsWith=signalMatch, excludeMatch=[*dibosonMatch, "tau", "OOA"]))
    cardTool.addProcessGroup("signal_samples_inctau_noOutAcc", lambda x: assertSample(x, startsWith=signalMatch, excludeMatch=[*dibosonMatch, "OOA"]))

    if not (isTheoryAgnostic or isUnfolding) :
        logger.info(f"All MC processes {cardTool.procGroups['MCnoQCD']}")
        logger.info(f"Single V samples: {cardTool.procGroups['single_v_samples']}")
        if wmass and not xnorm:
            logger.info(f"Single V no signal samples: {cardTool.procGroups['single_v_nonsig_samples']}")
        logger.info(f"Signal samples: {cardTool.procGroups['signal_samples']}")

    signal_samples_forMass = ["signal_samples_inctau"]
    if isFloatingPOIsTheoryAgnostic:
        logger.error("Temporarily not using mass weights for Wtaunu. Please update when possible")
        signal_samples_forMass = ["signal_samples"]

    if simultaneousABCD:
        # Fakerate A/B = C/D
        fakerate_axes_syst = [f"_{n}" for n in args.fakerateAxes]
        cardTool.addSystematic(
            name="nominal",
            rename=f"{cardTool.getFakeName()}Rate",
            processes=cardTool.getFakeName(),
            group="Fake",
            systNamePrepend=f"{cardTool.getFakeName()}Rate",
            noConstraint=True,
            mirror=True,
            systAxes=fakerate_axes_syst,
            action=syst_tools.make_fakerate_variation,
            actionArgs=dict(
                fakerate_axes=args.fakerateAxes, 
                fakerate_axes_syst=fakerate_axes_syst),
        )
        # Normalization parameters
        fakenorm_axes = [*args.fakerateAxes, mtName]
        fakenorm_axes_syst = [f"_{n}" for n in fakenorm_axes]
        cardTool.addSystematic(
            name="nominal",
            rename=f"{cardTool.getFakeName()}Norm",
            processes=cardTool.getFakeName(),
            group="Fake",
            systNamePrepend=f"{cardTool.getFakeName()}Norm",
            noConstraint=True,
            mirror=True,
            systAxes=fakenorm_axes_syst,
            action=lambda h: 
                hh.addHists(h,
                    hh.expand_hist_by_duplicate_axes(h, fakenorm_axes, fakenorm_axes_syst),
                    scale2=0.1)
        )

    decorwidth = args.decorMassWidth or args.fitWidth
    massWeightName = "massWeight_widthdecor" if decorwidth else "massWeight"
    if not (args.doStatOnly and constrainMass):
        if args.massVariation != 0:
            if len(args.fitMassDecorr)==0:
                cardTool.addSystematic(f"{massWeightName}{label}",
                                    processes=signal_samples_forMass,
                                    group=f"massShift",
                                    noi=not constrainMass,
                                    skipEntries=massWeightNames(proc=label, exclude=args.massVariation),
                                    mirror=False,
                                    noConstraint=not constrainMass,
                                    systAxes=["massShift"],
                                    passToFakes=passSystToFakes
                )
            else:
                suffix = "".join([a.capitalize() for a in args.fitMassDecorr])
                new_names = [f"{a}_decorr" for a in args.fitMassDecorr]
                cardTool.addSystematic(
                    name=f"{massWeightName}{label}",
                    processes=signal_samples_forMass,
                    rename=f"massDecorr{suffix}{label}",
                    group=f"massDecorr{label}",
                    # systNameReplace=[("Shift",f"Diff{suffix}")],
                    skipEntries=[(x, *[-1]*len(args.fitMassDecorr)) for x in massWeightNames(proc=label, exclude=args.massVariation)],
                    noi=not constrainMass,
                    noConstraint=not constrainMass,
                    mirror=False,
                    systAxes=["massShift", *new_names],
                    passToFakes=passSystToFakes,
                    actionRequiresNomi=True,
                    action=syst_tools.decorrelateByAxes, 
                    actionArgs=dict(
                        axesToDecorrNames=args.fitMassDecorr, newDecorrAxesNames=new_names, axlim=args.decorrAxlim, rebin=args.decorrRebin, absval=args.decorrAbsval)
                )

        if args.fitMassDiff:
            suffix = "".join([a.capitalize() for a in args.fitMassDiff.split("-")])
            mass_diff_args = dict(
                name=f"{massWeightName}{label}",
                processes=signal_samples_forMass,
                rename=f"massDiff{suffix}{label}",
                group=f"massDiff{label}",
                systNameReplace=[("Shift",f"Diff{suffix}")],
                skipEntries=massWeightNames(proc=label, exclude=50),
                noi=not constrainMass,
                noConstraint=not constrainMass,
                mirror=False,
                systAxes=["massShift"],
                passToFakes=passSystToFakes,
            )
            if args.fitMassDiff == "charge":
                cardTool.addSystematic(**mass_diff_args,
                    # # on gen level based on the sample, only possible for mW
                    # preOpMap={m.name: (lambda h, swap=swap_bins: swap(h, "massShift", f"massShift{label}50MeVUp", f"massShift{label}50MeVDown")) 
                    #     for g in cardTool.procGroups[signal_samples_forMass[0]] for m in cardTool.datagroups.groups[g].members if "minus" in m.name},
                    # on reco level based on reco charge
                    preOpMap={m.name: (lambda h: 
                        hh.swap_histogram_bins(h, "massShift", f"massShift{label}50MeVUp", f"massShift{label}50MeVDown", "charge", 0) 
                        ) for g in cardTool.procGroups[signal_samples_forMass[0]] for m in cardTool.datagroups.groups[g].members},
                )
            elif args.fitMassDiff == "cosThetaStarll":
                cardTool.addSystematic(**mass_diff_args, 
                    preOpMap={m.name: (lambda h: 
                        hh.swap_histogram_bins(h, "massShift", f"massShift{label}50MeVUp", f"massShift{label}50MeVDown", "cosThetaStarll", hist.tag.Slicer()[0:complex(0,0):])
                        ) for g in cardTool.procGroups[signal_samples_forMass[0]] for m in cardTool.datagroups.groups[g].members},
                )
            elif args.fitMassDiff == "eta-sign":
                cardTool.addSystematic(**mass_diff_args, 
                    preOpMap={m.name: (lambda h: 
                        hh.swap_histogram_bins(h, "massShift", f"massShift{label}50MeVUp", f"massShift{label}50MeVDown", "eta", hist.tag.Slicer()[0:complex(0,0):])
                        ) for g in cardTool.procGroups[signal_samples_forMass[0]] for m in cardTool.datagroups.groups[g].members},
                )
            elif args.fitMassDiff == "eta-range":
                cardTool.addSystematic(**mass_diff_args, 
                    preOpMap={m.name: (lambda h: 
                        hh.swap_histogram_bins(h, "massShift", f"massShift{label}50MeVUp", f"massShift{label}50MeVDown", "eta", hist.tag.Slicer()[complex(0,-0.9):complex(0,0.9):])
                        ) for g in cardTool.procGroups[signal_samples_forMass[0]] for m in cardTool.datagroups.groups[g].members},
                )
            elif args.fitMassDiff.startswith("etaRegion"):
                # 3 bins, use 3 unconstrained parameters: mass; mass0 - mass2; mass0 + mass2 - mass1
                mass_diff_args["rename"] = f"massDiff1{suffix}{label}"
                mass_diff_args["systNameReplace"] = [("Shift",f"Diff1{suffix}")]
                cardTool.addSystematic(**mass_diff_args, 
                    preOpMap={m.name: (lambda h: hh.swap_histogram_bins(
                        hh.swap_histogram_bins(h, "massShift", f"massShift{label}50MeVUp", f"massShift{label}50MeVDown", args.fitMassDiff, 2), # invert for mass2 
                        "massShift", f"massShift{label}50MeVUp", f"massShift{label}50MeVDown", args.fitMassDiff, 1, axis1_replace=f"massShift{label}0MeV") # set mass1 to nominal
                        ) for g in cardTool.procGroups[signal_samples_forMass[0]] for m in cardTool.datagroups.groups[g].members},
                )
                mass_diff_args["rename"] = f"massDiff2{suffix}{label}"
                mass_diff_args["systNameReplace"] = [("Shift",f"Diff2{suffix}")]
                cardTool.addSystematic(**mass_diff_args, 
                    preOpMap={m.name: (lambda h: 
                        hh.swap_histogram_bins(h, "massShift", f"massShift{label}50MeVUp", f"massShift{label}50MeVDown", args.fitMassDiff, 1)
                        ) for g in cardTool.procGroups[signal_samples_forMass[0]] for m in cardTool.datagroups.groups[g].members},
                )

    if cardTool.getFakeName() != "QCD" and cardTool.getFakeName() in datagroups.groups.keys() and not xnorm and (not args.binnedFakeEstimation or (args.fakeEstimation in ["extrapolate"] and "mt" in fitvar)):
        syst_axes = ["eta", "charge"] if (not args.binnedFakeEstimation or args.fakeEstimation not in ["extrapolate"]) else ["eta", "pt", "charge"]
        info=dict(
            name=args.baseName, 
            group="Fake",
            processes=cardTool.getFakeName(), 
            noConstraint=False, 
            mirror=False, 
            scale=1,
            applySelection=False, # don't apply selection, all regions will be needed for the action
            action=cardTool.datagroups.groups[cardTool.getFakeName()].histselector.get_hist,
            systAxes=[f"_{x}" for x in syst_axes if x in args.fakerateAxes]+["_param", "downUpVar"])
        subgroup = f"{cardTool.getFakeName()}Rate"
        cardTool.addSystematic(**info,
            rename=subgroup,
            splitGroup = {subgroup: f".*"},
            systNamePrepend=subgroup,
            actionArgs=dict(variations_frf=True),
        )
        if args.fakeEstimation in ["extended2D",]:
            subgroup = f"{cardTool.getFakeName()}Shape"
            cardTool.addSystematic(**info,
                rename=subgroup,
                splitGroup = {subgroup: f".*"},
                systNamePrepend=subgroup,
                actionArgs=dict(variations_scf=True),
            )

    # this appears within doStatOnly because technically these nuisances should be part of it
    if isPoiAsNoi:
        if isTheoryAgnostic:
            theoryAgnostic_helper = combine_theoryAgnostic_helper.TheoryAgnosticHelper(cardTool, externalArgs=args)
            if isTheoryAgnosticPolVar:
                theoryAgnostic_helper.configure_polVar(label,
                                                       passSystToFakes,
                                                       hasSeparateOutOfAcceptanceSignal,
                                                       )
            else:
                theoryAgnostic_helper.configure_normVar(label,
                                                        passSystToFakes,
                                                        poi_axes,
                                                        )
            theoryAgnostic_helper.add_theoryAgnostic_uncertainty()

        elif isUnfolding:
            noi_args = dict(
                group=f"normXsec{label}",
                passToFakes=passSystToFakes,
                name=f"yieldsUnfolding",
                systAxes=poi_axes,
                processes=["signal_samples"],
                noConstraint=True,
                noi=True,
                mirror=True,
                scale=1 if args.priorNormXsec < 0 else args.priorNormXsec, # histogram represents an (args.priorNormXsec*100)% prior
                systAxesFlow=[a for a in poi_axes if a in ["ptGen"]], # use underflow/overflow bins for ptGen
                labelsByAxis=poi_axes,
            )
            if wmass:
                # add two sets of systematics, one for each charge
                cardTool.addSystematic(**noi_args,
                    rename=f"noiWminus",
                    baseName=f"W_qGen0",
                    preOpMap={
                        m.name: (lambda h: hh.addHists(h[{ax: hist.tag.Slicer()[::hist.sum] for ax in poi_axes}], h, scale2=args.scaleNormXsecHistYields))
                            if "minus" in m.name else (lambda h: h[{ax: hist.tag.Slicer()[::hist.sum] for ax in poi_axes}])
                        for g in cardTool.procGroups["signal_samples"] for m in cardTool.datagroups.groups[g].members},
                )
                cardTool.addSystematic(**noi_args,
                    rename=f"noiWplus",
                    baseName=f"W_qGen1",
                    preOpMap={
                        m.name: (lambda h: hh.addHists(h[{ax: hist.tag.Slicer()[::hist.sum] for ax in poi_axes}], h, scale2=args.scaleNormXsecHistYields))
                            if "plus" in m.name else (lambda h: h[{ax: hist.tag.Slicer()[::hist.sum] for ax in poi_axes}])
                        for g in cardTool.procGroups["signal_samples"] for m in cardTool.datagroups.groups[g].members},
                )
            else:
                cardTool.addSystematic(**noi_args,
                    baseName=f"{label}_",
                    preOpMap={
                        m.name: (lambda h: hh.addHists(
                            h[{**{ax: hist.tag.Slicer()[::hist.sum] for ax in poi_axes}, "acceptance": hist.tag.Slicer()[::hist.sum]}], h[{"acceptance":True}], scale2=args.scaleNormXsecHistYields))
                        for g in cardTool.procGroups["signal_samples"] for m in cardTool.datagroups.groups[g].members},
                )

    if args.doStatOnly:
        # print a card with only mass weights
        logger.info("Using option --doStatOnly: the card was created with only mass nuisance parameter")
        return cardTool

    if wmass and not xnorm:
        cardTool.addSystematic(f"massWeightZ",
                                processes=['single_v_nonsig_samples'],
                                group=f"massShift",
                                skipEntries=massWeightNames(proc="Z", exclude=2.1),
                                mirror=False,
                                noConstraint=False,
                                systAxes=["massShift"],
                                passToFakes=passSystToFakes,
        )

    # Experimental range
    #widthVars = (42, ['widthW2p043GeV', 'widthW2p127GeV']) if wmass else (2.3, ['widthZ2p4929GeV', 'widthZ2p4975GeV'])
    # Variation from EW fit (mostly driven by alphas unc.)
    widthVars = (0.6, ['widthW2p09053GeV', 'widthW2p09173GeV']) if wmass else (0.8, ['widthZ2p49333GeV', 'widthZ2p49493GeV'])
    cardTool.addSystematic(f"widthWeight{label}",
                            rename=f"Width{label}{str(widthVars[0]).replace('.','p')}MeV",
                            processes=["signal_samples_inctau"],
                            action=lambda h: h[{"width" : widthVars[1]}],
                            group=f"width{label}",
                            mirror=False,
                            noi=args.fitWidth,
                            noConstraint=args.fitWidth,
                            systAxes=["width"],
                            outNames=[f"width{label}Down", f"width{label}Up"],
                            passToFakes=passSystToFakes,
    )


    combine_helpers.add_electroweak_uncertainty(cardTool, [*args.ewUnc, *args.fsrUnc, *args.isrUnc], 
        samples="single_v_samples", flavor=datagroups.flavor, passSystToFakes=passSystToFakes)

    to_fakes = passSystToFakes and not args.noQCDscaleFakes and not xnorm
    
    theory_helper = combine_theory_helper.TheoryHelper(cardTool, hasNonsigSamples=(wmass and not xnorm))
    theory_helper.configure(resumUnc=args.resumUnc, 
        transitionUnc = not args.noTransitionUnc,
        propagate_to_fakes=to_fakes,
        np_model=args.npUnc,
        tnp_scale = args.scaleTNP,
        mirror_tnp=False,
        pdf_from_corr=args.pdfUncFromCorr,
        scale_pdf_unc=args.scalePdf,
        minnlo_unc=args.minnloScaleUnc,
    )

    theorySystSamples = ["signal_samples_inctau"]
    if wmass:
        if args.noPDFandQCDtheorySystOnSignal:
            theorySystSamples = ["wtau_samples"]
        theorySystSamples.append("single_v_nonsig_samples")
    if xnorm:
        theorySystSamples = ["signal_samples"]

    theory_helper.add_all_theory_unc(theorySystSamples, skipFromSignal=args.noPDFandQCDtheorySystOnSignal)

    if xnorm or genfit:
        return cardTool

    # Below: experimental uncertainties
    cardTool.addLnNSystematic("CMS_PhotonInduced", processes=["PhotonInduced"], size=2.0, group="CMS_background")
    if wmass:
        if args.logNormalWmunu:            
            cardTool.addLnNSystematic(f"CMS_Wmunu", processes=["Wmunu"], size=args.logNormalWmunu, group="CMS_background")
        cardTool.addLnNSystematic(f"CMS_{cardTool.getFakeName()}", processes=[cardTool.getFakeName()], size=1.15, group="Fake")
        cardTool.addLnNSystematic("CMS_Top", processes=["Top"], size=1.06, group="CMS_background")
        cardTool.addLnNSystematic("CMS_VV", processes=["Diboson"], size=1.16, group="CMS_background")
        cardTool.addSystematic("luminosity",
                                processes=['MCnoQCD'],
                                outNames=["lumiDown", "lumiUp"],
                                group="luminosity", 
                                systAxes=["downUpVar"],
                                labelsByAxis=["downUpVar"],
                                passToFakes=passSystToFakes)
    else:
        cardTool.addLnNSystematic("CMS_background", processes=["Other"], size=1.15, group="CMS_background")
        cardTool.addLnNSystematic("lumi", processes=['MCnoQCD'], size=1.017 if lowPU else 1.012, group="luminosity")

    if not args.noEfficiencyUnc:

        if not lowPU:

            chargeDependentSteps = common.muonEfficiency_chargeDependentSteps
            effTypesNoIso = ["reco", "tracking", "idip", "trigger"]
            effStatTypes = [x for x in effTypesNoIso]
            if args.binnedScaleFactors or not args.isoEfficiencySmoothing:
                effStatTypes.extend(["iso"])
            else:
                effStatTypes.extend(["iso_effData", "iso_effMC"])
            allEffTnP = [f"effStatTnP_sf_{eff}" for eff in effStatTypes] + ["effSystTnP"]
            for name in allEffTnP:
                if "Syst" in name:
                    axes = ["reco-tracking-idip-trigger-iso", "n_syst_variations"]
                    axlabels = ["WPSYST", "_etaDecorr"]
                    nameReplace = [("WPSYST0", "reco"), ("WPSYST1", "tracking"), ("WPSYST2", "idip"), ("WPSYST3", "trigger"), ("WPSYST4", "iso"), ("effSystTnP", "effSyst"), ("etaDecorr0", "fullyCorr") ]
                    scale = 1
                    mirror = True
                    mirrorDownVarEqualToNomi=False
                    groupName = "muon_eff_syst"
                    splitGroupDict = {f"{groupName}_{x}" : f".*effSyst.*{x}" for x in list(effTypesNoIso + ["iso"])}
                    splitGroupDict["muon_eff_all"] = ".*"
                else:
                    nameReplace = [] if any(x in name for x in chargeDependentSteps) else [("q0", "qall")] # for iso change the tag id with another sensible label
                    mirror = True
                    mirrorDownVarEqualToNomi=False
                    if args.binnedScaleFactors:
                        axes = ["SF eta", "nPtBins", "SF charge"]
                    else:
                        axes = ["SF eta", "nPtEigenBins", "SF charge"]
                    axlabels = ["eta", "pt", "q"]
                    nameReplace = nameReplace + [("effStatTnP_sf_", "effStat_")]           
                    scale = 1
                    groupName = "muon_eff_stat"
                    splitGroupDict = {f"{groupName}_{x}" : f".*effStat.*{x}" for x in effStatTypes}
                    splitGroupDict["muon_eff_all"] = ".*"
                if args.effStatLumiScale and "Syst" not in name:
                    scale /= math.sqrt(args.effStatLumiScale)

                cardTool.addSystematic(
                    name, 
                    mirror=mirror,
                    mirrorDownVarEqualToNomi=mirrorDownVarEqualToNomi,
                    group=groupName,
                    systAxes=axes,
                    labelsByAxis=axlabels,
                    baseName=name+"_",
                    processes=['MCnoQCD'],
                    passToFakes=passSystToFakes,
                    systNameReplace=nameReplace,
                    scale=scale,
                    splitGroup=splitGroupDict,
                )
<<<<<<< HEAD
                # now add other systematics if present
                if name=="effSystTnP":
                    for es in common.muonEfficiency_altBkgSyst_effSteps:
                        cardTool.addSystematic(
                            f"effSystTnP_altBkg_{es}",
                            mirror=mirror,
                            mirrorDownVarEqualToNomi=mirrorDownVarEqualToNomi,
                            group=f"muon_eff_syst_{es}_altBkg",
                            systAxes = ["n_syst_variations"],
                            labelsByAxis = [f"{es}_altBkg_etaDecorr"],
                            baseName=name+"_",
                            processes=['MCnoQCD'],
                            passToFakes=passSystToFakes,
                            systNameReplace=[("effSystTnP", "effSyst"), ("etaDecorr0", "fullyCorr")],
                            scale=scale,
                            splitGroup={groupName: ".*",
                                        "muon_eff_all" : ".*"},
                        )
=======
                # # now add other systematics if present
                # if name=="effSystTnP":
                #     for es in common.muonEfficiency_altBkgSyst_effSteps:
                #         cardTool.addSystematic(
                #             f"effSystTnP_altBkg_{es}",
                #             mirror=mirror,
                #             mirrorDownVarEqualToNomi=mirrorDownVarEqualToNomi,
                #             group=f"muon_eff_syst_{es}_altBkg",
                #             systAxes = ["n_syst_variations"],
                #             labelsByAxis = [f"{es}_altBkg_etaDecorr"],
                #             baseName=name+"_",
                #             processes=['MCnoQCD'],
                #             passToFakes=passSystToFakes,
                #             systNameReplace=[("effSystTnP", "effSyst"), ("etaDecorr0", "fullyCorr")],
                #             scale=scale,
                #             splitGroup={groupName: ".*"},
                #         )
>>>>>>> 3e409647

            if wmass:
                allEffTnP_veto = ["effStatTnP_veto_sf", "effSystTnP_veto"]
                for name in allEffTnP_veto:
                    if "Syst" in name:
                        axes = ["veto_reco-veto_tracking-veto_idip", "n_syst_variations"]
                        axlabels = ["WPSYST", "_etaDecorr"]
                        nameReplace = [("WPSYST0", "reco"), ("WPSYST1", "tracking"), ("WPSYST2", "idip"), ("effSystTnP_veto", "effSyst_veto"), ("etaDecorr0", "fullyCorr") ]
                        scale = 1.0
                        mirror = True
                        mirrorDownVarEqualToNomi=False
                        groupName = "muon_eff_syst_veto"
                        splitGroupDict = {f"{groupName}{x}" : f".*effSyst_veto.*{x}" for x in list(["reco","tracking","idip"])}
                        splitGroupDict["muon_eff_all"] = ".*"
                    else:
                        nameReplace = []
                        mirror = True
                        mirrorDownVarEqualToNomi=False
                        if args.binnedScaleFactors:
                            axes = ["SF eta", "nPtBins", "SF charge"]
                        else:
                            axes = ["SF eta", "nPtEigenBins", "SF charge"]
                        axlabels = ["eta", "pt", "q"]
                        nameReplace = nameReplace + [("effStatTnP_veto_sf_", "effStat_veto_")]           
                        scale = 1.0
                        groupName = "muon_eff_stat_veto"
                        splitGroupDict = {"muon_eff_all" : ".*"}
                    if args.effStatLumiScale and "Syst" not in name:
                        scale /= math.sqrt(args.effStatLumiScale)

                    cardTool.addSystematic(
                        name, 
                        mirror=mirror,
                        mirrorDownVarEqualToNomi=mirrorDownVarEqualToNomi,
                        group=groupName,
                        systAxes=axes,
                        labelsByAxis=axlabels,
                        baseName=name+"_",
                        processes=['Zveto_samples'],
                        passToFakes=passSystToFakes,
                        systNameReplace=nameReplace,
                        scale=scale,
                        splitGroup=splitGroupDict,
                    )

        else:
            if datagroups.flavor in ["mu", "mumu"]:
                lepEffs = ["muSF_HLT_DATA_stat", "muSF_HLT_DATA_syst", "muSF_HLT_MC_stat", "muSF_HLT_MC_syst", "muSF_ISO_stat", "muSF_ISO_DATA_syst", "muSF_ISO_MC_syst", "muSF_IDIP_stat", "muSF_IDIP_DATA_syst", "muSF_IDIP_MC_syst"]
            else:
                lepEffs = [] # ["elSF_HLT_syst", "elSF_IDISO_stat"]

            for lepEff in lepEffs:
                cardTool.addSystematic(lepEff,
                    processes=cardTool.allMCProcesses(),
                    mirror = True,
                    group="CMS_lepton_eff", 
                    baseName=lepEff,
                    systAxes = ["tensor_axis_0"],
                    labelsByAxis = [""], 
                )

    if (wmass or wlike) and input_tools.args_from_metadata(cardTool, "recoilUnc"):
        combine_helpers.add_recoil_uncertainty(cardTool, ["signal_samples"],
            passSystToFakes=passSystToFakes,
            flavor=datagroups.flavor if datagroups.flavor else "mu",
            pu_type="lowPU" if lowPU else "highPU")

    if lowPU:
        if datagroups.flavor in ["e", "ee"]:
            # disable, prefiring for muons currently broken? (fit fails)
            cardTool.addSystematic("prefireCorr",
                processes=cardTool.allMCProcesses(),
                mirror = False,
                group="CMS_prefire17",
                baseName="CMS_prefire17",
                systAxes = ["downUpVar"],
                labelsByAxis = ["downUpVar"], 
            )

        return cardTool

    # Below: all that is highPU specific

    # msv_config_dict = {
    #     "smearingWeights":{
    #         "hist_name": "muonScaleSyst_responseWeights",
    #         "syst_axes": ["unc", "downUpVar"],
    #         "syst_axes_labels": ["unc", "downUpVar"]
    #     },
    #     "massWeights":{
    #         "hist_name": "muonScaleSyst",
    #         "syst_axes": ["downUpVar", "scaleEtaSlice"],
    #         "syst_axes_labels": ["downUpVar", "ieta"]
    #     },
    #     "manualShift":{
    #         "hist_name": "muonScaleSyst_manualShift",
    #         "syst_axes": ["downUpVar"],
    #         "syst_axes_labels": ["downUpVar"]
    #     }
    # }

    # msv_config = msv_config_dict[args.muonScaleVariation]

    # cardTool.addSystematic(msv_config['hist_name'], 
    #     processes=['single_v_samples' if wmass else 'single_vmu_samples'],
    #     group="muonCalibration",
    #     baseName="CMS_scale_m_",
    #     systAxes=msv_config['syst_axes'],
    #     labelsByAxis=msv_config['syst_axes_labels'],
    #     passToFakes=passSystToFakes,
    #     scale = args.scaleMuonCorr,
    # )
    cardTool.addSystematic("muonL1PrefireSyst", 
        processes=['MCnoQCD'],
        group="muonPrefire",
        splitGroup = {f"prefire" : f".*"},
        baseName="CMS_prefire_syst_m",
        systAxes=["downUpVar"],
        labelsByAxis=["downUpVar"],
        passToFakes=passSystToFakes,
    )
    cardTool.addSystematic("muonL1PrefireStat", 
        processes=['MCnoQCD'],
        group="muonPrefire",
        splitGroup = {f"prefire" : f".*"},
        baseName="CMS_prefire_stat_m_",
        systAxes=["downUpVar", "etaPhiRegion"],
        labelsByAxis=["downUpVar", "etaPhiReg"],
        passToFakes=passSystToFakes,
    )
    cardTool.addSystematic("ecalL1Prefire", 
        processes=['MCnoQCD'],
        group="ecalPrefire",
        splitGroup = {f"prefire" : f".*"},
        baseName="CMS_prefire_ecal",
        systAxes=["downUpVar"],
        labelsByAxis=["downUpVar"],
        passToFakes=passSystToFakes,
    )

    cardTool.addSystematic("muonScaleSyst_responseWeights",
        processes=['single_v_samples'],
        group="scaleCrctn",
        splitGroup={f"muonCalibration" : f".*"},
        baseName="Scale_correction_",
        systAxes=["unc", "downUpVar"],
        passToFakes=passSystToFakes,
        scale = args.calibrationStatScaling,
    )
    cardTool.addSystematic("muonScaleClosSyst_responseWeights",
        processes=['single_v_samples'],
        group="scaleClosCrctn",
        splitGroup={f"muonCalibration" : f".*"},
        baseName="ScaleClos_correction_",
        systAxes=["unc", "downUpVar"],
        passToFakes=passSystToFakes,
    )

    mzerr = 2.1e-3
    mz0 = 91.18
    adhocA = args.correlatedAdHocA
    nomvarA = common.correlated_variation_base_size["A"]
    scaleA = math.sqrt( (mzerr/mz0)**2 + adhocA**2 )/nomvarA

    adhocM = args.correlatedAdHocM
    nomvarM = common.correlated_variation_base_size["M"]
    scaleM = adhocM/nomvarM

    cardTool.addSystematic("muonScaleClosASyst_responseWeights",
        processes=['single_v_samples'],
        group="scaleClosACrctn",
        splitGroup={f"muonCalibration" : f".*"},
        baseName="ScaleClosA_correction_",
        systAxes=["unc", "downUpVar"],
        passToFakes=passSystToFakes,
        scale = scaleA,
    )
    if abs(scaleM) > 0.:
        cardTool.addSystematic("muonScaleClosMSyst_responseWeights",
            processes=['single_v_samples'],
            group="scaleClosMCrctn",
            splitGroup={f"muonCalibration" : f".*"},
            baseName="ScaleClosM_correction_",
            systAxes=["unc", "downUpVar"],
            passToFakes=passSystToFakes,
            scale = scaleM,
        )
    if not input_tools.args_from_metadata(cardTool, "noSmearing"):
        cardTool.addSystematic("muonResolutionSyst_responseWeights", 
            mirror = True,
            processes=['single_v_samples'],
            group="resolutionCrctn",
            splitGroup={f"muonCalibration" : f".*"},
            baseName="Resolution_correction_",
            systAxes=["smearing_variation"],
            passToFakes=passSystToFakes,
            scale = args.resolutionStatScaling,
        )

    cardTool.addSystematic("pixelMultiplicitySyst",
        mirror = True,
        processes=['single_v_samples'],
        group="pixelMultiplicitySyst",
        splitGroup={f"muonCalibration" : f".*"},
        baseName="pixel_multiplicity_syst_",
        systAxes=["var"],
        passToFakes=passSystToFakes,
    )

    if input_tools.args_from_metadata(cardTool, "pixelMultiplicityStat"):
        cardTool.addSystematic("pixelMultiplicityStat",
            mirror = True,
            processes=['single_v_samples'],
            group="pixelMultiplicityStat",
            splitGroup={f"muonCalibration" : f".*"},
            baseName="pixel_multiplicity_stat_",
            systAxes=["var"],
            passToFakes=passSystToFakes,
        )
    
    # Previously we had a QCD uncertainty for the mt dependence on the fakes, see: https://github.com/WMass/WRemnants/blob/f757c2c8137a720403b64d4c83b5463a2b27e80f/scripts/combine/setupCombineWMass.py#L359

    return cardTool

def analysis_label(card_tool):
    analysis_name_map = {
        "w_mass" : "WMass",
        "vgen" : "ZGen" if len(card_tool.getProcesses()) > 0 and card_tool.getProcesses()[0][0] == "Z" else "WGen",
        "z_wlike" : "ZMassWLike", 
        "z_dilepton" : "ZMassDilepton",
        "w_lowpu" : "WMass_lowPU",
        "z_lowpu" : "ZMass_lowPU",
    }

    if card_tool.datagroups.mode not in analysis_name_map:
        raise ValueError(f"Invalid datagroups mode {card_tool.datagroups.mode}")

    return analysis_name_map[card_tool.datagroups.mode]

def outputFolderName(outfolder, card_tool, doStatOnly, postfix):
    to_join = [analysis_label(card_tool)]+card_tool.fit_axes

    if doStatOnly:
        to_join.append("statOnly")
    if card_tool.datagroups.flavor:
        to_join.append(card_tool.datagroups.flavor)
    if postfix is not None:
        to_join.append(postfix)

    return f"{outfolder}/{'_'.join(to_join)}/"

def main(args, xnorm=False):
    forceNonzero = False #args.analysisMode == None
    checkSysts = forceNonzero

    fitvar = args.fitvar[0].split("-") if not xnorm else ["count"]
    cardTool = setup(args, args.inputFile[0], fitvar, xnorm)
    cardTool.setOutput(outputFolderName(args.outfolder, cardTool, args.doStatOnly, args.postfix), analysis_label(cardTool))
    cardTool.writeOutput(args=args, forceNonzero=forceNonzero, check_systs=checkSysts)
    return

if __name__ == "__main__":
    parser = make_parser()
    args = parser.parse_args()
    
    logger = logging.setup_logger(__file__, args.verbose, args.noColorLogger)
    
    isUnfolding = args.analysisMode == "unfolding"
    isTheoryAgnostic = args.analysisMode in ["theoryAgnosticNormVar", "theoryAgnosticPolVar"]
    isTheoryAgnosticPolVar = args.analysisMode == "theoryAgnosticPolVar"
    isPoiAsNoi = (isUnfolding or isTheoryAgnostic) and args.poiAsNoi
    isFloatingPOIsTheoryAgnostic = isTheoryAgnostic and not isPoiAsNoi
    isFloatingPOIs = (isUnfolding or isTheoryAgnostic) and not isPoiAsNoi

    if args.noHist and args.noStatUncFakes:
        raise ValueError("Option --noHist would override --noStatUncFakes. Please select only one of them")
    if isUnfolding and args.fitXsec:
        raise ValueError("Options unfolding and --fitXsec are incompatible. Please choose one or the other")

    if isTheoryAgnostic:
        if args.genAxes is None:
            args.genAxes = ["ptVgenSig", "absYVgenSig", "helicitySig"]
            logger.warning(f"Automatically setting '--genAxes {' '.join(args.genAxes)}' for theory agnostic analysis")
            if args.poiAsNoi:
                logger.warning("This is only needed to properly get the systematic axes")

    if isFloatingPOIsTheoryAgnostic:
        # The following is temporary, just to avoid passing the option explicitly
        logger.warning("For now setting theory agnostic without POI as NOI activates --doStatOnly")
        args.doStatOnly = True
    
    if args.hdf5: 
        writer = HDF5Writer.HDF5Writer(sparse=args.sparse)

        # loop over all files
        outnames = []
        for i, ifile in enumerate(args.inputFile):
            fitvar = args.fitvar[i].split("-")
            cardTool = setup(args, ifile, fitvar, xnorm=args.fitresult is not None)
            outnames.append( (outputFolderName(args.outfolder, cardTool, args.doStatOnly, args.postfix), analysis_label(cardTool)) )

            writer.add_channel(cardTool)
            if isFloatingPOIs:
                cardTool = setup(args, ifile, ["count"], xnorm=True)
                writer.add_channel(cardTool)
        if args.fitresult:
            writer.set_fitresult(args.fitresult, mc_stat=not args.noMCStat)

        if len(outnames) == 1:
            outfolder, outfile = outnames[0]
        else:
            dir_append = '_'.join(['', *filter(lambda x: x, ['statOnly' if args.doStatOnly else '', args.postfix])])
            unique_names = list(dict.fromkeys([o[1] for o in outnames]))
            outfolder = f"{args.outfolder}/Combination_{''.join(unique_names)}{dir_append}/"
            outfile = "Combination"
        logger.info(f"Writing HDF5 output to {outfile}")
        writer.write(args, outfolder, outfile)
    else:
        if len(args.inputFile) > 1:
            raise IOError(f"Multiple input files only supported within --hdf5 mode")

        main(args)
        if isFloatingPOIs:
            logger.warning("Now running with xnorm = True")
            # in case of unfolding and hdf5, the xnorm histograms are directly written into the hdf5
            main(args, xnorm=True)

    logging.summary()<|MERGE_RESOLUTION|>--- conflicted
+++ resolved
@@ -757,7 +757,6 @@
                     scale=scale,
                     splitGroup=splitGroupDict,
                 )
-<<<<<<< HEAD
                 # now add other systematics if present
                 if name=="effSystTnP":
                     for es in common.muonEfficiency_altBkgSyst_effSteps:
@@ -776,26 +775,6 @@
                             splitGroup={groupName: ".*",
                                         "muon_eff_all" : ".*"},
                         )
-=======
-                # # now add other systematics if present
-                # if name=="effSystTnP":
-                #     for es in common.muonEfficiency_altBkgSyst_effSteps:
-                #         cardTool.addSystematic(
-                #             f"effSystTnP_altBkg_{es}",
-                #             mirror=mirror,
-                #             mirrorDownVarEqualToNomi=mirrorDownVarEqualToNomi,
-                #             group=f"muon_eff_syst_{es}_altBkg",
-                #             systAxes = ["n_syst_variations"],
-                #             labelsByAxis = [f"{es}_altBkg_etaDecorr"],
-                #             baseName=name+"_",
-                #             processes=['MCnoQCD'],
-                #             passToFakes=passSystToFakes,
-                #             systNameReplace=[("effSystTnP", "effSyst"), ("etaDecorr0", "fullyCorr")],
-                #             scale=scale,
-                #             splitGroup={groupName: ".*"},
-                #         )
->>>>>>> 3e409647
-
             if wmass:
                 allEffTnP_veto = ["effStatTnP_veto_sf", "effSystTnP_veto"]
                 for name in allEffTnP_veto:
