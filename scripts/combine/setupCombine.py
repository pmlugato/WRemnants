--- conflicted
+++ resolved
@@ -131,15 +131,9 @@
     # Detect lowpu dilepton
     dilepton = "dilepton" in datagroups.mode or any(x in ["ptll", "mll"] for x in fitvar)
 
-<<<<<<< HEAD
     simultaneousABCD = wmass and args.simultaneousABCD and not xnorm
     constrainMass = (dilepton and not "mll" in fitvar) or args.fitXsec 
     
-=======
-    simultaneousABCD = wmass and args.ABCD and not xnorm
-    constrainMass = (dilepton and not "mll" in fitvar) or args.fitXsec
-
->>>>>>> 8d7833b6
     if wmass:
         base_group = "Wenu" if datagroups.flavor == "e" else "Wmunu"
     else:
