--- conflicted
+++ resolved
@@ -2335,7 +2335,6 @@
             args.fitresult[0], meta=True
         )
 
-<<<<<<< HEAD
         if len(args.fitresult) > 1:
             channels = args.fitresult[1:]
             fitresult_lumi = [
@@ -2351,10 +2350,6 @@
 
         fitresult_hist, fitresult_cov = combinetf2.io_tools.get_postfit_hist_cov(
             fitresult, channels=channels
-=======
-        writer.add_data_covariance(
-            fitresult_data_cov.get(),
->>>>>>> 580302f8
         )
 
         writer.add_data_covariance(fitresult_cov)
