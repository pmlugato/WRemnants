#!/usr/bin/env python3
import argparse
import math

import combinetf2.debugdata
import combinetf2.io_tools
import hist
import numpy as np

from combinetf2 import tensorwriter
from utilities import boostHistHelpers as hh
from utilities import common, logging, parsing
from wremnants import (
    combine_helpers,
    combine_theory_helper,
    combine_theoryAgnostic_helper,
    syst_tools,
    theory_corrections,
    theory_tools,
)
from wremnants.datasets.datagroups import Datagroups
from wremnants.histselections import FakeSelectorSimpleABCD
from wremnants.regression import Regressor
from wremnants.syst_tools import massWeightNames


def make_subparsers(parser):

    parser.add_argument(
        "--analysisMode",
        type=str,
        default=None,
        choices=["unfolding", "theoryAgnosticNormVar", "theoryAgnosticPolVar"],
        help="Select analysis mode to run. Default is the traditional analysis",
    )

    tmpKnownArgs, _ = parser.parse_known_args()
    subparserName = tmpKnownArgs.analysisMode
    if subparserName is None:
        return parser

    parser.add_argument(
        "--poiAsNoi",
        action="store_true",
        help="Make histogram to do the POIs as NOIs trick (some postprocessing will happen later in CardTool.py)",
    )
    parser.add_argument(
        "--forceRecoChargeAsGen",
        action="store_true",
        help="Force gen charge to match reco charge in CardTool, this only works when the reco charge is used to define the channel",
    )
    parser.add_argument(
        "--genAxes",
        type=str,
        default=[],
        nargs="+",
        help="Specify which gen axes should be used in unfolding/theory agnostic, if 'None', use all (inferred from metadata).",
    )
    parser.add_argument(
        "--priorNormXsec",
        type=float,
        default=1,
        help=r"Prior for shape uncertainties on cross sections for theory agnostic or unfolding analysis with POIs as NOIs (1 means 100%). If negative, it will use shapeNoConstraint in the fit",
    )
    parser.add_argument(
        "--scaleNormXsecHistYields",
        type=float,
        default=None,
        help="Scale yields of histogram with cross sections variations for theory agnostic analysis with POIs as NOIs. Can be used together with --priorNormXsec",
    )

    if "theoryAgnostic" in subparserName:
        if subparserName == "theoryAgnosticNormVar":
            parser.add_argument(
                "--theoryAgnosticBandSize",
                type=float,
                default=1.0,
                help="Multiplier for theory-motivated band in theory agnostic analysis with POIs as NOIs.",
            )
            parser.add_argument(
                "--helicitiesToInflate",
                type=int,
                nargs="*",
                default=[],
                help="Select which helicities you want to scale",
            )
        elif subparserName == "theoryAgnosticPolVar":
            parser.add_argument(
                "--noPolVarOnFake",
                action="store_true",
                help="Do not propagate POI variations to fakes",
            )
            parser.add_argument(
                "--symmetrizePolVar",
                action="store_true",
                help="Symmetrize up/Down variations in CardTool (using average)",
            )
    elif "unfolding" in subparserName:
        parser = parsing.set_parser_default(parser, "massVariation", 10)
        parser = parsing.set_parser_default(parser, "hdf5", True)

    return parser


def make_parser(parser=None):
    parser = argparse.ArgumentParser()
    parser.add_argument(
        "-o",
        "--outfolder",
        type=str,
        default=".",
        help="Output folder with the file to be fit (subfolder WMass or ZMassWLike is created automatically inside)",
    )
    parser.add_argument("-i", "--inputFile", nargs="+", type=str)
    parser.add_argument(
        "-p", "--postfix", type=str, help="Postfix for output file name", default=None
    )
    parser.add_argument(
        "-v",
        "--verbose",
        type=int,
        default=3,
        choices=[0, 1, 2, 3, 4],
        help="Set verbosity level with logging, the larger the more verbose",
    )
    parser.add_argument(
        "--noColorLogger", action="store_true", help="Do not use logging with colors"
    )
    parser.add_argument(
        "--sparse",
        action="store_true",
        help="Write out datacard in sparse mode (only for when using hdf5)",
    )
    parser.add_argument(
        "--excludeProcGroups",
        type=str,
        nargs="*",
        help="Don't run over processes belonging to these groups (only accepts exact group names)",
        default=["QCD"],
    )
    parser.add_argument(
        "--filterProcGroups",
        type=str,
        nargs="*",
        help="Only run over processes belonging to these groups",
        default=[],
    )
    parser.add_argument(
        "-x",
        "--excludeNuisances",
        type=str,
        default="",
        help="Regular expression to exclude some systematics from the datacard",
    )
    parser.add_argument(
        "-k",
        "--keepNuisances",
        type=str,
        default="",
        help="Regular expression to keep some systematics, overriding --excludeNuisances. Can be used to keep only some systs while excluding all the others with '.*'",
    )
    parser.add_argument(
        "-n",
        "--baseName",
        type=str,
        nargs="+",
        default=["nominal"],
        help="Histogram name in the file (e.g., 'nominal')",
    )
    parser.add_argument(
        "--qcdProcessName",
        type=str,
        default=None,
        help="Name for QCD process (by default taken from datagroups object)",
    )
    # setting on the fit behaviour
    parser.add_argument(
        "--realData", action="store_true", help="Store real data in datacards"
    )
    parser.add_argument(
        "--fitvar", nargs="+", help="Variable to fit", default=["eta-pt-charge"]
    )
    parser.add_argument(
        "--rebin",
        type=int,
        nargs="*",
        default=[],
        help="Rebin axis by this value (default, 1, does nothing)",
    )
    parser.add_argument(
        "--absval",
        type=int,
        nargs="*",
        default=[],
        help="Take absolute value of axis if 1 (default, 0, does nothing)",
    )
    parser.add_argument(
        "--axlim",
        type=float,
        default=[],
        nargs="*",
        help="Restrict axis to this range (assumes pairs of values by axis, with trailing axes optional)",
    )
    parser.add_argument(
        "--rebinBeforeSelection",
        action="store_true",
        help="Rebin before the selection operation (e.g. before fake rate computation), default if after",
    )
    parser.add_argument(
        "--lumiUncertainty",
        type=float,
        help=r"Uncertainty for luminosity in excess to 1 (e.g. 1.012 means 1.2%); automatic by default",
        default=None,
    )
    parser.add_argument(
        "--lumiScale",
        type=float,
        nargs="+",
        default=[1.0],
        help="Rescale equivalent luminosity by this value (e.g. 10 means ten times more data and MC)",
    )
    parser.add_argument(
        "--lumiScaleVarianceLinearly",
        type=str,
        nargs="*",
        default=[],
        choices=["data", "mc"],
<<<<<<< HEAD
        help="""
            When using --lumiScale, scale variance linearly instead of quadratically, to pretend there is really more data or MC (can specify both as well). 
            Note that statistical fluctuations in histograms cannot be lifted, so this option can lead to spurious constraints of systematic uncertainties 
            when the argument of lumiScale is larger than unity, because bin-by-bin fluctuations will not be covered by the assumed uncertainty.
            """,
=======
        help="When using --lumiScale, scale variance linearly instead of quadratically, to pretend there is really more data or MC (can specify both as well). Note that statistical fluctuations in histograms cannot be lifted, so this option can lead to spurious constraints of systematic uncertainties when the argument of lumiScale is larger than unity, because bin-by-bin fluctuations will not be covered by the assumed uncertainty. For data, this only has an effect for the data-driven estimate of the QCD multijet background through the uncertainty propagation from them data-MC subtraction.",
    )
    parser.add_argument(
        "--sumChannels", action="store_true", help="Only use one channel"
>>>>>>> 220767a2
    )
    parser.add_argument(
        "--fitXsec", action="store_true", help="Fit signal inclusive cross section"
    )
    parser.add_argument("--fitWidth", action="store_true", help="Fit boson width")
    parser.add_argument(
        "--fitSin2ThetaW", action="store_true", help="Fit EW mixing angle"
    )
    parser.add_argument(
        "--fitAlphaS", action="store_true", help="Fit strong coupling constant"
    )
    parser.add_argument(
        "--fitMassDiffW",
        type=str,
        default=None,
        choices=[
            "charge",
            "cosThetaStarll",
            "eta-sign",
            "eta-range",
            "etaRegion",
            "etaRegionSign",
            "etaRegionRange",
        ],
        help="Fit an additional POI for the difference in the W boson mass",
    )
    parser.add_argument(
        "--fitMassDiffZ",
        type=str,
        default=None,
        choices=[
            "charge",
            "cosThetaStarll",
            "eta-sign",
            "eta-range",
            "etaRegion",
            "etaRegionSign",
            "etaRegionRange",
        ],
        help="Fit an additional POI for the difference in the W boson mass",
    )
    parser.add_argument(
        "--fitMassDecorr",
        type=str,
        default=[],
        nargs="*",
        help="Decorrelate POI for given axes, fit multiple POIs for the different POIs",
    )
    parser.add_argument(
        "--decorrRebin",
        type=int,
        nargs="*",
        default=[],
        help="Rebin axis by this value (default, 1, does nothing)",
    )
    parser.add_argument(
        "--decorrAbsval",
        type=int,
        nargs="*",
        default=[],
        help="Take absolute value of axis if 1 (default, 0, does nothing)",
    )
    parser.add_argument(
        "--decorrAxlim",
        type=float,
        default=[],
        nargs="*",
        help="Restrict axis to this range (assumes pairs of values by axis, with trailing axes optional)",
    )
    parser.add_argument(
        "--fitresult",
        type=str,
        default=None,
        help="Use data and covariance matrix from fitresult (for making a theory fit)",
    )
    parser.add_argument(
        "--noMCStat",
        action="store_true",
        help="Do not include MC stat uncertainty in covariance for theory fit (only when using --fitresult)",
    )
    parser.add_argument(
        "--fakerateAxes",
        nargs="+",
        help="Axes for the fakerate binning",
        default=["eta", "pt", "charge"],
    )
    parser.add_argument(
        "--fakeEstimation",
        type=str,
        help="Set the mode for the fake estimation",
        default="extended1D",
        choices=["closure", "simple", "extrapolate", "extended1D", "extended2D"],
    )
    parser.add_argument(
        "--forceGlobalScaleFakes",
        default=None,
        type=float,
        help="Scale the fakes  by this factor (overriding any custom one implemented in datagroups.py in the fakeSelector).",
    )
    parser.add_argument(
        "--fakeMCCorr",
        type=str,
        default=[None],
        nargs="*",
        choices=["none", "pt", "eta", "mt"],
        help="axes to apply nonclosure correction from QCD MC. Leave empty for inclusive correction, use'none' for no correction",
    )
    parser.add_argument(
        "--fakeSmoothingMode",
        type=str,
        default="full",
        choices=FakeSelectorSimpleABCD.smoothing_modes,
        help="Smoothing mode for fake estimate.",
    )
    parser.add_argument(
        "--fakeSmoothingOrder",
        type=int,
        default=3,
        help="Order of the polynomial for the smoothing of the application region or full prediction, depending on the smoothing mode",
    )
    parser.add_argument(
        "--fakeSmoothingPolynomial",
        type=str,
        default="chebyshev",
        choices=Regressor.polynomials,
        help="Order of the polynomial for the smoothing of the application region or full prediction, depending on the smoothing mode",
    )
    parser.add_argument(
        "--skipSumGroups",
        action="store_true",
        help="Don't add sum groups to the output to save time e.g. when computing impacts",
    )
    parser.add_argument(
        "--allowNegativeExpectation",
        action="store_true",
        help="Allow processes to have negative contributions",
    )
    # settings on the nuisances itself
    parser.add_argument(
        "--doStatOnly",
        action="store_true",
        default=False,
        help="Set up fit to get stat-only uncertainty (currently combinetf with -S 0 doesn't work)",
    )
    parser.add_argument(
        "--noTheoryUnc",
        action="store_true",
        default=False,
        help="Set up fit without theory uncertainties",
    )
    parser.add_argument(
        "--explicitSignalMCstat",
        action="store_true",
        help="Use explicit parameters for signal MC stat uncertainty. Introduces one nuisance parameter per reco bin.",
    )
    parser.add_argument(
        "--minnloScaleUnc",
        choices=[
            "byHelicityPt",
            "byHelicityPtCharge",
            "byHelicityCharge",
            "byPtCharge",
            "byPt",
            "byCharge",
            "integrated",
            "none",
        ],
        default="byHelicityPt",
        help="Decorrelation for QCDscale",
    )
    parser.add_argument(
        "--resumUnc",
        default="tnp",
        type=str,
        choices=["scale", "tnp", "tnp_minnlo", "minnlo", "none"],
        help="Include SCETlib uncertainties",
    )
    parser.add_argument(
        "--noTransitionUnc",
        action="store_true",
        help="Do not include matching transition parameter variations.",
    )
    parser.add_argument(
        "--npUnc",
        default="Delta_Lambda",
        type=str,
        choices=combine_theory_helper.TheoryHelper.valid_np_models,
        help="Nonperturbative uncertainty model",
    )
    parser.add_argument(
        "--scaleTNP",
        default=1,
        type=float,
        help="Scale the TNP uncertainties by this factor",
    )
    parser.add_argument(
        "--scalePdf",
        default=-1.0,
        type=float,
        help="Scale the PDF hessian uncertainties by this factor (by default take the value in the pdfInfo map)",
    )
    parser.add_argument(
        "--pdfUncFromCorr",
        action="store_true",
        help="Take PDF uncertainty from correction hist (Requires having run that correction)",
    )
    parser.add_argument(
        "--scaleMinnloScale",
        default=1.0,
        type=float,
        help="Scale the minnlo qcd scale uncertainties by this factor",
    )
    parser.add_argument(
        "--symmetrizeMinnloScale",
        default="quadratic",
        type=str,
        help="Symmetrization type for minnlo scale variations",
    )
    parser.add_argument(
        "--massVariation", type=float, default=100, help="Variation of boson mass"
    )
    parser.add_argument(
        "--ewUnc",
        type=str,
        nargs="*",
        default=["renesanceEW", "powhegFOEW"],
        help="Include EW uncertainty (other than pure ISR or FSR)",
        choices=[
            x
            for x in theory_corrections.valid_theory_corrections()
            if ("ew" in x or "EW" in x) and "ISR" not in x and "FSR" not in x
        ],
    )
    parser.add_argument(
        "--isrUnc",
        type=str,
        nargs="*",
        default=[
            "pythiaew_ISR",
        ],
        help="Include ISR uncertainty",
        choices=[
            x
            for x in theory_corrections.valid_theory_corrections()
            if "ew" in x and "ISR" in x
        ],
    )
    parser.add_argument(
        "--fsrUnc",
        type=str,
        nargs="*",
        default=["horaceqedew_FSR", "horacelophotosmecoffew_FSR"],
        help="Include FSR uncertainty",
        choices=[
            x
            for x in theory_corrections.valid_theory_corrections()
            if "ew" in x and "FSR" in x
        ],
    )
    parser.add_argument(
        "--skipSignalSystOnFakes",
        action="store_true",
        help="Do not propagate signal uncertainties on fakes, mainly for checks.",
    )
    parser.add_argument(
        "--noQCDscaleFakes",
        action="store_true",
        help="Do not apply QCd scale uncertainties on fakes, mainly for debugging",
    )
    parser.add_argument(
        "--addQCDMC",
        action="store_true",
        help="Include QCD MC when making datacards (otherwise by default it will always be excluded)",
    )
    parser.add_argument(
        "--muonScaleVariation",
        choices=["smearingWeights", "massWeights", "manualShift"],
        default="smearingWeights",
        help="the method with which the muon scale variation histograms are derived",
    )
    parser.add_argument(
        "--scaleMuonCorr",
        type=float,
        default=1.0,
        help="Scale up/down dummy muon scale uncertainty by this factor",
    )
    parser.add_argument(
        "--correlatedNonClosureNuisances",
        action="store_true",
        help="get systematics from histograms for the Z non-closure nuisances without decorrelation in eta and pt",
    )
    parser.add_argument(
        "--calibrationStatScaling",
        type=float,
        default=2.1,
        help="scaling of calibration statistical uncertainty",
    )
    parser.add_argument(
        "--resolutionStatScaling",
        type=float,
        default=10.0,
        help="scaling of resolution statistical uncertainty",
    )
    parser.add_argument(
        "--correlatedAdHocA",
        type=float,
        default=0.0,
        help="fully correlated ad-hoc uncertainty on b-field term A (in addition to Z pdg mass)",
    )
    parser.add_argument(
        "--correlatedAdHocM",
        type=float,
        default=0.0,
        help="fully correlated ad-hoc uncertainty on alignment term M",
    )
    parser.add_argument(
        "--noEfficiencyUnc",
        action="store_true",
        help="Skip efficiency uncertainty (useful for tests, because it's slow). Equivalent to --excludeNuisances '.*effSystTnP|.*effStatTnP' ",
    )
    parser.add_argument(
        "--effStatLumiScale",
        type=float,
        default=None,
        help="Rescale equivalent luminosity for efficiency stat uncertainty by this value (e.g. 10 means ten times more data from tag and probe)",
    )
    parser.add_argument(
        "--binnedScaleFactors",
        action="store_true",
        help="Use binned scale factors (different helpers and nuisances)",
    )
    parser.add_argument(
        "--isoEfficiencySmoothing",
        action="store_true",
        help="If isolation SF was derived from smooth efficiencies instead of direct smoothing",
    )
    parser.add_argument(
        "--logNormalWmunu",
        default=0,
        type=float,
        help=r"""Add normalization uncertainty for W signal. 
            If negative, treat as free floating with the absolute being the size of the variation (e.g. -1.01 means +/-1% of the nominal is varied). 
            If 0 nothing is added""",
    )
    parser.add_argument(
        "--logNormalWtaunu",
        default=0,
        type=float,
        help=r"""Add normalization uncertainty for W->tau,nu process. 
            If negative, treat as free floating with the absolute being the size of the variation (e.g. -1.01 means +/-1% of the nominal is varied). 
            If 0 nothing is added""",
    )
    parser.add_argument(
        "--logNormalFake",
        default=1.05,
        type=float,
        help="Specify normalization uncertainty for Fake background (for W analysis). If negative, treat as free floating, if 0 nothing is added",
    )
    parser.add_argument(
        "--passNormUncToFakes",
        action="store_true",
        help="Propagate normalization uncertainties into the fake estimation",
    )
    # pseudodata
    parser.add_argument(
        "--pseudoData", type=str, nargs="+", help="Histograms to use as pseudodata"
    )
    parser.add_argument(
        "--pseudoDataAxes",
        type=str,
        nargs="+",
        default=[None],
        help="Variation axes to use as pseudodata for each of the histograms",
    )
    parser.add_argument(
        "--pseudoDataIdxs",
        type=str,
        nargs="+",
        default=[None],
        help="Variation indices to use as pseudodata for each of the histograms",
    )
    parser.add_argument(
        "--pseudoDataFile",
        type=str,
        help="Input file for pseudodata (if it should be read from a different file)",
        default=None,
    )
    parser.add_argument(
        "--pseudoDataFitInputFile",
        type=str,
        help="Input file for pseudodata (if it should be read from a fit input file)",
        default=None,
    )
    parser.add_argument(
        "--pseudoDataFitInputChannel",
        type=str,
        help="Input chnnel name for pseudodata (if it should be read from a fit input file)",
        default="ch0",
    )
    parser.add_argument(
        "--pseudoDataFitInputDownUp",
        type=str,
        help="DownUp variation for pseudodata (if it should be read from a fit input file)",
        default="Up",
    )
    parser.add_argument(
        "--pseudoDataProcsRegexp",
        type=str,
        default=".*",
        help="Regular expression for processes taken from pseudodata file (all other processes are automatically got from the nominal file). Data is excluded automatically as usual",
    )
    parser.add_argument(
        "--pseudoDataFakes",
        type=str,
        nargs="+",
        default=[],
        choices=[
            "truthMC",
            "closure",
            "simple",
            "extrapolate",
            "extended1D",
            "extended2D",
            "dataClosure",
            "mcClosure",
            "simple-binned",
            "extended1D-binned",
            "extended1D-fakerate",
        ],
        help="Pseudodata for fakes are using QCD MC (closure), or different estimation methods (simple, extended1D, extended2D)",
    )
    parser.add_argument(
        "--addTauToSignal",
        action="store_true",
        help="Events from the same process but from tau final states are added to the signal",
    )
    parser.add_argument(
        "--helicityFitTheoryUnc",
        action="store_true",
        help="Removes PDF and theory uncertainties on signal processes",
    )
    parser.add_argument(
        "--recoCharge",
        type=str,
        default=["plus", "minus"],
        nargs="+",
        choices=["plus", "minus"],
        help="Specify reco charge to use, default uses both. This is a workaround for unfolding/theory-agnostic fit when running a single reco charge, as gen bins with opposite gen charge have to be filtered out",
    )
    parser.add_argument(
        "--massConstraintModeW",
        choices=["automatic", "constrained", "unconstrained"],
        default="automatic",
        help="Whether W mass is constrained within PDG value and uncertainty or unconstrained in the fit",
    )
    parser.add_argument(
        "--massConstraintModeZ",
        choices=["automatic", "constrained", "unconstrained"],
        default="automatic",
        help="Whether Z mass is constrained within PDG value and uncertainty or unconstrained in the fit",
    )
    parser.add_argument(
        "--decorMassWidth",
        action="store_true",
        help="remove width variations from mass variations",
    )
    parser.add_argument(
        "--muRmuFPolVar",
        action="store_true",
        help="Use polynomial variations (like in theoryAgnosticPolVar) instead of binned variations for muR and muF (of course in setupCombine these are still constrained nuisances)",
    )
    parser.add_argument(
        "--binByBinStatScaleForMW",
        type=float,
        default=1.26,
        help="scaling of bin by bin statistical uncertainty for W mass analysis",
    )
    parser.add_argument(
        "--exponentialTransform",
        action="store_true",
        help="apply exponential transformation to yields (useful for gen-level fits to helicity cross sections for example)",
    )
    parser.add_argument(
        "--angularCoeffs",
        action="store_true",
        help="convert helicity cross sections to angular coefficients",
    )
    parser = make_subparsers(parser)

    return parser


def setup(
    writer,
    args,
    inputFile,
    inputBaseName,
    inputLumiScale,
    fitvar,
    genvar=None,
    channel="ch0",
    fitresult_data=None,
):
    xnorm = inputBaseName == "xnorm"

    isUnfolding = args.analysisMode == "unfolding"
    isTheoryAgnostic = args.analysisMode in [
        "theoryAgnosticNormVar",
        "theoryAgnosticPolVar",
    ]
    isTheoryAgnosticPolVar = args.analysisMode == "theoryAgnosticPolVar"
    isPoiAsNoi = (isUnfolding or isTheoryAgnostic) and args.poiAsNoi
    isFloatingPOIsTheoryAgnostic = isTheoryAgnostic and not isPoiAsNoi
    isFloatingPOIs = (isUnfolding or isTheoryAgnostic) and not isPoiAsNoi

    # NOTE: args.filterProcGroups and args.excludeProcGroups should in principle not be used together
    #       (because filtering is equivalent to exclude something), however the exclusion is also meant to skip
    #       processes which are defined in the original process dictionary but are not supposed to be (always) run on
    if args.addQCDMC or "QCD" in args.filterProcGroups:
        logger.warning("Adding QCD MC to list of processes for the fit setup")
    elif "QCD" not in args.excludeProcGroups:
        logger.warning(
            "Automatic removal of QCD MC from list of processes. Use --filterProcGroups 'QCD' or --addQCDMC to keep it"
        )
        args.excludeProcGroups.append("QCD")
    filterGroup = args.filterProcGroups if args.filterProcGroups else None
    excludeGroup = args.excludeProcGroups if args.excludeProcGroups else None

    logger.debug(f"Filtering these groups of processes: {args.filterProcGroups}")
    logger.debug(f"Excluding these groups of processes: {args.excludeProcGroups}")

    datagroups = Datagroups(
        inputFile, excludeGroups=excludeGroup, filterGroups=filterGroup
    )

    datagroups.fit_axes = fitvar
    datagroups.channel = channel

    if args.angularCoeffs:
        datagroups.setGlobalAction(
            lambda h: theory_tools.helicity_xsec_to_angular_coeffs(
                h, helicity_axis_name="helicitygen"
            )
        )

    if args.axlim or args.rebin or args.absval:
        datagroups.set_rebin_action(
            fitvar,
            args.axlim,
            args.rebin,
            args.absval,
            args.rebinBeforeSelection,
            rename=False,
        )

    wmass = datagroups.mode[0] == "w"
    wlike = "wlike" in datagroups.mode
    lowPU = "lowpu" in datagroups.mode
    # Detect lowpu dilepton
    dilepton = "dilepton" in datagroups.mode or any(
        x in ["ptll", "mll"] for x in fitvar
    )
    genfit = datagroups.mode == "vgen"

    if genfit:
        hasw = any("W" in x for x in args.filterProcGroups)
        hasz = any("Z" in x for x in args.filterProcGroups)
        if hasw and hasz:
            raise ValueError("Only W or Z processes are permitted in the gen fit")
        wmass = hasw

    massConstraintMode = args.massConstraintModeW if wmass else args.massConstraintModeZ

    if massConstraintMode == "automatic":
        constrainMass = args.fitXsec or (dilepton and not "mll" in fitvar) or genfit
    else:
        constrainMass = True if massConstraintMode == "constrained" else False
    logger.debug(f"constrainMass = {constrainMass}")

    if wmass:
        base_group = "Wenu" if datagroups.flavor == "e" else "Wmunu"
    else:
        base_group = "Zee" if datagroups.flavor == "ee" else "Zmumu"

    if args.addTauToSignal:
        # add tau signal processes to signal group
        datagroups.groups[base_group].addMembers(
            datagroups.groups[base_group.replace("mu", "tau")].members
        )
        datagroups.deleteGroup(base_group.replace("mu", "tau"))

    if args.fitXsec:
        datagroups.unconstrainedProcesses.append(base_group)
    if args.logNormalFake < 0.0:
        datagroups.unconstrainedProcesses.append(datagroups.fakeName)

    if (
        lowPU
        and not xnorm
        and ((args.fakeEstimation != "simple") or (args.fakeSmoothingMode != "binned"))
    ):
        logger.error(
            f"When running lowPU mode, fakeEstimation should be set to 'simple' and fakeSmoothingMode set to 'binned'."
        )

    if "run" in fitvar:
        # in case fit is split by runs/ cumulated lumi
        # run axis only exists for data, add it for MC, and scale the MC according to the luminosity fractions
        run_edges = common.run_edges
        run_edges_lumi = common.run_edges_lumi
        lumis = np.diff(run_edges_lumi) / run_edges_lumi[-1]

        datagroups.setGlobalAction(
            lambda h: (
                h
                if "run" in h.axes.name
                else hh.scaleHist(
                    hh.addGenericAxis(
                        h,
                        hist.axis.Variable(
                            run_edges + 0.5, name="run", underflow=False, overflow=False
                        ),
                        add_trailing=False,
                    ),
                    lumis[:, *[np.newaxis for a in h.axes]],
                )
            )
        )

    if xnorm:
        datagroups.select_xnorm_groups(base_group)

    if xnorm or (isUnfolding and not isPoiAsNoi):
        # adding charge axis
        if wmass and ("qGen" in fitvar or (genvar is not None and "qGen" in genvar)):
            # add gen charge as additional axis
            datagroups.groups[base_group].memberOp = [
                (
                    lambda h, m=member: hh.addGenChargeAxis(
                        h, idx=0 if "minus" in m.name else 1
                    )
                )
                for member in datagroups.groups[base_group].members
            ]
            xnorm_axes = ["qGen", *datagroups.gen_axes_names]
        else:
            xnorm_axes = datagroups.gen_axes_names[:]
        datagroups.setGenAxes(
            sum_gen_axes=[a for a in xnorm_axes if a not in fitvar],
            base_group=base_group,
        )

    if isPoiAsNoi:
        constrainMass = False if isTheoryAgnostic else True
        poi_axes = datagroups.gen_axes_names if genvar is None else genvar
        # remove specified gen axes from set of gen axes in datagroups so that those are integrated over
        datagroups.setGenAxes(
            sum_gen_axes=[a for a in datagroups.gen_axes_names if a not in poi_axes],
            base_group=base_group,
        )

        # FIXME: temporary customization of signal and out-of-acceptance process names for theory agnostic with POI as NOI
        # There might be a better way to do it more homogeneously with the rest.
        if isTheoryAgnostic:
            constrainMass = False
            hasSeparateOutOfAcceptanceSignal = False
            for g in datagroups.groups.keys():
                logger.debug(f"{g}: {[m.name for m in datagroups.groups[g].members]}")
            # check if the out-of-acceptance signal process exists as an independent process
            if any(
                m.name.endswith("OOA") for m in datagroups.groups[base_group].members
            ):
                hasSeparateOutOfAcceptanceSignal = True
                if wmass:
                    # out of acceptance contribution
                    datagroups.copyGroup(
                        base_group,
                        f"{base_group}OOA",
                        member_filter=lambda x: x.name.endswith("OOA"),
                    )
                    datagroups.groups[base_group].deleteMembers(
                        [
                            m
                            for m in datagroups.groups[base_group].members
                            if m.name.endswith("OOA")
                        ]
                    )
                else:
                    # out of acceptance contribution
                    datagroups.copyGroup(
                        base_group,
                        f"{base_group}OOA",
                        member_filter=lambda x: x.name.endswith("OOA"),
                    )
                    datagroups.groups[base_group].deleteMembers(
                        [
                            m
                            for m in datagroups.groups[base_group].members
                            if m.name.endswith("OOA")
                        ]
                    )
            if (
                any(x.endswith("OOA") for x in args.excludeProcGroups)
                and hasSeparateOutOfAcceptanceSignal
            ):
                datagroups.deleteGroup(
                    f"{base_group}OOA"
                )  # remove out of acceptance signal
    elif isUnfolding or isTheoryAgnostic:
        constrainMass = False if isTheoryAgnostic else True
        datagroups.setGenAxes(genvar, base_group=base_group)
        logger.info(f"GEN axes are {genvar}")

        datagroups.sum_gen_axes = [
            n for n in datagroups.sum_gen_axes if n not in fitvar
        ]

        datagroups.defineSignalBinsUnfolding(
            base_group,
            base_group[0],
            member_filter=lambda x: not x.name.endswith("OOA"),
            fitvar=fitvar,
        )

        # out of acceptance contribution
        to_del = [
            m
            for m in datagroups.groups[base_group].members
            if not m.name.endswith("OOA")
        ]
        if len(datagroups.groups[base_group].members) == len(to_del):
            datagroups.deleteGroup(base_group)
        else:
            datagroups.groups[base_group].deleteMembers(to_del)

    if args.qcdProcessName:
        datagroups.fakeName = args.qcdProcessName

    if wmass and not xnorm:
        datagroups.fakerate_axes = args.fakerateAxes
        histselector_kwargs = dict(
            mode=args.fakeEstimation,
            smoothing_mode=args.fakeSmoothingMode,
            smoothingOrderSpectrum=args.fakeSmoothingOrder,
            smoothingPolynomialSpectrum=args.fakeSmoothingPolynomial,
            mcCorr=args.fakeMCCorr,
            integrate_x="mt" not in fitvar,
            forceGlobalScaleFakes=args.forceGlobalScaleFakes,
        )
        datagroups.set_histselectors(
            datagroups.getNames(), inputBaseName, **histselector_kwargs
        )

    logger.debug(f"Making datacards with these processes: {datagroups.getProcesses()}")

    datagroups.nominalName = inputBaseName
    label = "W" if wmass else "Z"
    datagroups.setCustomSystGroupMapping(
        {
            "theoryTNP": f".*resum.*|.*TNP.*|mass.*{label}.*",
            "resumTheory": f".*scetlib.*|.*resum.*|.*TNP.*|mass.*{label}.*",
            "allTheory": f".*scetlib.*|pdf.*|.*QCD.*|.*resum.*|.*TNP.*|mass.*{label}.*",
            "ptTheory": f".*QCD.*|.*resum.*|.*TNP.*|mass.*{label}.*",
        }
    )
    datagroups.setCustomSystForCard(args.excludeNuisances, args.keepNuisances)

    datagroups.lumiScale = inputLumiScale
    datagroups.lumiScaleVarianceLinearly = args.lumiScaleVarianceLinearly

    if not isTheoryAgnostic:
        logger.info(f"datagroups.allMCProcesses(): {datagroups.allMCProcesses()}")

    passSystToFakes = (
        wmass
        and not (xnorm or args.skipSignalSystOnFakes)
        and datagroups.fakeName != "QCD"
        and (excludeGroup != None and datagroups.fakeName not in excludeGroup)
        and (filterGroup == None or datagroups.fakeName in filterGroup)
    )

    dibosonMatch = ["WW", "WZ", "ZZ"]
    WMatch = [
        "W"
    ]  # TODO: the name of out-of-acceptance might be changed at some point, maybe to WmunuOutAcc, so W will match it as well (and can exclude it using "OutAcc" if needed)
    ZMatch = ["Z"]
    signalMatch = WMatch if wmass else ZMatch
    nonSignalMatch = ZMatch if wmass else WMatch

    wlike_vetoValidation = wlike and datagroups.args_from_metadata("validateVetoSF")
    datagroups.addProcessGroup(
        "single_v_samples", startsWith=[*WMatch, *ZMatch], excludeMatch=dibosonMatch
    )
    # TODO consistently treat low mass drell yan as signal across full analysis
    datagroups.addProcessGroup(
        "z_samples",
        startsWith=ZMatch,
        excludeMatch=dibosonMatch,
    )
    if wmass or wlike_vetoValidation:
        datagroups.addProcessGroup(
            "Zveto_samples",
            startsWith=[*ZMatch, "DYlowMass"],
            excludeMatch=dibosonMatch,
        )
    if wmass:
        datagroups.addProcessGroup(
            "w_samples",
            startsWith=WMatch,
            excludeMatch=dibosonMatch,
        )
        datagroups.addProcessGroup("wtau_samples", startsWith=["Wtaunu"])
        if not xnorm:
            datagroups.addProcessGroup(
                "single_v_nonsig_samples",
                startsWith=ZMatch,
                excludeMatch=dibosonMatch,
            )
    datagroups.addProcessGroup(
        "single_vmu_samples",
        startsWith=[*WMatch, *ZMatch],
        excludeMatch=[*dibosonMatch, "tau"],
    )
    datagroups.addProcessGroup(
        "signal_samples", startsWith=signalMatch, excludeMatch=[*dibosonMatch, "tau"]
    )
    datagroups.addProcessGroup(
        "signal_samples_inctau",
        startsWith=signalMatch,
        excludeMatch=[*dibosonMatch],
    )
    datagroups.addProcessGroup(
        "nonsignal_samples_inctau",
        startsWith=nonSignalMatch,
        excludeMatch=[*dibosonMatch],
    )
    datagroups.addProcessGroup(
        "MCnoQCD",
        excludeMatch=["QCD", "Data", "Fake"],
    )
    # FIXME/FOLLOWUP: the following groups may actually not exclude the OOA when it is not defined as an independent process with specific name
    datagroups.addProcessGroup(
        "signal_samples_noOutAcc",
        startsWith=signalMatch,
        excludeMatch=[*dibosonMatch, "tau", "OOA"],
    )
    datagroups.addProcessGroup(
        "nonsignal_samples_noOutAcc",
        startsWith=nonSignalMatch,
        excludeMatch=[*dibosonMatch, "tau", "OOA"],
    )
    datagroups.addProcessGroup(
        "signal_samples_inctau_noOutAcc",
        startsWith=signalMatch,
        excludeMatch=[*dibosonMatch, "OOA"],
    )
    datagroups.addProcessGroup(
        "nonsignal_samples_inctau_noOutAcc",
        startsWith=nonSignalMatch,
        excludeMatch=[*dibosonMatch, "OOA"],
    )

    if not (isTheoryAgnostic or isUnfolding):
        logger.info(f"All MC processes {datagroups.procGroups['MCnoQCD']}")
        logger.info(f"Single V samples: {datagroups.procGroups['single_v_samples']}")
        if wmass and not xnorm:
            logger.info(
                f"Single V no signal samples: {datagroups.procGroups['single_v_nonsig_samples']}"
            )
        logger.info(f"Signal samples: {datagroups.procGroups['signal_samples']}")

    signal_samples_forMass = ["signal_samples_inctau"]
    if isFloatingPOIsTheoryAgnostic:
        logger.error(
            "Temporarily not using mass weights for Wtaunu. Please update when possible"
        )
        signal_samples_forMass = ["signal_samples"]

    datagroups.writer = writer

    for pseudodata in args.pseudoDataFakes:
        if pseudodata in ["closure", "truthMC"]:
            pseudodataGroups = Datagroups(
                args.pseudoDataFile if args.pseudoDataFile else inputFile,
                filterGroups=["QCD"],
            )
            pseudodataGroups.fakerate_axes = args.fakerateAxes
            pseudodataGroups.copyGroup("QCD", "QCDTruth")
            if pseudodata == "truthMC":
                pseudodataGroups.deleteGroup("QCD")
            pseudodataGroups.set_histselectors(
                pseudodataGroups.getNames(),
                inputBaseName,
                fake_processes=[
                    "QCD",
                ],
                **histselector_kwargs,
            )
        else:
            pseudodataGroups = Datagroups(
                args.pseudoDataFile if args.pseudoDataFile else inputFile,
                excludeGroups=excludeGroup,
                filterGroups=filterGroup,
            )
            pseudodataGroups.fakerate_axes = args.fakerateAxes

        datagroups.addPseudodataHistogramFakes(pseudodata, pseudodataGroups)
    if args.pseudoData:
        if args.pseudoDataFitInputFile:
            indata = combinetf2.debugdata.FitInputData(args.pseudoDataFitInputFile)
            debugdata = combinetf2.debugdata.FitDebugData(indata)
            datagroups.addPseudodataHistogramsFitInput(
                debugdata,
                args.pseudoData,
                args.pseudoDataFitInputChannel,
                args.pseudoDataFitInputDownUp,
            )
        else:
            if args.pseudoDataFile:
                # FIXME: should make sure to apply the same customizations as for the nominal datagroups so far
                pseudodataGroups = Datagroups(
                    args.pseudoDataFile,
                    excludeGroups=excludeGroup,
                    filterGroups=filterGroup,
                )

                if wmass and not xnorm:
                    pseudodataGroups.fakerate_axes = args.fakerateAxes
                    pseudodataGroups.set_histselectors(
                        pseudodataGroups.getNames(),
                        inputBaseName,
                        **histselector_kwargs,
                    )
            else:
                pseudodataGroups = datagroups

            datagroups.addPseudodataHistograms(
                pseudodataGroups,
                args.pseudoData,
                args.pseudoDataAxes,
                args.pseudoDataIdxs,
                args.pseudoDataProcsRegexp,
            )

    datagroups.addNominalHistograms(
        real_data=args.realData,
        bin_by_bin_stat_scale=args.binByBinStatScaleForMW if wmass else 1.0,
        fitresult_data=fitresult_data,
    )

    if args.doStatOnly and isUnfolding and not isPoiAsNoi:
        # At least one nuisance parameter is needed to run combine impacts (e.g. needed for unfolding postprocessing chain)
        datagroups.addNormSystematic(
            name="dummy",
            processes=["MCnoQCD"],
            scale=1.0001,
        )

    decorwidth = args.decorMassWidth or args.fitWidth
    massWeightName = "massWeight_widthdecor" if decorwidth else "massWeight"
    if not (args.doStatOnly and constrainMass):
        if args.massVariation != 0:
            if len(args.fitMassDecorr) == 0:
                massVariation = (
                    2.1 if (not wmass and constrainMass) else args.massVariation
                )
                datagroups.addSystematic(
                    f"{massWeightName}{label}",
                    processes=signal_samples_forMass,
                    group=f"massShift",
                    noi=not constrainMass,
                    skipEntries=massWeightNames(proc=label, exclude=massVariation),
                    mirror=False,
                    noConstraint=not constrainMass,
                    systAxes=["massShift"],
                    passToFakes=passSystToFakes,
                )
            else:
                suffix = "".join([a.capitalize() for a in args.fitMassDecorr])
                new_names = [f"{a}_decorr" for a in args.fitMassDecorr]
                datagroups.addSystematic(
                    histname=f"{massWeightName}{label}",
                    processes=signal_samples_forMass,
                    name=f"massDecorr{suffix}{label}",
                    group=f"massDecorr{label}",
                    # systNameReplace=[("Shift",f"Diff{suffix}")],
                    skipEntries=[
                        (x, *[-1] * len(args.fitMassDecorr))
                        for x in massWeightNames(proc=label, exclude=args.massVariation)
                    ],
                    noi=not constrainMass,
                    noConstraint=not constrainMass,
                    mirror=False,
                    systAxes=["massShift", *new_names],
                    passToFakes=passSystToFakes,
                    actionRequiresNomi=True,
                    action=syst_tools.decorrelateByAxes,
                    actionArgs=dict(
                        axesToDecorrNames=args.fitMassDecorr,
                        newDecorrAxesNames=new_names,
                        axlim=args.decorrAxlim,
                        rebin=args.decorrRebin,
                        absval=args.decorrAbsval,
                    ),
                )

        fitMassDiff = args.fitMassDiffW if wmass else args.fitMassDiffZ

        if fitMassDiff:
            suffix = "".join([a.capitalize() for a in fitMassDiff.split("-")])
            combine_helpers.add_mass_diff_variations(
                datagroups,
                fitMassDiff,
                name=f"{massWeightName}{label}",
                processes=signal_samples_forMass,
                constrain=constrainMass,
                suffix=suffix,
                label=label,
                passSystToFakes=passSystToFakes,
            )

    # this appears within doStatOnly because technically these nuisances should be part of it
    if isPoiAsNoi:
        if isTheoryAgnostic:
            theoryAgnostic_helper = combine_theoryAgnostic_helper.TheoryAgnosticHelper(
                datagroups, externalArgs=args
            )
            if isTheoryAgnosticPolVar:
                theoryAgnostic_helper.configure_polVar(
                    label,
                    passSystToFakes,
                    hasSeparateOutOfAcceptanceSignal,
                )
            else:
                theoryAgnostic_helper.configure_normVar(
                    label,
                    passSystToFakes,
                    poi_axes,
                )
            theoryAgnostic_helper.add_theoryAgnostic_uncertainty()

        elif isUnfolding:
            combine_helpers.add_noi_unfolding_variations(
                datagroups,
                label,
                passSystToFakes,
                xnorm,
                poi_axes,
                wmass=wmass,
                prior_norm=args.priorNormXsec,
                scale_norm=args.scaleNormXsecHistYields,
            )

    if args.muRmuFPolVar and not isTheoryAgnosticPolVar:
        muRmuFPolVar_helper = combine_theoryAgnostic_helper.TheoryAgnosticHelper(
            datagroups, externalArgs=args
        )
        muRmuFPolVar_helper.configure_polVar(
            label,
            passSystToFakes,
            False,
        )
        muRmuFPolVar_helper.add_theoryAgnostic_uncertainty()

    if args.explicitSignalMCstat:
        if not xnorm:
            recovar = fitvar
        else:
            # need to find the reco variables that correspond to the masked channel
            idx = args.inputFile.index(inputFile)
            recovar = args.fitvar[idx].split("-")

        if xnorm and not args.fitresult:
            # use variations from reco histogram and apply them to xnorm
            source = ("nominal", "yieldsUnfolding")
        else:
            None

        combine_helpers.add_explicit_BinByBinStat(
            datagroups,
            recovar,
            samples="signal_samples",
            wmass=wmass,
            source=source,
            label=label,
        )

    if (args.fitWidth and not wmass) or (
        not xnorm and not args.doStatOnly and not args.noTheoryUnc
    ):
        # Experimental range
        # widthVars = (42, ['widthW2p043GeV', 'widthW2p127GeV']) if wmass else (2.3, ['widthZ2p4929GeV', 'widthZ2p4975GeV'])
        # Variation from EW fit (mostly driven by alphas unc.)
        datagroups.addSystematic(
            "widthWeightZ",
            name="WidthZ0p8MeV",
            processes=["single_v_nonsig_samples"] if wmass else signal_samples_forMass,
            action=lambda h: h[{"width": ["widthZ2p49333GeV", "widthZ2p49493GeV"]}],
            groups=["ZmassAndWidth" if wmass else "widthZ", "theory"],
            mirror=False,
            noi=args.fitWidth if not wmass else False,
            noConstraint=args.fitWidth if not wmass else False,
            systAxes=["width"],
            outNames=["widthZDown", "widthZUp"],
            passToFakes=passSystToFakes,
        )

    if wmass and (args.fitWidth or (not args.doStatOnly and not args.noTheoryUnc)):
        datagroups.addSystematic(
            "widthWeightW",
            name="WidthW0p6MeV",
            processes=signal_samples_forMass,
            action=lambda h: h[{"width": ["widthW2p09053GeV", "widthW2p09173GeV"]}],
            groups=["widthW", "theory"],
            mirror=False,
            noi=args.fitWidth,
            noConstraint=args.fitWidth,
            systAxes=["width"],
            outNames=["widthWDown", "widthWUp"],
            passToFakes=passSystToFakes,
        )

    if args.fitSin2ThetaW or (not args.doStatOnly and not args.noTheoryUnc):
        datagroups.addSystematic(
            "sin2thetaWeightZ",
            name=f"Sin2thetaZ0p00003",
            processes=["z_samples"],
            action=lambda h: h[
                {"sin2theta": ["sin2thetaZ0p23151", "sin2thetaZ0p23157"]}
            ],
            group=f"sin2thetaZ",
            mirror=False,
            noi=args.fitSin2ThetaW,
            noConstraint=args.fitSin2ThetaW,
            systAxes=["sin2theta"],
            outNames=[f"sin2thetaZDown", f"sin2thetaZUp"],
            passToFakes=passSystToFakes,
        )

    if args.fitAlphaS or (not args.doStatOnly and not args.noTheoryUnc):
        theorySystSamples = ["signal_samples_inctau"]
        if wmass:
            if args.helicityFitTheoryUnc:
                theorySystSamples = ["wtau_samples"]
            theorySystSamples.append("single_v_nonsig_samples")
        elif wlike:
            if args.helicityFitTheoryUnc:
                theorySystSamples = []
        if xnorm:
            theorySystSamples = ["signal_samples"]

        theory_helper = combine_theory_helper.TheoryHelper(
            label, datagroups, args, hasNonsigSamples=(wmass and not xnorm)
        )
        theory_helper.configure(
            resumUnc=args.resumUnc,
            transitionUnc=not args.noTransitionUnc,
            propagate_to_fakes=passSystToFakes
            and not args.noQCDscaleFakes
            and not xnorm,
            np_model=args.npUnc,
            tnp_scale=args.scaleTNP,
            mirror_tnp=False,
            pdf_from_corr=args.pdfUncFromCorr,
            scale_pdf_unc=args.scalePdf,
            samples=theorySystSamples,
            minnlo_unc=args.minnloScaleUnc,
            minnlo_scale=args.scaleMinnloScale,
            minnlo_symmetrize=args.symmetrizeMinnloScale,
        )

        theory_helper.add_pdf_alphas_variation(
            noi=args.fitAlphaS,
            scale=args.scalePdf if not args.fitAlphaS else 1.0,
        )

        if not args.doStatOnly and not args.noTheoryUnc:
            theory_helper.add_all_theory_unc(
                helicity_fit_unc=args.helicityFitTheoryUnc,
            )

    if args.doStatOnly:
        # print a card with only mass weights
        logger.info(
            "Using option --doStatOnly: the card was created with only mass nuisance parameter"
        )
        return datagroups

    if not args.noTheoryUnc:
        if wmass and not xnorm:
            if args.massConstraintModeZ == "automatic":
                constrainMassZ = True
            else:
                constrainMassZ = (
                    True if args.massConstraintModeZ == "constrained" else False
                )

            massVariationZ = 2.1 if constrainMassZ else args.massVariation

            datagroups.addSystematic(
                f"massWeightZ",
                processes=["single_v_nonsig_samples"],
                groups=["ZmassAndWidth", "theory"],
                skipEntries=massWeightNames(proc="Z", exclude=massVariationZ),
                mirror=False,
                noi=not constrainMassZ,
                noConstraint=not constrainMassZ,
                systAxes=["massShift"],
                passToFakes=passSystToFakes,
            )

            fitMassDiff = args.fitMassDiffZ
            if fitMassDiff:
                suffix = "".join([a.capitalize() for a in fitMassDiff.split("-")])
                combine_helpers.add_mass_diff_variations(
                    datagroups,
                    fitMassDiff,
                    name=f"{massWeightName}Z",
                    processes=["single_v_nonsig_samples"],
                    constrain=constrainMass,
                    suffix=suffix,
                    label="Z",
                    passSystToFakes=passSystToFakes,
                )

        combine_helpers.add_electroweak_uncertainty(
            datagroups,
            [*args.ewUnc, *args.fsrUnc, *args.isrUnc],
            samples="single_v_samples",
            flavor=datagroups.flavor,
            passSystToFakes=passSystToFakes,
        )

    if xnorm or genfit:
        return datagroups

    # Below: experimental uncertainties

    if wmass:
        # mirror hist in linear scale, this was done in the old definition of luminosity uncertainty from a histogram
        def scale_hist_up_down(h, scale):
            hUp = hh.scaleHist(h, scale)
            hDown = hh.scaleHist(h, 1 / scale)

            hVar = hist.Hist(
                *[a for a in h.axes],
                common.down_up_axis,
                storage=hist.storage.Weight(),
            )
            hVar.values(flow=True)[...] = np.stack(
                [hDown.values(flow=True), hUp.values(flow=True)], axis=-1
            )
            hVar.variances(flow=True)[...] = np.stack(
                [hDown.variances(flow=True), hUp.variances(flow=True)], axis=-1
            )
            return hVar

        datagroups.addSystematic(
            name="lumi",
            processes=["MCnoQCD"],
            groups=[f"luminosity", "experiment", "expNoCalib"],
            passToFakes=passSystToFakes,
            outNames=["lumiDown", "lumiUp"],
            systAxes=["downUpVar"],
            labelsByAxis=["downUpVar"],
            preOp=scale_hist_up_down,
            preOpArgs={
                "scale": (
                    datagroups.lumi_uncertainty
                    if args.lumiUncertainty is None
                    else args.lumiUncertainty
                )
            },
        )
    else:
        datagroups.addNormSystematic(
            name="lumi",
            processes=["MCnoQCD"],
            groups=[f"luminosity", "experiment", "expNoCalib"],
            passToFakes=passSystToFakes,
            norm=(
                datagroups.lumi_uncertainty
                if args.lumiUncertainty is None
                else args.lumiUncertainty
            ),
        )

    if not lowPU:  # lowPU does not include PhotonInduced as a process. skip it:
        datagroups.addNormSystematic(
            name="CMS_PhotonInduced",
            processes=["PhotonInduced"],
            groups=[f"CMS_background", "experiment", "expNoCalib"],
            passToFakes=args.passNormUncToFakes,
            norm=2.0,
        )
    if wmass:
        if args.logNormalWmunu != 0:
            datagroups.addNormSystematic(
                name="CMS_Wmunu",
                processes=["Wmunu"],
                groups=[
                    f"CMS_background",
                    *(["experiment", "expNoCalib"] if args.logNormalWmunu > 0 else []),
                ],
                passToFakes=passSystToFakes,
                noi=args.logNormalWmunu < 0,
                noConstraint=args.logNormalWmunu < 0,
                norm=abs(args.logNormalWmunu),
            )
        if args.logNormalWtaunu != 0:
            datagroups.addNormSystematic(
                name="CMS_Wtaunu",
                processes=["Wtaunu"],
                groups=[
                    f"CMS_background",
                    *(["experiment", "expNoCalib"] if args.logNormalWmunu > 0 else []),
                ],
                passToFakes=passSystToFakes,
                noi=args.logNormalWtaunu < 0,
                noConstraint=args.logNormalWtaunu < 0,
                norm=abs(args.logNormalWtaunu),
            )

        if args.logNormalFake > 0.0:
            datagroups.addNormSystematic(
                name=f"CMS_{datagroups.fakeName}",
                processes=[datagroups.fakeName],
                groups=["Fake", "experiment", "expNoCalib"],
                passToFakes=False,
                norm=args.logNormalFake,
            )

        datagroups.addNormSystematic(
            name="CMS_Top",
            processes=["Top"],
            groups=[f"CMS_background", "experiment", "expNoCalib"],
            passToFakes=args.passNormUncToFakes,
            norm=1.06,
        )
        datagroups.addNormSystematic(
            name="CMS_VV",
            processes=["Diboson"],
            groups=[f"CMS_background", "experiment", "expNoCalib"],
            passToFakes=args.passNormUncToFakes,
            norm=1.16,
        )
    else:
        datagroups.addNormSystematic(
            name="CMS_background",
            processes=["Other"],
            groups=[f"CMS_background", "experiment", "expNoCalib"],
            norm=1.15,
        )

    if (
        (datagroups.fakeName != "QCD" or args.qcdProcessName == "QCD")
        and datagroups.fakeName in datagroups.groups.keys()
        and not xnorm
        and (
            args.fakeSmoothingMode != "binned"
            or (args.fakeEstimation in ["extrapolate"] and "mt" in fitvar)
        )
    ):

        fakeselector = datagroups.groups[datagroups.fakeName].histselector

        syst_axes = (
            ["eta", "charge"]
            if (
                args.fakeSmoothingMode != "binned"
                or args.fakeEstimation not in ["extrapolate"]
            )
            else ["eta", "pt", "charge"]
        )
        info = dict(
            histname=inputBaseName,
            processes=datagroups.fakeName,
            noConstraint=False,
            mirror=False,
            scale=1,
            applySelection=False,  # don't apply selection, all regions will be needed for the action
            action=fakeselector.get_hist,
            systAxes=[f"_{x}" for x in syst_axes if x in args.fakerateAxes]
            + ["_param", "downUpVar"],
        )
        if args.fakeSmoothingMode in ["hybrid", "full"]:
            subgroup = f"{datagroups.fakeName}Smoothing"
            datagroups.addSystematic(
                **info,
                name=subgroup,
                baseName=subgroup,
                groups=[subgroup, "Fake", "experiment", "expNoCalib"],
                actionArgs=dict(variations_smoothing=True),
            )

        if args.fakeSmoothingMode in ["fakerate", "hybrid"]:
            subgroup = f"{datagroups.fakeName}Rate"
            datagroups.addSystematic(
                **info,
                name=subgroup,
                baseName=subgroup,
                groups=[subgroup, "Fake", "experiment", "expNoCalib"],
                actionArgs=dict(variations_frf=True),
            )

        if (
            args.fakeEstimation
            in [
                "extended2D",
            ]
            and args.fakeSmoothingMode != "full"
        ):
            subgroup = f"{datagroups.fakeName}Shape"
            datagroups.addSystematic(
                **info,
                name=subgroup,
                baseName=subgroup,
                groups=[subgroup, "Fake", "experiment", "expNoCalib"],
                actionArgs=dict(variations_scf=True),
            )

        if args.fakeSmoothingMode in ["hybrid", "full"] and args.fakeSmoothingOrder > 0:
            # add systematic of explicit parameter variation
            fakeSmoothingOrder = args.fakeSmoothingOrder

            def fake_nonclosure(
                h,
                axesToDecorrNames,
                param_idx=1,
                variation_size=0.5,
                normalize=False,
                *args,
                **kwargs,
            ):
                # apply variation by adding parameter value (assumes log space, e.g. in full smoothing)
                fakeselector.spectrum_regressor.external_params = np.zeros(
                    fakeSmoothingOrder + 1
                )
                fakeselector.spectrum_regressor.external_params[param_idx] = (
                    variation_size
                )
                hvar = fakeselector.get_hist(h, *args, **kwargs)
                # reset external parameters
                fakeselector.spectrum_regressor.external_params = None

                hnom = fakeselector.get_hist(h, *args, **kwargs)

                if normalize:
                    # normalize variation histogram to have the same integral as nominal
                    hScale = hh.divideHists(
                        hnom[{"pt": hist.sum}], hvar[{"pt": hist.sum}]
                    )
                    hvar = hh.multiplyHists(hvar, hScale)

                if len(axesToDecorrNames) == 0:
                    # inclusive
                    hvar = hist.Hist(
                        *hvar.axes,
                        hist.axis.Integer(
                            0, 1, name="var", underflow=False, overflow=False
                        ),
                        storage=hist.storage.Double(),
                        data=hvar.values(flow=True)[..., np.newaxis],
                    )
                else:
                    hvar = syst_tools.decorrelateByAxes(hvar, hnom, axesToDecorrNames)

                return hvar

            for axesToDecorrNames in [
                [],
            ]:
                for idx, mag in [
                    (1, 0.1),
                    (2, 0.1),
                ]:
                    subgroup = f"{datagroups.fakeName}Param{idx}"
                    datagroups.addSystematic(
                        inputBaseName,
                        groups=[subgroup, "Fake", "experiment", "expNoCalib"],
                        name=subgroup
                        + (
                            f"_{'_'.join(axesToDecorrNames)}"
                            if len(axesToDecorrNames)
                            else ""
                        ),
                        baseName=subgroup,
                        processes=datagroups.fakeName,
                        noConstraint=False,
                        mirror=True,
                        scale=1,
                        applySelection=False,  # don't apply selection, external parameters need to be added
                        action=fake_nonclosure,
                        actionArgs=dict(
                            axesToDecorrNames=axesToDecorrNames,
                            param_idx=idx,
                            variation_size=mag,
                        ),
                        systAxes=(
                            ["var"]
                            if len(axesToDecorrNames) == 0
                            else [f"{n}_decorr" for n in axesToDecorrNames]
                        ),
                    )

    if not args.noEfficiencyUnc:

        if not lowPU:

            chargeDependentSteps = common.muonEfficiency_chargeDependentSteps
            effTypesNoIso = ["reco", "tracking", "idip", "trigger"]
            effStatTypes = [x for x in effTypesNoIso]
            if args.binnedScaleFactors or not args.isoEfficiencySmoothing:
                effStatTypes.extend(["iso"])
            else:
                effStatTypes.extend(["iso_effData", "iso_effMC"])
            allEffTnP = [f"effStatTnP_sf_{eff}" for eff in effStatTypes] + [
                "effSystTnP"
            ]
            for name in allEffTnP:
                if "Syst" in name:
                    axes = ["reco-tracking-idip-trigger-iso", "n_syst_variations"]
                    axlabels = ["WPSYST", "_etaDecorr"]
                    nameReplace = [
                        ("WPSYST0", "reco"),
                        ("WPSYST1", "tracking"),
                        ("WPSYST2", "idip"),
                        ("WPSYST3", "trigger"),
                        ("WPSYST4", "iso"),
                        ("effSystTnP", "effSyst"),
                        ("etaDecorr0", "fullyCorr"),
                    ]
                    scale = 1
                    mirror = True
                    groupName = "muon_eff_syst"
                    splitGroupDict = {
                        f"{groupName}_{x}": f".*effSyst.*{x}"
                        for x in list(effTypesNoIso + ["iso"])
                    }
                else:
                    nameReplace = (
                        []
                        if any(x in name for x in chargeDependentSteps)
                        else [("q0", "qall")]
                    )  # for iso change the tag id with another sensible label
                    mirror = True
                    if args.binnedScaleFactors:
                        axes = ["SF eta", "nPtBins", "SF charge"]
                    else:
                        axes = ["SF eta", "nPtEigenBins", "SF charge"]
                    axlabels = ["eta", "pt", "q"]
                    nameReplace = nameReplace + [("effStatTnP_sf_", "effStat_")]
                    scale = 1
                    groupName = "muon_eff_stat"
                    splitGroupDict = {
                        f"{groupName}_{x}": f".*effStat.*{x}" for x in effStatTypes
                    }
                if args.effStatLumiScale and "Syst" not in name:
                    scale /= math.sqrt(args.effStatLumiScale)

                datagroups.addSystematic(
                    name,
                    mirror=mirror,
                    groups=[groupName, "muon_eff_all", "experiment", "expNoCalib"],
                    splitGroup=splitGroupDict,
                    systAxes=axes,
                    labelsByAxis=axlabels,
                    baseName=name + "_",
                    processes=["MCnoQCD"],
                    passToFakes=passSystToFakes,
                    systNameReplace=nameReplace,
                    scale=scale,
                )
                # now add other systematics if present
                if name == "effSystTnP":
                    for es in common.muonEfficiency_altBkgSyst_effSteps:
                        datagroups.addSystematic(
                            f"effSystTnP_altBkg_{es}",
                            mirror=mirror,
                            groups=[
                                f"muon_eff_syst_{es}_altBkg",
                                groupName,
                                "muon_eff_all",
                                "experiment",
                                "expNoCalib",
                            ],
                            systAxes=["n_syst_variations"],
                            labelsByAxis=[f"{es}_altBkg_etaDecorr"],
                            baseName=name + "_",
                            processes=["MCnoQCD"],
                            passToFakes=passSystToFakes,
                            systNameReplace=[
                                ("effSystTnP", "effSyst"),
                                ("etaDecorr0", "fullyCorr"),
                            ],
                            scale=scale,
                        )
            if (
                wmass and not datagroups.args_from_metadata("noVetoSF")
            ) or wlike_vetoValidation:
                useGlobalOrTrackerVeto = datagroups.args_from_metadata(
                    "useGlobalOrTrackerVeto"
                )
                useRefinedVeto = datagroups.args_from_metadata("useRefinedVeto")
                allEffTnP_veto = ["effStatTnP_veto_sf", "effSystTnP_veto"]
                for name in allEffTnP_veto:
                    if "Syst" in name:
                        if useGlobalOrTrackerVeto:
                            axes = [
                                "veto_reco-veto_tracking-veto_idip-veto_trackerreco-veto_trackertracking",
                                "n_syst_variations",
                            ]
                        else:
                            if useRefinedVeto:
                                axes = [
                                    "vetoreco-vetotracking-vetoidip",
                                    "n_syst_variations",
                                ]
                            else:
                                axes = [
                                    "veto_reco-veto_tracking-veto_idip",
                                    "n_syst_variations",
                                ]
                        axlabels = ["WPSYST", "_etaDecorr"]
                        if useGlobalOrTrackerVeto:
                            nameReplace = [
                                ("WPSYST0", "reco"),
                                ("WPSYST1", "tracking"),
                                ("WPSYST2", "idip"),
                                ("WPSYST3", "trackerreco"),
                                ("WPSYST4", "trackertracking"),
                                ("effSystTnP_veto", "effSyst_veto"),
                                ("etaDecorr0", "fullyCorr"),
                            ]
                        else:
                            nameReplace = [
                                ("WPSYST0", "reco"),
                                ("WPSYST1", "tracking"),
                                ("WPSYST2", "idip"),
                                ("effSystTnP_veto", "effSyst_veto"),
                                ("etaDecorr0", "fullyCorr"),
                            ]
                        scale = 1.0
                        mirror = True
                        groupName = "muon_eff_syst_veto"
                        if useGlobalOrTrackerVeto:
                            splitGroupDict = {
                                f"{groupName}{x}": f".*effSyst_veto.*{x}"
                                for x in list(
                                    [
                                        "reco",
                                        "tracking",
                                        "idip",
                                        "trackerreco",
                                        "trackertracking",
                                    ]
                                )
                            }
                        else:
                            splitGroupDict = {
                                f"{groupName}{x}": f".*effSyst_veto.*{x}"
                                for x in list(["reco", "tracking", "idip"])
                            }
                    else:
                        nameReplace = []
                        mirror = True
                        if useRefinedVeto:
                            axes = [
                                "vetoreco-vetotracking-vetoidip",
                                "SF eta",
                                "nPtEigenBins",
                                "SF charge",
                            ]
                            axlabels = ["WPSTEP", "eta", "pt", "q"]
                            nameReplace = nameReplace + [
                                ("effStatTnP_veto_sf_", "effStat_veto_"),
                                ("WPSTEP0", "reco"),
                                ("WPSTEP1", "tracking"),
                                ("WPSTEP2", "idip"),
                            ]
                        else:
                            axes = ["SF eta", "nPtEigenBins", "SF charge"]
                            axlabels = ["eta", "pt", "q"]
                            nameReplace = nameReplace + [
                                ("effStatTnP_veto_sf_", "effStat_veto_")
                            ]
                        scale = 1.0
                        groupName = "muon_eff_stat_veto"
                        splitGroupDict = {
                            f"{groupName}{x}": f".*effStat_veto.*{x}"
                            for x in list(["reco", "tracking", "idip"])
                        }
                    if args.effStatLumiScale and "Syst" not in name:
                        scale /= math.sqrt(args.effStatLumiScale)

                    datagroups.addSystematic(
                        name,
                        mirror=mirror,
                        groups=[groupName, "muon_eff_all", "experiment", "expNoCalib"],
                        splitGroup=splitGroupDict,
                        systAxes=axes,
                        labelsByAxis=axlabels,
                        baseName=name + "_",
                        processes=["Zveto_samples"],
                        passToFakes=passSystToFakes if wmass else False,
                        systNameReplace=nameReplace,
                        scale=scale,
                    )

        else:
            if datagroups.flavor in ["mu", "mumu"]:
                lepEffs = [
                    "muSF_HLT_DATA_stat",
                    "muSF_HLT_DATA_syst",
                    "muSF_HLT_MC_stat",
                    "muSF_HLT_MC_syst",
                    "muSF_ISO_stat",
                    "muSF_ISO_DATA_syst",
                    "muSF_ISO_MC_syst",
                    "muSF_IDIP_stat",
                    "muSF_IDIP_DATA_syst",
                    "muSF_IDIP_MC_syst",
                ]
            else:
                lepEffs = []  # ["elSF_HLT_syst", "elSF_IDISO_stat"]

            for lepEff in lepEffs:
                datagroups.addSystematic(
                    lepEff,
                    processes=datagroups.allMCProcesses(),
                    mirror=True,
                    groups=["CMS_lepton_eff", "experiment", "expNoCalib"],
                    baseName=lepEff,
                    systAxes=["tensor_axis_0"],
                    labelsByAxis=[""],
                )

    if (wmass or wlike) and datagroups.args_from_metadata("recoilUnc"):
        combine_helpers.add_recoil_uncertainty(
            datagroups,
            ["signal_samples"],
            passSystToFakes=passSystToFakes,
            flavor=datagroups.flavor if datagroups.flavor else "mu",
            pu_type="lowPU" if lowPU else "highPU",
        )

    if lowPU:
        if datagroups.flavor in ["e", "ee"] and False:
            # disable, prefiring for muons currently broken? (fit fails)
            datagroups.addSystematic(
                "prefireCorr",
                processes=datagroups.allMCProcesses(),
                mirror=False,
                groups=["CMS_prefire17", "experiment", "expNoCalib"],
                baseName="CMS_prefire17",
                systAxes=["downUpVar"],
                labelsByAxis=["downUpVar"],
            )

        return datagroups

    # Below: all that is highPU specific

    # msv_config_dict = {
    #     "smearingWeights":{
    #         "hist_name": "muonScaleSyst_responseWeights",
    #         "syst_axes": ["unc", "downUpVar"],
    #         "syst_axes_labels": ["unc", "downUpVar"]
    #     },
    #     "massWeights":{
    #         "hist_name": "muonScaleSyst",
    #         "syst_axes": ["downUpVar", "scaleEtaSlice"],
    #         "syst_axes_labels": ["downUpVar", "ieta"]
    #     },
    #     "manualShift":{
    #         "hist_name": "muonScaleSyst_manualShift",
    #         "syst_axes": ["downUpVar"],
    #         "syst_axes_labels": ["downUpVar"]
    #     }
    # }

    # msv_config = msv_config_dict[args.muonScaleVariation]

    # datagroups.addSystematic(msv_config['hist_name'],
    #     processes=['single_v_samples' if wmass else 'single_vmu_samples'],
    #     group="muonCalibration",
    #     baseName="CMS_scale_m_",
    #     systAxes=msv_config['syst_axes'],
    #     labelsByAxis=msv_config['syst_axes_labels'],
    #     passToFakes=passSystToFakes,
    #     scale = args.scaleMuonCorr,
    # )
    datagroups.addSystematic(
        "muonL1PrefireSyst",
        processes=["MCnoQCD"],
        groups=["muonPrefire", "prefire", "experiment", "expNoCalib"],
        baseName="CMS_prefire_syst_m",
        systAxes=["downUpVar"],
        labelsByAxis=["downUpVar"],
        passToFakes=passSystToFakes,
    )
    datagroups.addSystematic(
        "muonL1PrefireStat",
        processes=["MCnoQCD"],
        groups=["muonPrefire", "prefire", "experiment", "expNoCalib"],
        baseName="CMS_prefire_stat_m_",
        systAxes=["etaPhiRegion", "downUpVar"],
        labelsByAxis=["etaPhiReg", "downUpVar"],
        passToFakes=passSystToFakes,
    )
    datagroups.addSystematic(
        "ecalL1Prefire",
        processes=["MCnoQCD"],
        groups=["ecalPrefire", "prefire", "experiment", "expNoCalib"],
        baseName="CMS_prefire_ecal",
        systAxes=["downUpVar"],
        labelsByAxis=["downUpVar"],
        passToFakes=passSystToFakes,
    )

    datagroups.addSystematic(
        "muonScaleSyst_responseWeights",
        processes=["single_v_samples"],
        groups=["scaleCrctn", "muonCalibration", "experiment"],
        baseName="Scale_correction_",
        systAxes=["unc", "downUpVar"],
        passToFakes=passSystToFakes,
        scale=args.calibrationStatScaling,
    )
    datagroups.addSystematic(
        "muonScaleClosSyst_responseWeights",
        processes=["single_v_samples"],
        groups=["scaleClosCrctn", "muonCalibration", "experiment"],
        baseName="ScaleClos_correction_",
        systAxes=["unc", "downUpVar"],
        passToFakes=passSystToFakes,
    )

    mzerr = 2.1e-3
    mz0 = 91.18
    adhocA = args.correlatedAdHocA
    nomvarA = common.correlated_variation_base_size["A"]
    scaleA = math.sqrt((mzerr / mz0) ** 2 + adhocA**2) / nomvarA

    adhocM = args.correlatedAdHocM
    nomvarM = common.correlated_variation_base_size["M"]
    scaleM = adhocM / nomvarM

    datagroups.addSystematic(
        "muonScaleClosASyst_responseWeights",
        processes=["single_v_samples"],
        groups=["scaleClosACrctn", "muonCalibration", "experiment"],
        baseName="ScaleClosA_correction_",
        systAxes=["unc", "downUpVar"],
        passToFakes=passSystToFakes,
        scale=scaleA,
    )
    if abs(scaleM) > 0.0:
        datagroups.addSystematic(
            "muonScaleClosMSyst_responseWeights",
            processes=["single_v_samples"],
            groups=["scaleClosMCrctn", "muonCalibration", "experiment"],
            baseName="ScaleClosM_correction_",
            systAxes=["unc", "downUpVar"],
            passToFakes=passSystToFakes,
            scale=scaleM,
        )
    if not datagroups.args_from_metadata("noSmearing"):
        datagroups.addSystematic(
            "muonResolutionSyst_responseWeights",
            mirror=True,
            processes=["single_v_samples"],
            groups=["resolutionCrctn", "muonCalibration", "experiment"],
            baseName="Resolution_correction_",
            systAxes=["smearing_variation"],
            passToFakes=passSystToFakes,
            scale=args.resolutionStatScaling,
        )

    datagroups.addSystematic(
        "pixelMultiplicitySyst",
        mirror=True,
        processes=["single_v_samples"],
        groups=["pixelMultiplicitySyst", "muonCalibration", "experiment"],
        baseName="pixel_multiplicity_syst_",
        systAxes=["var"],
        passToFakes=passSystToFakes,
    )

    if datagroups.args_from_metadata("pixelMultiplicityStat"):
        datagroups.addSystematic(
            "pixelMultiplicityStat",
            mirror=True,
            processes=["single_v_samples"],
            groups=["pixelMultiplicityStat", "muonCalibration", "experiment"],
            baseName="pixel_multiplicity_stat_",
            systAxes=["var"],
            passToFakes=passSystToFakes,
        )

    if "run" in fitvar:
        # add ad-hoc normalization uncertainty uncorrelated across run bins
        #   accounting for time instability (e.g. reflecting the corrections applied as average like pileup, prefiring, ...)
        datagroups.addSystematic(
            name="timeStability",
            processes=["MCnoQCD"],
            groups=["timeStability", "experiment", "expNoCalib"],
            passToFakes=passSystToFakes,
            mirror=True,
            labelsByAxis=[f"run"],
            systAxes=["run_"],
            action=lambda h: hh.addHists(
                h, hh.expand_hist_by_duplicate_axis(h, "run", "run_"), scale2=0.01
            ),
        )

        # add additional scale and resolution uncertainty uncorrelated across run slices
        datagroups.addSystematic(
            "muonScaleSyst_responseWeights",
            name="muonScaleSyst_responseWeightsDecorr",
            processes=["single_v_samples"],
            groups=["scaleCrctn", "muonCalibration", "experiment"],
            baseName="Scale_correction_",
            systAxes=["unc", "run_", "downUpVar"],
            passToFakes=passSystToFakes,
            scale=args.calibrationStatScaling,
            actionRequiresNomi=True,
            action=syst_tools.decorrelateByAxes,
            actionArgs=dict(axesToDecorrNames=["run"], newDecorrAxesNames=["run_"]),
        )

        datagroups.addSystematic(
            "muonScaleClosSyst_responseWeights",
            name="muonScaleClosSyst_responseWeightsDecorr",
            processes=["single_v_samples"],
            groups=["scaleClosCrctn", "muonCalibration", "experiment"],
            baseName="ScaleClos_correction_",
            systAxes=["unc", "run_", "downUpVar"],
            passToFakes=passSystToFakes,
            actionRequiresNomi=True,
            action=syst_tools.decorrelateByAxes,
            actionArgs=dict(axesToDecorrNames=["run"], newDecorrAxesNames=["run_"]),
        )

        if not datagroups.args_from_metadata("noSmearing"):
            datagroups.addSystematic(
                "muonResolutionSyst_responseWeights",
                name="muonResolutionSyst_responseWeightsDecorr",
                mirror=True,
                processes=["single_v_samples"],
                groups=["resolutionCrctn", "muonCalibration", "experiment"],
                baseName="Resolution_correction_",
                systAxes=["smearing_variation", "run_"],
                passToFakes=passSystToFakes,
                scale=args.resolutionStatScaling,
                actionRequiresNomi=True,
                action=syst_tools.decorrelateByAxes,
                actionArgs=dict(axesToDecorrNames=["run"], newDecorrAxesNames=["run_"]),
            )

    # Previously we had a QCD uncertainty for the mt dependence on the fakes, see: https://github.com/WMass/WRemnants/blob/f757c2c8137a720403b64d4c83b5463a2b27e80f/scripts/combine/setupCombineWMass.py#L359

    return datagroups


def analysis_label(datagroups):
    analysis_name_map = {
        "w_mass": "WMass",
        "vgen": (
            "ZGen"
            if len(datagroups.getProcesses()) > 0
            and datagroups.getProcesses()[0][0] == "Z"
            else "WGen"
        ),
        "z_wlike": "ZMassWLike",
        "z_dilepton": "ZMassDilepton",
        "w_lowpu": "WMass_lowPU",
        "z_lowpu": "ZMass_lowPU",
    }

    if datagroups.mode not in analysis_name_map:
        raise ValueError(f"Invalid datagroups mode {datagroups.mode}")

    return analysis_name_map[datagroups.mode]


def outputFolderName(outfolder, datagroups, doStatOnly, postfix):
    to_join = [analysis_label(datagroups)] + datagroups.fit_axes

    if doStatOnly:
        to_join.append("statOnly")
    if datagroups.flavor:
        to_join.append(datagroups.flavor)
    if postfix is not None:
        to_join.append(postfix)

    return f"{outfolder}/{'_'.join(to_join)}/"


if __name__ == "__main__":
    parser = make_parser()
    args = parser.parse_args()

    logger = logging.setup_logger(__file__, args.verbose, args.noColorLogger)

    isUnfolding = args.analysisMode == "unfolding"
    isTheoryAgnostic = args.analysisMode in [
        "theoryAgnosticNormVar",
        "theoryAgnosticPolVar",
    ]
    isTheoryAgnosticPolVar = args.analysisMode == "theoryAgnosticPolVar"
    isPoiAsNoi = (isUnfolding or isTheoryAgnostic) and args.poiAsNoi
    isFloatingPOIsTheoryAgnostic = isTheoryAgnostic and not isPoiAsNoi
    isFloatingPOIs = (isUnfolding or isTheoryAgnostic) and not isPoiAsNoi

    if isUnfolding and args.fitXsec:
        raise ValueError(
            "Options unfolding and --fitXsec are incompatible. Please choose one or the other"
        )

    if isTheoryAgnostic:
        if len(args.genAxes) == 0:
            args.genAxes = ["ptVgenSig-absYVgenSig-helicitySig"]
            logger.warning(
                f"Automatically setting '--genAxes {' '.join(args.genAxes)}' for theory agnostic analysis"
            )
            if args.poiAsNoi:
                logger.warning(
                    "This is only needed to properly get the systematic axes"
                )

    if isFloatingPOIsTheoryAgnostic:
        # The following is temporary, just to avoid passing the option explicitly
        logger.warning(
            "For now setting theory agnostic without POI as NOI activates --doStatOnly"
        )
        args.doStatOnly = True

    if len(args.inputFile) > 1 and (args.fitWidth or args.decorMassWidth):
        raise ValueError(
            "Fitting multiple channels with fitWidth or decorMassWidth is not currently supported since this can lead to inconsistent treatment of mass variations between channels."
        )

    writer = tensorwriter.TensorWriter(
        sparse=args.sparse,
        # exponential_transfor=args.exponentialTransform, #TODO: exponential transform global or per channel?
        allow_negative_expectation=args.allowNegativeExpectation,
    )

    if args.fitresult:
        # set data from external fitresult file
        if len(args.inputFile) > 1:
            logger.warning(
                "Theoryfit for more than one channels is currently experimental"
            )
        fitresult, meta = combinetf2.io_tools.get_fitresult(args.fitresult, meta=True)
        fitresult_data_dict, fitresult_data_cov = (
            combinetf2.io_tools.get_fitresult_data(fitresult)
        )

        writer.add_data_covariance(
            fitresult_data_cov.get(),
            add_bin_by_bin_stat_to_data_cov=not (
                args.noMCStat or args.explicitSignalMCstat
            ),
        )

    # loop over all files
    outnames = []
    for i, ifile in enumerate(args.inputFile):
        fitvar = args.fitvar[i].split("-")
        genvar = (
            args.genAxes[i].split("-")
            if hasattr(args, "genAxes") and len(args.genAxes)
            else None
        )
        iBaseName = args.baseName[0] if len(args.baseName) == 1 else args.baseName[i]
        iLumiScale = (
            args.lumiScale[0] if len(args.lumiScale) == 1 else args.lumiScale[i]
        )

        channel = f"ch{i}"

        datagroups = setup(
            writer,
            args,
            ifile,
            iBaseName,
            iLumiScale,
            fitvar,
            genvar,
            channel=channel,
            fitresult_data=(
                fitresult_data_dict[channel].get() if args.fitresult else None
            ),
        )

        outnames.append(
            (
                outputFolderName(
                    args.outfolder, datagroups, args.doStatOnly, args.postfix
                ),
                analysis_label(datagroups),
            )
        )

    if len(outnames) == 1:
        outfolder, outfile = outnames[0]
    else:
        dir_append = "_".join(
            [
                "",
                *filter(
                    lambda x: x,
                    ["statOnly" if args.doStatOnly else "", args.postfix],
                ),
            ]
        )
        unique_names = list(dict.fromkeys([o[1] for o in outnames]))
        outfolder = f"{args.outfolder}/Combination_{''.join(unique_names)}{dir_append}/"
        outfile = "Combination"
    logger.info(f"Writing HDF5 output to {outfile}")

    writer.write(outfolder=outfolder, outfilename=outfile, args=args)

    logging.summary()<|MERGE_RESOLUTION|>--- conflicted
+++ resolved
@@ -225,18 +225,12 @@
         nargs="*",
         default=[],
         choices=["data", "mc"],
-<<<<<<< HEAD
         help="""
             When using --lumiScale, scale variance linearly instead of quadratically, to pretend there is really more data or MC (can specify both as well). 
             Note that statistical fluctuations in histograms cannot be lifted, so this option can lead to spurious constraints of systematic uncertainties 
-            when the argument of lumiScale is larger than unity, because bin-by-bin fluctuations will not be covered by the assumed uncertainty.
+            when the argument of lumiScale is larger than unity, because bin-by-bin fluctuations will not be covered by the assumed uncertainty. 
+            For data, this only has an effect for the data-driven estimate of the QCD multijet background through the uncertainty propagation from them data-MC subtraction.
             """,
-=======
-        help="When using --lumiScale, scale variance linearly instead of quadratically, to pretend there is really more data or MC (can specify both as well). Note that statistical fluctuations in histograms cannot be lifted, so this option can lead to spurious constraints of systematic uncertainties when the argument of lumiScale is larger than unity, because bin-by-bin fluctuations will not be covered by the assumed uncertainty. For data, this only has an effect for the data-driven estimate of the QCD multijet background through the uncertainty propagation from them data-MC subtraction.",
-    )
-    parser.add_argument(
-        "--sumChannels", action="store_true", help="Only use one channel"
->>>>>>> 220767a2
     )
     parser.add_argument(
         "--fitXsec", action="store_true", help="Fit signal inclusive cross section"
