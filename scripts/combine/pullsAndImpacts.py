--- conflicted
+++ resolved
@@ -248,21 +248,8 @@
 
     return fig
 
-<<<<<<< HEAD
 def readFitInfoFromFile(rf, filename, poi, group=False, stat=0.0, normalize=False, scale=100):    
-    impacts, labels, _ = input_tools_combinetf.read_impacts_poi(rf, group, add_total=group, stat=stat, poi=poi, normalize=normalize)
-=======
-def readFitInfoFromFile(rf, filename, group=False, stat=0.0, poi='Wmass', normalize=False):    
-    # TODO: Make add_total configurable
-    add_total = group
-    impacts, labels, _ = combinetf_input.read_impacts_poi(rf, group, add_total=add_total, stat=stat, poi=poi, normalize=normalize)
-    # TODO: Make configurable
-    if True:
-        impacts = impacts*100
-
-    # skip POIs in case of unfolding, want only nuisances
-    pois = combinetf_input.get_poi_names(rf) if poi is None else []
->>>>>>> 63846ca2
+    impacts, labels, _ = combinetf_input.read_impacts_poi(rf, group, add_total=group, stat=stat, poi=poi, normalize=normalize)
 
     if (group and grouping) or args.filters:
         filtimpacts = []
@@ -281,7 +268,7 @@
     df['label'] = [translate_label.get(l, l) for l in labels]
     df['absimpact'] = np.abs(df['impact'])
     if not group:
-        df["pull"], df["constraint"] = input_tools_combinetf.get_pulls_and_constraints(filename, labels)
+        df["pull"], df["constraint"] = combinetf_input.get_pulls_and_constraints(filename, labels)
         df['abspull'] = np.abs(df['pull'])
         if poi:
             df.drop(df.loc[df['label'].str.contains(poi.replace("_noi",""), regex=True)].index, inplace=True)
@@ -448,27 +435,9 @@
         producePlots(fitresult, args, None, fitresult_ref=fitresult_ref)
         exit()
 
-<<<<<<< HEAD
-    pois = input_tools_combinetf.get_poi_names(fitresult, poi_type=None)
-=======
     pois = combinetf_input.get_poi_names(fitresult, poi_type=None)
-
->>>>>>> 63846ca2
     for poi in pois:
         if args.mode in ["both", "ungrouped"]:
             producePlots(fitresult, args, poi, fitresult_ref=fitresult_ref)
         if args.mode in ["both", "group"]:
-<<<<<<< HEAD
-            producePlots(fitresult, args, poi, group=True, fitresult_ref=fitresult_ref)
-=======
-            producePlots(fitresult, args, poi, group=True, fitresult_ref=fitresult_ref)
-    
-    if pois[0] and not (pois[0]=="Wmass" and len(pois) == 1):
-        # masked channel
-        for poi in combinetf_input.get_poi_names(fitresult, poi_type="pmaskedexp"):
-            producePlots(fitresult, args, poi, normalize=not args.absolute, fitresult_ref=fitresult_ref)
-
-        # masked channel normalized
-        for poi in combinetf_input.get_poi_names(fitresult, poi_type="pmaskedexpnorm"):
-            producePlots(fitresult, args, poi, normalize=not args.absolute, fitresult_ref=fitresult_ref)
->>>>>>> 63846ca2
+            producePlots(fitresult, args, poi, group=True, fitresult_ref=fitresult_ref)