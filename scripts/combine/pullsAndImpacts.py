import uproot
import plotly.graph_objects as go
from plotly.subplots import make_subplots
import numpy as np
import pandas as pd
import argparse
import dash
from dash import dcc
import dash_daq as daq
from dash import html
from dash.dependencies import Input, Output
from utilities import logging
from utilities.io_tools import input_tools, output_tools, combinetf_input
from wremnants import plot_tools
import os
import re
import json

from utilities.styles.styles import nuisance_groupings as groupings

def writeOutput(fig, outfile, extensions=[], postfix=None, args=None, meta_info=None):
    name, ext = os.path.splitext(outfile)
    if ext not in extensions:
        extensions.append(ext)

    if postfix:
        name += f"_{postfix}"

    for ext in extensions:
        if ext[0] != ".":
            ext = "."+ext
        output = name+ext
        logger.debug(f"Write output file {output}")
        if ext == ".html":
            fig.write_html(output, include_mathjax='cdn')
        else:
            fig.write_image(output)
        
        output = name.rsplit("/", 1)
        output[1] = os.path.splitext(output[1])[0]
        if len(output) == 1:
            output = (None, *output)
    if args is None and meta_info is None:
        return
    plot_tools.write_index_and_log(*output, 
        args=args,
        analysis_meta_info={"AnalysisOutput" : meta_info},
    )

def get_marker(filled=True, color='#377eb8', opacity=1.0):
    if filled:
        marker={"marker": {
                "color":color,  # Fill color for the filled bars
                "opacity":opacity  # Opacity for the filled bars (adjust as needed)        
            }
        }
    else:
        marker= {"marker": {
                "color":'rgba(0, 0, 0, 0)',  # Transparent fill color
                "opacity":opacity,
                "line":{
                    "color":color,  # Border color
                    "width":2  # Border width
                }
            }
        }
    return marker

def plotImpacts(df, poi, pulls=False, normalize=False, oneSidedImpacts=False):
    poi_type = poi.split("_")[-1] if poi else None

    if poi and poi.startswith("massShift"):
        impact_title = "Impact on mass (MeV)"
    elif poi and poi.startswith("massDiffCharge"):
        impact_title = "Impact on mass diff. (charge) (MeV)"
    elif poi and poi.startswith("massDiffEta"):
        impact_title = "$\\mathrm{Impact\\ on\\ mass\\ diff. }(\\eta)\\ (\\mathrm{MeV})$"

    impacts = bool(np.count_nonzero(df['absimpact'])) and not args.noImpacts
    ncols = pulls+impacts
    fig = make_subplots(rows=1,cols=ncols,
            horizontal_spacing=0.1, shared_yaxes=True)#ncols > 1)
   
    ndisplay = len(df)
    fig.update_layout(paper_bgcolor='rgba(0,0,0,0)',
        plot_bgcolor='rgba(0,0,0,0)',
        xaxis_title=impact_title if impacts else "Pull",
        margin=dict(l=20,r=20,t=50,b=20),
        yaxis=dict(range=[-1, ndisplay]),
        showlegend=False,
        height=100*(ndisplay<100)+ndisplay*20.5,width=800,
    )

    include_ref = "impact_ref" in df.keys() or "constraint_ref" in df.keys()
    impact_str = 'impact' if not oneSidedImpacts else 'absimpact'

    if impacts and include_ref:
        # append numerical values of impacts on nuisance name; fill up empty room with spaces to align numbers
        frmt = "{:0"+str(int(np.log10(max(df[impact_str])))+2)+".2f}"
        nval = df[impact_str].apply(lambda x,frmt=frmt: frmt.format(x)) #.astype(str)
        nspace = nval.apply(lambda x, n=nval.apply(len).max(): " "*(n - len(x))) 
        if include_ref:
            frmt_ref = "{:0"+str(int(np.log10(max(df[f"{impact_str}_ref"])))+2)+".2f}"
            nval_ref = df[f'{impact_str}_ref'].apply(lambda x,frmt=frmt_ref: " ("+frmt.format(x)+")") #.round(2).astype(str)
            nspace_ref = nval_ref.apply(lambda x, n=nval_ref.apply(len).max(): " "*(n - len(x))) 
            nval = nval+nspace_ref+nval_ref 
        labels = df["label"]+"  "+nspace+nval
        textargs = dict()
    else:
        labels = df["label"]
        textargs = dict(
            texttemplate="%{x:0.2f}",
            textposition="outside",
            textfont_size=12,
            textangle=0,
        )

    if impacts:
        fig.add_trace(
            go.Bar(
                x=df[impact_str],
                y=labels,
                width=0.2 if include_ref else None,
                orientation='h',
                **get_marker(filled=True, color=df['impact_color'] if oneSidedImpacts else '#377eb8'),
                **textargs,
                name="impacts_down",
            ),
            row=1,col=1,

        )
        if include_ref:
            fig.add_trace(
                go.Bar(
                    x=df[f'{impact_str}_ref'],
                    y=labels,
                    orientation='h',
                    **get_marker(filled=True, color=df['impact_color'] if oneSidedImpacts else '#377eb8', opacity=0.5),
                ),
                row=1,col=1,
            )
        if not oneSidedImpacts:
            fig.add_trace(
                go.Bar(
                    x=-1*df['impact'],
                    y=labels,
                    width=0.2 if include_ref else None,
                    orientation='h',
                    **get_marker(filled=True, color='#e41a1c'),
                    name="impacts_up",
                ),
                row=1,col=1,
            )
            if include_ref:
                fig.add_trace(
                    go.Bar(
                        x=-1*df['impact_ref'],
                        y=labels,
                        orientation='h',
                        **get_marker(filled=True, color='#e41a1c', opacity=0.5),
                    ),
                    row=1,col=1,
                )
        impact_range = np.ceil(df[impact_str].max())
        if include_ref:
            impact_range = max(impact_range,np.ceil(df[f'{impact_str}_ref'].max()))
        impact_spacing = min(impact_range, 2 if pulls else 3)
        if impact_range % impact_spacing:
            impact_range += impact_spacing - (impact_range % impact_spacing)
        tick_spacing = impact_range/impact_spacing
        if pulls and oneSidedImpacts:
            tick_spacing /= 2.
        fig.update_layout(barmode='overlay')
        fig.update_layout(
            xaxis=dict(range=[-impact_range*1.1 if not oneSidedImpacts else -impact_range/20, impact_range*1.1],
                    showgrid=True, gridwidth=1, gridcolor='Gray', griddash='dash',
                    zeroline=True, zerolinewidth=2, zerolinecolor='Gray',
                    tickmode='linear',
                    tickangle=0,
                    tick0=0.,
                    side='top',
                    dtick=tick_spacing,
                ),
        )

    if pulls:
        fig.add_trace(
            go.Scatter(
                x=df['pull'],
                y=labels,
                mode="markers",
                marker=dict(color='black', size=8,),
                error_x=dict(
                    array=df['constraint'],
                    color="black",
                    thickness=1.5,
                    width=5,
                ),
                name="pulls",
            ),
            row=1,col=ncols,
        )
        if include_ref:
            fig.add_trace(
                go.Bar(
                    x=df['constraint_ref'],
                    y=labels,
                    orientation='h',
                    **get_marker(filled=True, color='grey', opacity=0.5),
                    name="constraint_ref",
                ),
                row=1,col=ncols,
            )
            fig.add_trace(
                go.Bar(
                    x=-1*df['constraint_ref'],
                    y=labels,
                    orientation='h',
                    **get_marker(filled=True, color='grey', opacity=0.5),
                    name="constraint_ref",
                ),
                row=1,col=ncols,
            )
        max_pull = np.max(df["abspull"])
        # Round up to nearest 0.25, add 1.1 for display
        pullrange = .5*np.ceil(max_pull/0.5)+1.1
        # Keep it a factor of 0.25, but no bigger than 1
        spacing = min(1, np.ceil(pullrange)/4.)
        info = dict(
            xaxis=dict(range=[-pullrange, pullrange],
                    showgrid=True, gridwidth=2,gridcolor='LightBlue',
                    zeroline=True, zerolinewidth=4, zerolinecolor='Gray',
                    tickmode='linear',
                    tick0=0.,
                    dtick=spacing,
                    side='top',
                ),
            xaxis_title="pull+constraint",
            yaxis=dict(range=[-1, ndisplay]),
            yaxis_visible=not impacts,
        )
        if impacts:
            new_info = {}
            for k in info.keys():
                new_info[k.replace("axis", "axis2")] = info[k]
            info = new_info
        fig.update_layout(barmode='overlay', **info)

    return fig

def readFitInfoFromFile(rf, filename, poi, group=False, stat=0.0, normalize=False, scale=100):    
<<<<<<< HEAD
    impacts, labels, _ = input_tools_combinetf.read_impacts_poi(rf, group, add_total=group, stat=stat, poi=poi, normalize=normalize)
=======
    impacts, labels, _ = combinetf_input.read_impacts_poi(rf, group, add_total=group, stat=stat, poi=poi, normalize=normalize)
>>>>>>> 863afcc3

    if (group and grouping) or args.filters:
        filtimpacts = []
        filtlabels = []
        for impact,label in zip(impacts,labels):
            if group and grouping and label not in grouping:
                continue
            if args.filters and not any(re.match(f, label) for f in args.filters):
                continue
            filtimpacts.append(impact)
            filtlabels.append(label)
        impacts = filtimpacts
        labels = filtlabels

    df = pd.DataFrame(np.array(impacts, dtype=np.float64).T*scale, columns=["impact"])
    df['label'] = [translate_label.get(l, l) for l in labels]
    df['absimpact'] = np.abs(df['impact'])
    if not group:
<<<<<<< HEAD
        df["pull"], df["constraint"] = input_tools_combinetf.get_pulls_and_constraints(filename, labels)
=======
        df["pull"], df["constraint"] = combinetf_input.get_pulls_and_constraints(filename, labels)
>>>>>>> 863afcc3
        df['abspull'] = np.abs(df['pull'])
        if poi:
            df.drop(df.loc[df['label'].str.contains(poi.replace("_noi",""), regex=True)].index, inplace=True)
    colors = np.full(len(df), '#377eb8')
    if not group:
        colors[df['impact'] > 0.] = '#e41a1c'
    df['impact_color'] = colors

    return df

def parseArgs():
    sort_choices = ["label", "abspull", "constraint", "absimpact"]
    sort_choices += [
        *[f"{c}_diff" for c in sort_choices],  # possibility to sort based on largest difference between inputfile and referencefile
        *[f"{c}_ref" for c in sort_choices] ]  # possibility to sort based on referencefile

    parser = argparse.ArgumentParser()
    parser.add_argument("-f", "--inputFile", type=str, required=True, help="fitresults output ROOT/hdf5 file from combinetf")
    parser.add_argument("-r", "--referenceFile", type=str, help="fitresults output ROOT/hdf5 file from combinetf for reference")
    parser.add_argument("-s", "--sort", default="absimpact", type=str, help="Sort mode for nuisances", choices=sort_choices)
    parser.add_argument("--stat", default=0.0, type=float, help="Overwrite stat. uncertainty with this value")
    parser.add_argument("-d", "--sortDescending", dest='ascending', action='store_false', help="Sort mode for nuisances")
    parser.add_argument("-m", "--mode", choices=["group", "ungrouped", "both"], default="both", help="Impact mode")
    parser.add_argument("--absolute", action='store_true', help="Not normalize impacts on cross sections and event numbers.")
    parser.add_argument("--debug", action='store_true', help="Print debug output")
    parser.add_argument("--oneSidedImpacts", action='store_true', help="Make impacts one-sided")
    parser.add_argument("--filters", nargs="*", type=str, help="Filter regexes to select nuisances by name")
    parser.add_argument("--grouping", type=str, default=None, help="Select nuisances by a predefined grouping", choices=groupings.keys())
    parser.add_argument("-t","--translate", type=str, default=None, help="Specify .json file to translate labels")
    parsers = parser.add_subparsers(dest='output_mode')
    interactive = parsers.add_parser("interactive", help="Launch and interactive dash session")
    interactive.add_argument("-i", "--interface", default="localhost", help="The network interface to bind to.")
    output = parsers.add_parser("output", help="Produce plots as output (not interactive)")
    output.add_argument("-o", "--outputFile", default="test.html", type=str, help="Output file (extension specifies if html or pdf/png)")
    output.add_argument("--outFolder", type=str, default="", help="Output folder (created if it doesn't exist)")
    output.add_argument("--otherExtensions", default=[], type=str, nargs="*", help="Additional output file types to write")
    output.add_argument("-n", "--num", type=int, help="Number of nuisances to plot")
    output.add_argument("--noPulls", action='store_true', help="Don't show pulls (not defined for groups)")
    output.add_argument("--noImpacts", action='store_true', help="Don't show impacts")
    output.add_argument("--eoscp", action='store_true', help="Use of xrdcp for eos output rather than the mount")
    
    return parser.parse_args()

app = dash.Dash(__name__)

@app.callback(
    Output("scatter-plot", "figure"), 
    [Input("maxShow", "value")],
    [Input("sortBy", "value")],
    [Input("sortDescending", "on")],
    [Input("filterLabels", "value")],
    [Input("groups", "on")],
)

def producePlots(fitresult, args, poi, group=False, normalize=False, fitresult_ref=None):

    if not (group and args.output_mode == 'output'):
        df = readFitInfoFromFile(fitresult, args.inputFile, poi, False, stat=args.stat/100., normalize=normalize)
    elif group:
        df = readFitInfoFromFile(fitresult, args.inputFile, poi, True, stat=args.stat/100., normalize=normalize)

    if fitresult_ref:
        df_ref = readFitInfoFromFile(fitresult_ref, args.referenceFile, poi, group, stat=args.stat/100., normalize=normalize)
        df = df.merge(df_ref, how="left", on="label", suffixes=("","_ref"))
        
    if args.sort:
        if args.sort.endswith("diff"):
            key = args.sort.replace("_diff","")
            df[f"{key}_diff"] = df[key] - df[f"{key}_ref"]

        df = df.sort_values(by=args.sort, ascending=args.ascending)

    df = df.fillna(0)

    if args.output_mode == "interactive":
        app.layout = html.Div([
                dcc.Input(
                    id="maxShow", type="number", placeholder="maxShow",
                    min=0, max=10000, step=1,
                ),
                dcc.Input(
                    id="filterLabels", type="text", placeholder="filter labels (comma-separated list)",
                    style={
                        'width': '25%'
                    },
                ),
                html.Br(),
                html.Label('Sort by'),
                dcc.Dropdown(
                    id='sortBy',
                    options=[{'label' : v, "value" : v.lower()} for v in ["Impact", "Pull", "Constraint", "Label"]
                    ],
                    placeholder='select sort criteria...',
                    style={
                        'width': '50%'
                    },
                    value=args.sort
                ),
                daq.BooleanSwitch('sortDescending', label="Decreasing order", labelPosition="top", on=True),
                daq.BooleanSwitch('groups', label="Show nuisance groups", labelPosition="top", on=False),
                dcc.Graph(id="scatter-plot", style={'width': '100%', 'height': '100%'}),
            ],
            style={
                "width": "100%",
                "height": "100%",
                "display": "inline-block",
                "padding-top": "10px",
                "padding-left": "1px",
                "overflow": "hidden"
            },
        )

        app.run_server(debug=True, port=3389, host=args.interface)
    elif args.output_mode == 'output':
        postfix = poi
        meta = input_tools.get_metadata(args.inputFile)
        outdir = output_tools.make_plot_dir(args.outFolder, "", eoscp=args.eoscp)
        if outdir and not os.path.isdir(outdir):
            os.path.makedirs(outdir)
        if group:
            outfile = os.path.splitext(args.outputFile)
            outfile = "".join([outfile[0]+"_group", outfile[1]])
        else:
            outfile = args.outputFile
        outfile = os.path.join(outdir, outfile)
        extensions = [outfile.split(".")[-1], *args.otherExtensions]

        df = df.sort_values(by=args.sort, ascending=args.ascending)
        if args.num and args.num < df.size:
            # in case multiple extensions are given including html, don't do the skimming on html but all other formats
            if "html" in extensions and len(extensions)>1:
                fig = plotImpacts(df, pulls=not args.noPulls and not group, poi=poi, normalize=not args.absolute, oneSidedImpacts=args.oneSidedImpacts)
                outfile_html = outfile.replace(outfile.split(".")[-1], "html")
                writeOutput(fig, outfile_html, postfix=postfix)
                extensions = [e for e in extensions if e != "html"]
                outfile = outfile.replace(outfile.split(".")[-1], extensions[0])
            df = df[-args.num:]

        fig = plotImpacts(df, pulls=not args.noPulls and not group, poi=poi, normalize=not args.absolute, oneSidedImpacts=args.oneSidedImpacts)
        writeOutput(fig, outfile, extensions[0:], postfix=postfix, args=args, meta_info=meta)      
        if args.eoscp and output_tools.is_eosuser_path(args.outFolder):
            output_tools.copy_to_eos(args.outFolder, "")
    else:
        raise ValueError("Must select mode 'interactive' or 'output'")


if __name__ == '__main__':
    args = parseArgs()

    logger = logging.setup_logger("pullsAndImpacts", 4 if args.debug else 3)

    grouping = groupings[args.grouping] if args.grouping else None

    translate_label = {}
    if args.translate:
        with open(args.translate) as f:
            translate_label = json.load(f)

    fitresult = combinetf_input.get_fitresult(args.inputFile)
    fitresult_ref = combinetf_input.get_fitresult(args.referenceFile) if args.referenceFile else None

    if args.noImpacts:
        # do one pulls plot, ungrouped
        producePlots(fitresult, args, None, fitresult_ref=fitresult_ref)
        exit()

<<<<<<< HEAD
    pois = input_tools_combinetf.get_poi_names(fitresult, poi_type=None)
=======
    pois = combinetf_input.get_poi_names(fitresult, poi_type=None)
>>>>>>> 863afcc3
    for poi in pois:
        if args.mode in ["both", "ungrouped"]:
            producePlots(fitresult, args, poi, fitresult_ref=fitresult_ref)
        if args.mode in ["both", "group"]:
            producePlots(fitresult, args, poi, group=True, fitresult_ref=fitresult_ref)<|MERGE_RESOLUTION|>--- conflicted
+++ resolved
@@ -249,11 +249,7 @@
     return fig
 
 def readFitInfoFromFile(rf, filename, poi, group=False, stat=0.0, normalize=False, scale=100):    
-<<<<<<< HEAD
-    impacts, labels, _ = input_tools_combinetf.read_impacts_poi(rf, group, add_total=group, stat=stat, poi=poi, normalize=normalize)
-=======
     impacts, labels, _ = combinetf_input.read_impacts_poi(rf, group, add_total=group, stat=stat, poi=poi, normalize=normalize)
->>>>>>> 863afcc3
 
     if (group and grouping) or args.filters:
         filtimpacts = []
@@ -272,11 +268,7 @@
     df['label'] = [translate_label.get(l, l) for l in labels]
     df['absimpact'] = np.abs(df['impact'])
     if not group:
-<<<<<<< HEAD
-        df["pull"], df["constraint"] = input_tools_combinetf.get_pulls_and_constraints(filename, labels)
-=======
         df["pull"], df["constraint"] = combinetf_input.get_pulls_and_constraints(filename, labels)
->>>>>>> 863afcc3
         df['abspull'] = np.abs(df['pull'])
         if poi:
             df.drop(df.loc[df['label'].str.contains(poi.replace("_noi",""), regex=True)].index, inplace=True)
@@ -443,11 +435,7 @@
         producePlots(fitresult, args, None, fitresult_ref=fitresult_ref)
         exit()
 
-<<<<<<< HEAD
-    pois = input_tools_combinetf.get_poi_names(fitresult, poi_type=None)
-=======
     pois = combinetf_input.get_poi_names(fitresult, poi_type=None)
->>>>>>> 863afcc3
     for poi in pois:
         if args.mode in ["both", "ungrouped"]:
             producePlots(fitresult, args, poi, fitresult_ref=fitresult_ref)
