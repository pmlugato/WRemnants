--- conflicted
+++ resolved
@@ -59,13 +59,8 @@
             horizontal_spacing=0.1, shared_yaxes=ncols > 1)
 
     max_pull = np.max(df["abspull"])
-<<<<<<< HEAD
-    # Round up to nearest 0.5
-    pullrange = np.ceil(max_pull*1.1+1)
-=======
     # Round up to nearest 0.25, add 1.1 for display
     pullrange = .5*np.ceil(max_pull/0.5)+1.1
->>>>>>> 86897cb1
     
     ndisplay = len(df)
     fig.update_layout(paper_bgcolor='rgba(0,0,0,0)',
@@ -204,12 +199,7 @@
     df['absimpact'] = np.abs(df['impact'])
     df['abspull'] = np.abs(df['pull'])
     if not group:
-<<<<<<< HEAD
-        df.drop(df.loc[df['label']=='WmassShift100MeV'].index, inplace=True)
-        df.drop(df.loc[df['label']=='ZmassShift100MeV'].index, inplace=True)
-=======
         df.drop(df.loc[df['label'].str.contains('massShift100MeV')].index, inplace=True)
->>>>>>> 86897cb1
     colors = np.full(len(df), '#377eb8')
     if not group:
         colors[df['impact'] > 0.] = '#e41a1c'
