import os

# for setup and fit
skipSetup = 0
skipFit = 1
# for plots
skipImpacts = 1
skipCorrelation = 1
skipCorrLine = 1
skipDiffnuis = 1
skipCompareDiffnuis = 1
skipTemplates = 1  # check settings
#
justPrint = 1

foldEtaIntoAbsEta = True

## histmaker
# /usr/bin/time -v python scripts/histmakers/mw_with_mu_eta_pt.py -o /scratch/mciprian/CombineStudies/theoryAgnostic_pol/x0p40_y3p50_V4/ -v 4  --dataPath root://eoscms.cern.ch//store/cmst3/group/wmass/w-mass-13TeV/NanoAOD/ --filterProcs Data Wmunu --maxFiles -1  [ -p splitOOA|splitOOA_oneMCfileEvery2 ] [ --oneMCfileEveryN 2 ] theoryAgnosticPolVar --theoryAgnosticFilePath /path/to/files/  --theoryAgnosticFileTag x0p40_y3p50_V4  --theoryAgnosticSplitOOA
# --theoryAgnosticSplitOOA should be used by default

splitOOA = True  # use out-of-acceptance as a different process (it assumes the histograms were created accordingly)
onlySignal = False  #  out-of-acceptance is excluded when splitOOA = True
onlySignalAndOOA = False  # (requires onlySignal=True to be effective) signal only but keep OOA as background, with all uncertainties if applied
doStatOnly = False
<<<<<<< HEAD
noFake = False # irrelevant when onlySignal=True
noPDFandQCDtheorySystOnSignal = False # irrelevant when doStatOnly=True
tag = "x0p50_y3p00_THAGNV0"  # "x0p40_y3p50_V6" # "x0p40_y3p50_V6" # "x0p40_y3p50_V4" # "x0p30_y3p00_V4"
oneMCfileEveryN = 2
testFolder = f"oneMCfileEvery{oneMCfileEveryN}" if oneMCfileEveryN > 1 else "fullStat"
testFolder += "_utSignAxis"
projectToNewLumi = -1.0 # set negative to skip it.
lumiScaleVarianceLinearly = ["Data"] # [], ["Data", "MC"], use in conjunction with projectToNewLumi when it is not negative
=======
noFake = False  # irrelevant when onlySignal=True
noPDFandQCDtheorySystOnSignal = False  # irrelevant when doStatOnly=True
tag = "x0p30_y3p00_V9"  # "x0p40_y3p50_V6" # "x0p40_y3p50_V6" # "x0p40_y3p50_V4" # "x0p30_y3p00_V4"
oneMCfileEveryN = 1
testFolder = f"oneMCfileEvery{oneMCfileEveryN}" if oneMCfileEveryN > 1 else "fullStat"
projectToNewLumi = -1.0  # set negative to skip it.
lumiScaleVarianceLinearly = [
    "Data"
]  # [], ["Data", "MC"], use in conjunction with projectToNewLumi when it is not negative
>>>>>>> f7a9dac9

splitOOAtag = ""
setupLumiOption = ""
#setupFakeOption = " --fakeEstimation simple --fakeSmoothingMode binned"
setupFakeOption = " --rebinBeforeSelection --noPolVarOnFake  --fakeSmoothingMode fakerate "
if splitOOA:
    splitOOAtag = "_splitOOA"
    testFolder = f"{testFolder}{splitOOAtag}"
if projectToNewLumi > 0.0:
    lumiFactor = str(round(projectToNewLumi, 2)).replace(".", "p")
    testFolder = (
        f"{testFolder}_projectLumiX{lumiFactor}{''.join(lumiScaleVarianceLinearly)}"
    )
    setupLumiOption = (
        f" --effStatLumiScale {projectToNewLumi} --lumiScale {projectToNewLumi}"
    )
    if len(lumiScaleVarianceLinearly):
        setupLumiOption += f" --lumiScaleVarianceLinearly {' '.join(x.lower() for x in lumiScaleVarianceLinearly)}"

if doStatOnly:
    doSystTests = {"tag": "noSysts", "exclude": None}
else:
    # doSystTests = {"tag"  : "allSysts_noQCD_keepResumNonpert",
    #               "exclude" : '.*recoil|.*QCDscale|.*resum'
    #               }
    doSystTests = {"tag": "allSysts", "exclude": ".*recoil"}

<<<<<<< HEAD
#baseOutdir = f"/scratch/mciprian/CombineStudies/theoryAgnostic_pol/fromTanmay_09Apr2024/{tag}/"
#baseOutdir = f"/scratch/mciprian/CombineStudies/theoryAgnostic_pol/{tag}/"
baseOutdir = f"/scratch/ciprianm/CombineStudies/theoryAgnostic_pol/{tag}/"
basePlotDir = "scripts/analysisTools/plots/fromMyWremnants/fitResults/theoryAgnostic_polVar/pdfCT18Z_April2024/"

inputFileHDF5 = f"{baseOutdir}/mw_with_mu_eta_pt_scetlib_dyturboCorr_maxFiles_m1_{tag}_utSignAxis.hdf5"
=======
# baseOutdir = f"/scratch/mciprian/CombineStudies/theoryAgnostic_pol/fromTanmay_09Apr2024/{tag}/"
baseOutdir = f"/scratch/mciprian/CombineStudies/theoryAgnostic_pol/{tag}/"
basePlotDir = "scripts/analysisTools/plots/fromMyWremnants/fitResults/theoryAgnostic_polVar/pdfCT18Z_April2024/"

inputFileHDF5 = (
    f"{baseOutdir}/mw_with_mu_eta_pt_scetlib_dyturboCorr_maxFiles_m1_{tag}.hdf5"
)
>>>>>>> f7a9dac9
if oneMCfileEveryN > 1:
    inputFileHDF5 = f"{baseOutdir}/mw_with_mu_eta_pt_scetlib_dyturboCorr_maxFiles_m1_{tag}_utSignAxis_oneMCfileEvery{oneMCfileEveryN}.hdf5"

if noPDFandQCDtheorySystOnSignal and not doStatOnly:
    testFolder += "/noPDFandQCDtheorySystOnSignal/"

procFolder = "onlySignal" if onlySignal else "allProcsNoFake" if noFake else "allProcs"
if onlySignal and onlySignalAndOOA:
    procFolder = "onlySignalAndOOA"

outdir = f"{baseOutdir}/{testFolder}/{procFolder}/"

theoryAgnosticOptions = " --analysisMode theoryAgnosticPolVar --poiAsNoi"

setupCombineOptions = setupLumiOption + setupFakeOption
if doStatOnly:
    setupCombineOptions += " --doStatOnly"
elif noPDFandQCDtheorySystOnSignal:
    setupCombineOptions += " --noPDFandQCDtheorySystOnSignal"

if onlySignal:
    setupCombineOptions += " --filterProcGroups Data Wmunu"
    if not onlySignalAndOOA:
        setupCombineOptions += " --excludeProcGroups WmunuOOA"
elif noFake:
    setupCombineOptions += " --excludeProcGroups Fake"

setupCombineOptionsTraditional = setupCombineOptions.replace("--noPolVarOnFake", "")
setupCombineOptions += f" {theoryAgnosticOptions}"

baseCoeffs = ["UL", "A0", "A1", "A2", "A3", "A4"]
# coeffs = [x for x in baseCoeffs]
# coeffs = ["UL"]
# coeffs = [f"ULand{a}" for a in ["A0", "A1", "A2", "A3", "A4"]]
# coeffs = [f"ULandA0andA4and{a}" for a in ["A1", "A2", "A3"]]
# coeffs = ["and".join(x for x in baseCoeffs), "and".join(x for x in baseCoeffs if x != "A3")]
coeffs = [
    "traditional",
    "UL",
    "ULandA4",
    "ULandA0andA4",
    "and".join(x for x in baseCoeffs if x not in ["A1", "A2"]),
    "and".join(x for x in baseCoeffs),
]
# coeffs = ["and".join(x for x in baseCoeffs if x not in ["A1", "A3"])]
# coeffs = ["and".join(x for x in baseCoeffs)]
# coeffs = ["and".join(x for x in baseCoeffs if x not in ["A1", "A2"])]
# coeffs =["ULandA3"]


def safeSystem(cmd, dryRun=False, quitOnFail=True):
    print(cmd)
    if not dryRun:
        res = os.system(cmd)
        if res:
            print("-" * 30)
            print(
                "safeSystem(): error occurred when executing the following command. Aborting"
            )
            print(cmd)
            print("-" * 30)
            if quitOnFail:
                quit()
        return res
    else:
        return 0


for c in coeffs:

    if c == "traditional":
        subFolder = "traditionalFit"
        toReject = None
    elif "and" in c:
        if all(x in c for x in baseCoeffs):
            subFolder = "allCoeff"
            toReject = None
        else:
            subFolder = f"{c}"
            toReject = "|".join([x for x in baseCoeffs if x not in c])
    else:
        subFolder = f"only{c}"
        toReject = "|".join([x for x in baseCoeffs if x != c])

    subFolderBase = subFolder  # backup since it is modified later

    customOptExclude = None
    if doSystTests:
        subFolder += f"_{doSystTests['tag']}"
        customOptExclude = doSystTests["exclude"]
    if toReject != None:
        if customOptExclude != None and customOptExclude != "":
            customOptExclude = f"{customOptExclude}|.*(theory|pol).*({toReject})"
        else:
            customOptExclude = f".*(theory|pol).*({toReject})"

    customOpt = f" -x '{customOptExclude}' "
    if customOptExclude is None or customOptExclude == "":
        customOpt = ""

    if foldEtaIntoAbsEta and c != "traditional":
        # customOpt += " --foldEtaIntoAbsEta"
        # subFolder += "_absEta"
        customOpt += " --absval 1"

    mainOutputFolder = f"{outdir}/{subFolder}"

    setupCombineOpts = (
        setupCombineOptionsTraditional if c == "traditional" else setupCombineOptions
    )
    cmdCard = f"/usr/bin/time -v python scripts/combine/setupCombine.py -i {inputFileHDF5} -o {mainOutputFolder}/ --absolutePathInCard {setupCombineOpts} {customOpt}"

    # etaVar = "abseta" if foldEtaIntoAbsEta else "eta"
    etaVar = "eta"  # patch, it seems the folder name stays eta also with --absval 1
    analysisFolderBase = f"WMass_{etaVar}_pt_charge"
    fitFolder = analysisFolderBase
    if doStatOnly:
        fitFolder += "_statOnly"

    cmdFit = f"python WRemnants/scripts/combine/fitManager.py -i {mainOutputFolder}/{fitFolder}/ --skip-fit-data --comb"

    if not skipSetup:
        safeSystem(cmdCard, dryRun=justPrint)
    if not skipFit:
        safeSystem(cmdFit, dryRun=justPrint)
    print()

    # next part for plotting
    fullStatFolder = mainOutputFolder.replace(testFolder, f"fullStat{splitOOAtag}")
    filesFraction = oneMCfileEveryN if oneMCfileEveryN > 1 else 2
    halfStatFolder = mainOutputFolder.replace(
        testFolder, f"oneMCfileEvery{filesFraction}{splitOOAtag}"
    )

    traditionalFitFolder = mainOutputFolder.replace(subFolderBase, "traditionalFit")

    impact_postfix = f"asimov_{procFolder}_{subFolder}"

    fitResultFile = f"{fullStatFolder}/{fitFolder}/nominal/fit/hessian/fitresults_123456789_Asimov_bbb1_cxs0.root"
    baseOutputPlotPath = f"{basePlotDir}/checkFullStat{splitOOAtag}/{tag}/{procFolder}/{analysisFolderBase}"

    cmdImp = f"python scripts/analysisTools/w_mass_13TeV/makeImpactsOnMW.py {fitResultFile} -o {baseOutputPlotPath}/makeImpactsOnMW/ --scaleToMeV --showTotal --postfix {impact_postfix}  -x '.*eff_(stat|syst)_|.*AlphaS|.*nonClosure|.*resolutionCrctn|.*scaleCrctn|.*scaleClos|.*polVar|.*QCDscale$|.*resum$|.*(muon|ecal)Prefire'  --compareFile {halfStatFolder}/{fitFolder}/nominal/fit/hessian/fitresults_123456789_Asimov_bbb1_cxs0.root --printAltVal --legendEntries 'Full MC stat' '1/2 MC stat'"

    if not skipImpacts:
        safeSystem(cmdImp, dryRun=justPrint)
        print()

    corr_postfix = f"{subFolder}"
    corr_stat = "_statOnly" if doStatOnly else ""

    cmdCorr = f"python scripts/analysisTools/w_mass_13TeV/subMatrix.py {fitResultFile} -o {baseOutputPlotPath}/subMatrix/ --postfix {corr_postfix}_withMW -p '.*polVar|.*massShiftW' --uniqueString polVar{corr_stat} --title 'Th. agn., {subFolder}' --noTextMatrix"

    if not skipCorrelation:
        safeSystem(cmdCorr, dryRun=justPrint)
        print()

    nCorrLinePar = 30
    cmdCorrLine = f"python scripts/analysisTools/w_mass_13TeV/getCorrelationLine.py {fitResultFile} -o {baseOutputPlotPath}/getCorrelationLine/ --postfix {subFolder} -p massShiftW100MeV -m none --title '{subFolder}: first {nCorrLinePar} parameters more correlated with m_{{W}}' -n {nCorrLinePar}"

    if not skipCorrLine:
        safeSystem(cmdCorrLine, dryRun=justPrint)
        print()

    diffnuis_postfix = f"{subFolder}"

    cmdDiff = f"python scripts/analysisTools/w_mass_13TeV/diffNuisances.py {fitResultFile} -o {baseOutputPlotPath}/diffNuisances/ --postfix {diffnuis_postfix} --pois '.*polVar' --uniqueString polVar --y-setting -0.5 -0.25 0 0.25 0.5 --defaultYmax 0.75"

    if not skipDiffnuis:
        safeSystem(cmdDiff, dryRun=justPrint)
        print()

    if doSystTests["tag"] == "allSysts":

        systToPlot = {
            "resumAndSCETlib": " --pois '.*resum|.*scetlib' ",
            "PDFandAlphaS": " --pois '.*pdf' ",
            # "QCDscaleW"            : " --pois '.*QCDscaleW.*helicity_[0-4]+' --bm 0.45 "
        }
        # for hel in range(5):
        #    systToPlot[f"QCDscaleW_A{hel}"] = f" --pois '.*QCDscaleW.*helicity_{hel}_' --bm 0.45 "

        for s in systToPlot.keys():
            expr = systToPlot[s]

            cmdCompareDiff = f"python scripts/analysisTools/w_mass_13TeV/diffNuisances.py {fitResultFile} -o {baseOutputPlotPath}/diffNuisances/ --postfix {diffnuis_postfix}_compareTraditional {expr} --uniqueString {s} --y-setting -1.5 -0.5 0 0.5 1.5 --defaultYmax 1.5 --expected-infile {traditionalFitFolder}/{fitFolder}/nominal/fit/hessian/fitresults_123456789_Asimov_bbb1_cxs0.root --postfitLegendLabelObs 'Theory agnostic fit' --postfitLegendLabelExp 'Traditional fit' "

            if not skipCompareDiffnuis:
                safeSystem(cmdCompareDiff, dryRun=justPrint)
                print()

# This is partially standalone since it uses the base coefficients,
# it can run using the settings of the last item of the previous loop
if oneMCfileEveryN == 1 and not skipTemplates:

    charges = ["plus", "minus"]

    for charge in charges:
        for c in baseCoeffs:

            cmdTempl = f"python scripts/analysisTools/w_mass_13TeV/makeSystRatios.py {fullStatFolder}/{fitFolder}/WMassCombineInput.root {baseOutputPlotPath}/makeSystRatios/muonRecoCharge_{charge}/{c}/Wmunu/ -s '.*polVarW_{c}_{charge}' --systPostfix 'polVarW_{c}_{charge}' -p 'Wmunu' -c {charge} --plot 2D --compareSingleSystToNomi"

            safeSystem(cmdTempl, dryRun=justPrint)
            print()


## other utility commands
# python scripts/analysisTools/w_mass_13TeV/getCorrelationLine.py /scratch/mciprian/CombineStudies/theoryAgnostic_pol/x0p40_y3p50_V4//fullStat_splitOOA/onlySignal//allCoeff_noSysts/WMass_eta_pt_charge_statOnly/nominal/fit/hessian/fitresults_123456789_Asimov_bbb1_cxs0.root -o scripts/analysisTools/plots/fromMyWremnants/fitResults/TESTS/theoryAgnostic_polVar//checkFullStat_splitOOA/x0p40_y3p50_V4/onlySignal/WMass_eta_pt_charge/getCorrelationLine/ --postfix allCoeff_noSysts -p massShiftW100MeV -m none -n -1 --title "Correlation of signal variations with m_{W}: fit with all coeffs"


# fit setup traditonal (here for 1/2 stat) with eta or abseta
# /usr/bin/time -v python scripts/combine/setupCombine.py -i /scratch/mciprian/CombineStudies/theoryAgnostic_pol/x0p30_y3p00_V8//mw_with_mu_eta_pt_scetlib_dyturboCorr_maxFiles_m1_testTApolvar_x0p30_y3p00_V8_oneMCfileEvery2.hdf5 -o /scratch/mciprian/CombineStudies/theoryAgnostic_pol/x0p30_y3p00_V8//oneMCfileEvery2_splitOOA/allProcs//traditionalFit_allSysts_abseta/ --absolutePathInCard  -x '.*recoil'  --absval 1
# /usr/bin/time -v python scripts/combine/setupCombine.py -i /scratch/mciprian/CombineStudies/theoryAgnostic_pol/x0p30_y3p00_V8//mw_with_mu_eta_pt_scetlib_dyturboCorr_maxFiles_m1_testTApolvar_x0p30_y3p00_V8_oneMCfileEvery2.hdf5 -o /scratch/mciprian/CombineStudies/theoryAgnostic_pol/x0p30_y3p00_V8//oneMCfileEvery2_splitOOA/allProcs//traditionalFit_allSysts/ --absolutePathInCard  -x '.*recoil'

# Fit traditional (full and 1/2 stat), eta and abseta
# python WRemnants/scripts/combine/fitManager.py -i /scratch/mciprian/CombineStudies/theoryAgnostic_pol/x0p30_y3p00_V8//fullStat_splitOOA/allProcs/traditionalFit_allSysts_abseta/WMass_eta_pt_charge/ --skip-fit-data --comb
# python WRemnants/scripts/combine/fitManager.py -i /scratch/mciprian/CombineStudies/theoryAgnostic_pol/x0p30_y3p00_V8//fullStat_splitOOA/allProcs/traditionalFit_allSysts/WMass_eta_pt_charge/ --skip-fit-data --comb<|MERGE_RESOLUTION|>--- conflicted
+++ resolved
@@ -23,31 +23,23 @@
 onlySignal = False  #  out-of-acceptance is excluded when splitOOA = True
 onlySignalAndOOA = False  # (requires onlySignal=True to be effective) signal only but keep OOA as background, with all uncertainties if applied
 doStatOnly = False
-<<<<<<< HEAD
-noFake = False # irrelevant when onlySignal=True
-noPDFandQCDtheorySystOnSignal = False # irrelevant when doStatOnly=True
+noFake = False  # irrelevant when onlySignal=True
+noPDFandQCDtheorySystOnSignal = False  # irrelevant when doStatOnly=True
 tag = "x0p50_y3p00_THAGNV0"  # "x0p40_y3p50_V6" # "x0p40_y3p50_V6" # "x0p40_y3p50_V4" # "x0p30_y3p00_V4"
 oneMCfileEveryN = 2
 testFolder = f"oneMCfileEvery{oneMCfileEveryN}" if oneMCfileEveryN > 1 else "fullStat"
 testFolder += "_utSignAxis"
-projectToNewLumi = -1.0 # set negative to skip it.
-lumiScaleVarianceLinearly = ["Data"] # [], ["Data", "MC"], use in conjunction with projectToNewLumi when it is not negative
-=======
-noFake = False  # irrelevant when onlySignal=True
-noPDFandQCDtheorySystOnSignal = False  # irrelevant when doStatOnly=True
-tag = "x0p30_y3p00_V9"  # "x0p40_y3p50_V6" # "x0p40_y3p50_V6" # "x0p40_y3p50_V4" # "x0p30_y3p00_V4"
-oneMCfileEveryN = 1
-testFolder = f"oneMCfileEvery{oneMCfileEveryN}" if oneMCfileEveryN > 1 else "fullStat"
 projectToNewLumi = -1.0  # set negative to skip it.
 lumiScaleVarianceLinearly = [
     "Data"
 ]  # [], ["Data", "MC"], use in conjunction with projectToNewLumi when it is not negative
->>>>>>> f7a9dac9
 
 splitOOAtag = ""
 setupLumiOption = ""
-#setupFakeOption = " --fakeEstimation simple --fakeSmoothingMode binned"
-setupFakeOption = " --rebinBeforeSelection --noPolVarOnFake  --fakeSmoothingMode fakerate "
+# setupFakeOption = " --fakeEstimation simple --fakeSmoothingMode binned"
+setupFakeOption = (
+    " --rebinBeforeSelection --noPolVarOnFake  --fakeSmoothingMode fakerate "
+)
 if splitOOA:
     splitOOAtag = "_splitOOA"
     testFolder = f"{testFolder}{splitOOAtag}"
@@ -70,22 +62,12 @@
     #               }
     doSystTests = {"tag": "allSysts", "exclude": ".*recoil"}
 
-<<<<<<< HEAD
-#baseOutdir = f"/scratch/mciprian/CombineStudies/theoryAgnostic_pol/fromTanmay_09Apr2024/{tag}/"
-#baseOutdir = f"/scratch/mciprian/CombineStudies/theoryAgnostic_pol/{tag}/"
+# baseOutdir = f"/scratch/mciprian/CombineStudies/theoryAgnostic_pol/fromTanmay_09Apr2024/{tag}/"
+# baseOutdir = f"/scratch/mciprian/CombineStudies/theoryAgnostic_pol/{tag}/"
 baseOutdir = f"/scratch/ciprianm/CombineStudies/theoryAgnostic_pol/{tag}/"
 basePlotDir = "scripts/analysisTools/plots/fromMyWremnants/fitResults/theoryAgnostic_polVar/pdfCT18Z_April2024/"
 
 inputFileHDF5 = f"{baseOutdir}/mw_with_mu_eta_pt_scetlib_dyturboCorr_maxFiles_m1_{tag}_utSignAxis.hdf5"
-=======
-# baseOutdir = f"/scratch/mciprian/CombineStudies/theoryAgnostic_pol/fromTanmay_09Apr2024/{tag}/"
-baseOutdir = f"/scratch/mciprian/CombineStudies/theoryAgnostic_pol/{tag}/"
-basePlotDir = "scripts/analysisTools/plots/fromMyWremnants/fitResults/theoryAgnostic_polVar/pdfCT18Z_April2024/"
-
-inputFileHDF5 = (
-    f"{baseOutdir}/mw_with_mu_eta_pt_scetlib_dyturboCorr_maxFiles_m1_{tag}.hdf5"
-)
->>>>>>> f7a9dac9
 if oneMCfileEveryN > 1:
     inputFileHDF5 = f"{baseOutdir}/mw_with_mu_eta_pt_scetlib_dyturboCorr_maxFiles_m1_{tag}_utSignAxis_oneMCfileEvery{oneMCfileEveryN}.hdf5"
 
