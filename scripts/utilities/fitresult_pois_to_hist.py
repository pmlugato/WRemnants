--- conflicted
+++ resolved
@@ -50,26 +50,9 @@
     from narf import ioutils
     with h5py.File(outfile, "w") as f:
         logger.debug(f"Pickle and dump results")
-<<<<<<< HEAD
         for k,v in res_dict.items():
             ioutils.pickle_dump_h5py(k, v, f)
 else:
     import pickle
     with open(outfile, "wb") as f:
-        pickle.dump(res_dict, f)
-=======
-        ioutils.pickle_dump_h5py("results", result, f)
-        if meta is not None:
-            ioutils.pickle_dump_h5py("meta", meta, f)
-        if meta_exp is not None:
-            ioutils.pickle_dump_h5py("meta_exp", meta_exp, f)
-else:
-    import pickle
-    with open(outfile, "wb") as f:
-        meta_info = {} 
-        if meta is not None:
-            meta_info["meta"] = meta
-        if meta_exp is not None:
-            meta_info["meta_exp"] = meta_exp
-        pickle.dump({"results": result, **meta_info}, f)
->>>>>>> b4645661
+        pickle.dump(res_dict, f)