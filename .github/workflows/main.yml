--- conflicted
+++ resolved
@@ -102,11 +102,7 @@
         run: scripts/ci/run_with_singularity.sh scripts/ci/setup_and_run_python.sh scripts/combine/setupCombineWMass.py -i $OUTFILE --verbose 4 --lumiScale $LUMI_SCALE
 
       - name: wmass combine fit 
-<<<<<<< HEAD
         run: cmssw-cc7 --command-to-run scripts/ci/run_combine.sh /home/c/cmsmwbot/combinetf/CMSSW_10_6_30/src/ mass WMass_pt_eta WMass_plus.txt WMass_minus.txt 
-=======
-        run: cmssw-cc7 --command-to-run scripts/ci/run_combine.sh /home/c/cmsmwbot/combinetf/CMSSW_10_6_30/src/ mass WMass_eta_pt WMass_plus.txt WMass_minus.txt 
->>>>>>> 3dc153db
 
       - name: wmass combine impacts
         run: scripts/ci/run_with_singularity.sh scripts/ci/show_impacts.sh WMass_pt_eta/fitresults_123456789.root $WEB_DIR/$PLOT_DIR/impactsW.html
@@ -135,33 +131,6 @@
         if: github.event.schedule == '0 3 * * 2,4,6'
         run: echo "NTHREADS=64" >> $GITHUB_ENV
 
-<<<<<<< HEAD
-=======
-
-  lowpu:
-    # The type of runner that the job will run on
-    runs-on: [self-hosted, linux, x64]
-
-    # Steps represent a sequence of tasks that will be executed as part of the job
-    steps:    
-      # Checks-out your repository under $GITHUB_WORKSPACE, so your job can access it
-      - uses: actions/checkout@v3
-        with:
-          submodules: 'true'
-
-      - name: lowpu setup events
-        if: github.event.schedule == '0 3 * * 2,4,6'
-        run: echo "MAX_FILES=-1" >> $GITHUB_ENV
-
-      - name: lowpu setup lumi scale
-        if: github.event.schedule == '0 3 * * 2,4,6'
-        run: echo "LUMI_SCALE=1" >> $GITHUB_ENV
-
-      - name: lowpu setup threads
-        if: github.event.schedule == '0 3 * * 2,4,6'
-        run: echo "NTHREADS=64" >> $GITHUB_ENV
-
->>>>>>> 3dc153db
       - name: lowpu w analysis
         run: scripts/ci/run_with_singularity.sh scripts/ci/setup_and_run_python.sh scripts/histmakers/mw_lowPU.py -j $NTHREADS --maxFiles $MAX_FILES --verbose 4
 
@@ -228,16 +197,11 @@
         run: scripts/ci/run_with_singularity.sh scripts/ci/setup_and_run_python.sh scripts/combine/setupCombineWMass.py -i $OUTFILE --verbose 4 --lumiScale $LUMI_SCALE
 
       - name: wlike combine fit 
-<<<<<<< HEAD
         run: cmssw-cc7 --command-to-run scripts/ci/run_combine.sh /home/c/cmsmwbot/combinetf/CMSSW_10_6_30/src/ mass ZMassWLike_pt_eta ZMassWLike_plus.txt ZMassWLike_minus.txt 
-=======
-        run: cmssw-cc7 --command-to-run scripts/ci/run_combine.sh /home/c/cmsmwbot/combinetf/CMSSW_10_6_30/src/ mass ZMassWLike_eta_pt ZMassWLike_plus.txt ZMassWLike_minus.txt 
->>>>>>> 3dc153db
 
       - name: wlike combine impacts
         run: scripts/ci/run_with_singularity.sh scripts/ci/show_impacts.sh ZMassWLike_pt_eta/fitresults_123456789.root $WEB_DIR/$PLOT_DIR/impactsWlike.html
 
-<<<<<<< HEAD
       - name: wlike combine unfolding setup
         run: scripts/ci/run_with_singularity.sh scripts/ci/setup_and_run_python.sh scripts/combine/setupCombineWMass.py -i $OUTFILE --verbose 4 --lumiScale $LUMI_SCALE --unfold --constrainMass --noEfficiencyUnc --minnloScaleUnc integrated
 
@@ -248,8 +212,6 @@
         run: scripts/ci/run_with_singularity.sh scripts/ci/show_unfolded_results.sh ZMassWLike_pt_eta/fitresults_123456789.root $WEB_DIR/$PLOT_DIR/
 
 
-=======
->>>>>>> 3dc153db
 
   dilepton:
     # The type of runner that the job will run on
