--- conflicted
+++ resolved
@@ -41,15 +41,7 @@
                 corr_helpers[proc][generator] = makeCorrectionsTensor(corrh, weighted_corr=generator in theory_tools.theory_corr_weight_map)
     for generator in generators:
         if not any([generator in corr_helpers[proc] for proc in procs]):
-<<<<<<< HEAD
-            err_msg = f"Did not find correction for generator {generator} for any processes!"
-            if allowMissingTheoryCorr:
-                logger.warning(f"{err_msg} Execution will continue since --allowMissingTheoryCorr was requested")
-            else:
-                raise ValueError(err_msg)
-=======
             logger.warning(f"Did not find correction for generator {generator} for any processes!")
->>>>>>> abe3c118
     return corr_helpers
 
 def make_corr_helper_fromnp(filename=f"{common.data_dir}/N3LLCorrections/inclusive_{{process}}_pT.npz", isW=True):
