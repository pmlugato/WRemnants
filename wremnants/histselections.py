import hist
import numpy as np
from utilities.input_tools import safeOpenRootFile, safeGetRootObject
from utilities import boostHistHelpers as hh
from utilities import common, logging
import narf
import ROOT

logger = logging.child_logger(__name__)

hist_map = {
    "eta_pt" : "nominal",
    "eta" : "nominal",
    "pt" : "nominal",
    "mll" : "nominal",
    "ptll" : "nominal",
    "ptll_mll" : "nominal",
}

def fakeHistABCD(h, thresholdMT=40.0, fakerate_integration_axes=[], axis_name_mt="mt", integrateLowMT=True, integrateHighMT=False):
    # integrateMT=False keeps the mT axis in the returned histogram (can be used to have fakes vs mT)

<<<<<<< HEAD
    print("IOntegrate over", fakerate_integration_axes)
    if axis_name_mt in h.axes.name:
        s = hist.tag.Slicer()
        low = hist.underflow if h.axes[axis_name_mt].traits.underflow else 0
        failMT = {axis_name_mt : s[low:complex(0,thresholdMT):hist.sum]}
        if integrateMT:
            passMT = {axis_name_mt : s[complex(0,thresholdMT):hist.overflow:hist.sum]}
        else:
            passMT = {axis_name_mt : s[complex(0,thresholdMT):hist.overflow]}
    else:
        failMT = common.failMT
        passMT = common.passMT
=======
    nameMT, failMT, passMT = get_mt_selection(h, thresholdMT, axis_name_mt, integrateLowMT, integrateHighMT)
>>>>>>> a9b4589a

    if any(a in h.axes.name for a in fakerate_integration_axes):
        fakerate_axes = [n for n in h.axes.name if n not in [*fakerate_integration_axes, common.passIsoName, nameMT]]
        hPassIsoFailMT = h[{**common.passIso, nameMT: failMT}].project(*fakerate_axes)
        hFailIsoFailMT = h[{**common.failIso, nameMT: failMT}].project(*fakerate_axes)
    else:
        hPassIsoFailMT = h[{**common.passIso, nameMT: failMT}]
        hFailIsoFailMT = h[{**common.failIso, nameMT: failMT}]

    hFRF = hh.divideHists(hPassIsoFailMT, hFailIsoFailMT, cutoff=1, createNew=True)   

    return hh.multiplyHists(hFRF, h[{**common.failIso, nameMT: passMT}])
    
def fakeHistIsoRegion(h, scale=1.):
    #return h[{"iso" : 0.3j, "mt" : hist.rebin(10)}]*scale
    return h[{"iso" : 4}]*scale

def fakeHistIsoRegionIntGen(h, scale=1.):
    print([ax.name for ax in h.axes])
    if not "qTgen" in [ax.name for ax in h.axes]:
        return h[{"iso" : 4}]*scale
    s = hist.tag.Slicer()
    print("Slicing")
    return h[{"iso" : 0, "qTgen" : s[::hist.sum]}]

def signalHistWmass(h, thresholdMT=40.0, charge=None, passIso=common.passIso, passMT=True, axis_name_mt="mt", integrateLowMT=True, integrateHighMT=False, genBin=None):
    if genBin != None:
        h = h[{"recoil_gen" : genBin}]

    nameMT, failMT, passMT = get_mt_selection(h, thresholdMT, axis_name_mt, integrateLowMT, integrateHighMT)

    sel = {**passIso, nameMT: passMT}
    if charge in [-1, 1]:
        sel.update({"charge" : -1j if charge < 0 else 1j})

    # remove ax slice if the ax does not exist
    for key in sel.copy().keys():
        if not key in [ax.name for ax in h.axes]: 
            del sel[key]

    return h[sel]

# the following are utility wrapper functions for signalHistWmass with proper region selection
def histWmass_failMT_passIso(h, thresholdMT=40.0, charge=None):
    return signalHistWmass(h, thresholdMT, charge, common.passIso, common.failMT)

def histWmass_failMT_failIso(h, thresholdMT=40.0, charge=None):
    return signalHistWmass(h, thresholdMT, charge, common.failIso, common.failMT)

def histWmass_passMT_failIso(h, thresholdMT=40.0, charge=None):
    return signalHistWmass(h, thresholdMT, charge, common.failIso, common.passMT)

def histWmass_passMT_passIso(h, thresholdMT=40.0, charge=None):
    return signalHistWmass(h, thresholdMT, charge, common.passIso, common.passMT)

# TODO: Not all hists are made with these axes
def signalHistLowPileupW(h):
    if not "qTgen" in [ax.name for ax in h.axes]:
        return h[{"iso" : 0}]
    s = hist.tag.Slicer()
    return h[{"iso" : 0, "qTgen" : s[::hist.sum]}]
    
def signalHistLowPileupZ(h):
    return h

def get_mt_selection(h, thresholdMT=40.0, axis_name_mt="mt", integrateLowMT=True, integrateHighMT=False):
    if axis_name_mt in h.axes.name:
        s = hist.tag.Slicer()
        high = h.axes[axis_name_mt].index(thresholdMT)
        failMT = s[:high:hist.sum] if integrateLowMT else s[:high:]
        passMT = s[high:hist.sum] if integrateHighMT else s[high:]
        nameMT = axis_name_mt
    else:
        failMT = 0
        passMT = 1
        nameMT = common.passMTName

    return nameMT, failMT, passMT

def unrolledHist(h, obs=["pt", "eta"]):
    hproj = h.project(*obs)
    bins = np.product(hproj.axes.size)
    newh = hist.Hist(hist.axis.Integer(0, bins), storage=hproj._storage_type())
    newh[...] = np.ravel(hproj)
    return newh

def applyCorrection(h, scale=1.0, offsetCorr=0.0, corrFile=None, corrHist=None, createNew=False):
    # originally intended to apply a correction differential in eta-pt
    # corrHist is a TH3 with eta-pt-charge
    # scale is just to apply an additional constant scaling (or only that if ever needed) before the correction from corrHist
    # offsetCorr is for utility, to add to the correction from the file, e.g. if the histogram is a scaling of x (e.g. 5%) one has to multiply the input histogram h by 1+x, so offset should be 1
    boost_corr = None
    if corrFile and corrHist:
        ## TDirectory.TContext() should restore the ROOT current directory to whatever it was before a new ROOT file was opened
        ## but it doesn't work at the moment, apparently the class miss the __enter__ member and the usage with "with" fails
        #with ROOT.TDirectory.TContext():
        f = safeOpenRootFile(corrFile, mode="READ")
        corr = safeGetRootObject(f, corrHist, detach=True)
        if offsetCorr:
            offsetHist = corr.Clone("offsetHist")
            ROOT.wrem.initializeRootHistogram(offsetHist, offsetCorr)
            corr.Add(offsetHist)
        f.Close()
        boost_corr = narf.root_to_hist(corr)
    # note: in fact hh.multiplyHists already creates a new histogram
    hnew = hh.scale(h, scale, createNew)
    if boost_corr:
        hnew = hh.multiplyHists(hnew, boost_corr)

    return hnew<|MERGE_RESOLUTION|>--- conflicted
+++ resolved
@@ -20,22 +20,7 @@
 def fakeHistABCD(h, thresholdMT=40.0, fakerate_integration_axes=[], axis_name_mt="mt", integrateLowMT=True, integrateHighMT=False):
     # integrateMT=False keeps the mT axis in the returned histogram (can be used to have fakes vs mT)
 
-<<<<<<< HEAD
-    print("IOntegrate over", fakerate_integration_axes)
-    if axis_name_mt in h.axes.name:
-        s = hist.tag.Slicer()
-        low = hist.underflow if h.axes[axis_name_mt].traits.underflow else 0
-        failMT = {axis_name_mt : s[low:complex(0,thresholdMT):hist.sum]}
-        if integrateMT:
-            passMT = {axis_name_mt : s[complex(0,thresholdMT):hist.overflow:hist.sum]}
-        else:
-            passMT = {axis_name_mt : s[complex(0,thresholdMT):hist.overflow]}
-    else:
-        failMT = common.failMT
-        passMT = common.passMT
-=======
     nameMT, failMT, passMT = get_mt_selection(h, thresholdMT, axis_name_mt, integrateLowMT, integrateHighMT)
->>>>>>> a9b4589a
 
     if any(a in h.axes.name for a in fakerate_integration_axes):
         fakerate_axes = [n for n in h.axes.name if n not in [*fakerate_integration_axes, common.passIsoName, nameMT]]
