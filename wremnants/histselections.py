import hist
import numpy as np
from utilities.input_tools import safeOpenRootFile, safeGetRootObject
from utilities import boostHistHelpers as hh
from utilities.common import passMT, failMT, passIso, failIso
import narf
import ROOT

hist_map = {
    "eta_pt" : "nominal",
    "eta" : "nominal",
    "pt" : "nominal",
    "mll" : "nominal",
    "ptll" : "nominal",
    "ptll_mll" : "nominal",
}

def fakeHistABCD(h, low_PU=False,
                 boolMT=True, thresholdMT=40.0, axisNameMT="mt", integrateMT=True):
    # boolMT=False generalizes the method when mT is a real axis (i.e. no need for passMT)
    # integrateMT keeps the mT axis in the returned histogram (can be used to have fakes vs mT)
    if low_PU and "mt" in [ax.name for ax in h.axes]:
        return h[{**failIso, **passMT}]*h[{**passIso, **failMT}].sum().value / h[{**failIso, **failMT}].sum().value

<<<<<<< HEAD
    elif boolMT:
        return hh.multiplyHists(
            hh.divideHists(h[{"passIso" : True, "passMT" : False}],
                           h[{"passIso" : False, "passMT" : False}],
                           cutoff=1,
                           createNew=True,
                           ),
            #where=h[{"passIso" : False, "passMT" : True}].values(flow=True)>1),
            h[{"passIso" : False, "passMT" : True}],
        )
    else:
        s = hist.tag.Slicer()
        hFRF = hh.divideHists(h[{"passIso" : True,  axisNameMT : s[0:complex(0,thresholdMT):hist.sum]}], 
                              h[{"passIso" : False, axisNameMT : s[0:complex(0,thresholdMT):hist.sum]}],
                              cutoff=1,
                              createNew=True,
                              )
        if integrateMT:
            return hh.multiplyHists(hFRF,
                                    h[{"passIso" : False, axisNameMT : s[complex(0,thresholdMT):hist.overflow:hist.sum]}]
                                    )
        else:
            return hh.multiplyHists(hFRF,
                                    h[{"passIso" : False, axisNameMT : s[complex(0,thresholdMT):hist.overflow]}],
                                    )
        
=======
    return hh.multiplyHists(
        hh.divideHists(h[{**passIso, **failMT}], 
            h[{**failIso, **failMT}],
                cutoff=1,
                createNew=True,
            ),
                #where=h[{**failIso, "passMT" : True}].values(flow=True)>1),
        h[{**failIso, **passMT}], 
    )

>>>>>>> dfe1428d
def fakeHistIsoRegion(h, scale=1.):
    #return h[{"iso" : 0.3j, "mt" : hist.rebin(10)}]*scale
    return h[{"iso" : 4}]*scale

def fakeHistIsoRegionIntGen(h, scale=1.):
    print([ax.name for ax in h.axes])
    if not "qTgen" in [ax.name for ax in h.axes]:
        return h[{"iso" : 4}]*scale
    s = hist.tag.Slicer()
    print("Slicing")
    return h[{"iso" : 0, "qTgen" : s[::hist.sum]}]

def signalHistWmass(h, charge=None, passIso=passIso, passMT=passMT, genBin=None):
    if genBin != None:
        h = h[{"recoil_gen" : genBin}]

    sel = {**passIso, **passMT}
    if charge in [-1, 1]:
        sel.update({"charge" : -1j if charge < 0 else 1j})

    # remove ax slice if the ax does not exist
    for key in sel.copy().keys():
        if not key in [ax.name for ax in h.axes]: 
            del sel[key]

    return h[sel]

# the following are utility wrapper functions for signalHistWmass with proper region selection
def histWmass_failMT_passIso(h, charge=None):
    return signalHistWmass(h, charge, passIso, failMT)

def histWmass_failMT_failIso(h, charge=None):
    return signalHistWmass(h, charge, failIso, failMT)

def histWmass_passMT_failIso(h, charge=None):
    return signalHistWmass(h, charge, failIso, passMT)

def histWmass_passMT_passIso(h, charge=None):
    return signalHistWmass(h, charge, passIso, passMT)

# TODO: Not all hists are made with these axes
def signalHistLowPileupW(h):
    if not "qTgen" in [ax.name for ax in h.axes]:
        return h[{"iso" : 0}]
    s = hist.tag.Slicer()
    return h[{"iso" : 0, "qTgen" : s[::hist.sum]}]
    
def signalHistLowPileupZ(h):
    return h

def unrolledHist(h, obs=["pt", "eta"]):
    hproj = h.project(*obs)
    bins = np.product(hproj.axes.size)
    newh = hist.Hist(hist.axis.Integer(0, bins), storage=hproj._storage_type())
    newh[...] = np.ravel(hproj)
    return newh

def applyCorrection(h, scale=1.0, offsetCorr=0.0, corrFile=None, corrHist=None, createNew=False):
    # originally intended to apply a correction differential in eta-pt
    # corrHist is a TH3 with eta-pt-charge
    # scale is just to apply an additional constant scaling (or only that if ever needed) before the correction from corrHist
    # offsetCorr is for utility, to add to the correction from the file, e.g. if the histogram is a scaling of x (e.g. 5%) one has to multiply the input histogram h by 1+x, so offset should be 1
    boost_corr = None
    if corrFile and corrHist:
        ## TDirectory.TContext() should restore the ROOT current directory to whatever it was before a new ROOT file was opened
        ## but it doesn't work at the moment, apparently the class miss the __enter__ member and the usage with "with" fails
        #with ROOT.TDirectory.TContext():
        f = safeOpenRootFile(corrFile, mode="READ")
        corr = safeGetRootObject(f, corrHist, detach=True)
        if offsetCorr:
            offsetHist = corr.Clone("offsetHist")
            ROOT.wrem.initializeRootHistogram(offsetHist, offsetCorr)
            corr.Add(offsetHist)
        f.Close()
        boost_corr = narf.root_to_hist(corr)
    # note: in fact hh.multiplyHists already creates a new histogram
    hnew = hh.scale(h, scale, createNew)
    if boost_corr:
        hnew = hh.multiplyHists(hnew, boost_corr)

    return hnew<|MERGE_RESOLUTION|>--- conflicted
+++ resolved
@@ -18,15 +18,14 @@
 def fakeHistABCD(h, low_PU=False,
                  boolMT=True, thresholdMT=40.0, axisNameMT="mt", integrateMT=True):
     # boolMT=False generalizes the method when mT is a real axis (i.e. no need for passMT)
-    # integrateMT keeps the mT axis in the returned histogram (can be used to have fakes vs mT)
+    # integrateMT=False keeps the mT axis in the returned histogram (can be used to have fakes vs mT)
     if low_PU and "mt" in [ax.name for ax in h.axes]:
         return h[{**failIso, **passMT}]*h[{**passIso, **failMT}].sum().value / h[{**failIso, **failMT}].sum().value
 
-<<<<<<< HEAD
     elif boolMT:
         return hh.multiplyHists(
-            hh.divideHists(h[{"passIso" : True, "passMT" : False}],
-                           h[{"passIso" : False, "passMT" : False}],
+            hh.divideHists(h[{**passIso, **failMT}],
+                           h[{**failIso, **failMT}],
                            cutoff=1,
                            createNew=True,
                            ),
@@ -35,32 +34,20 @@
         )
     else:
         s = hist.tag.Slicer()
-        hFRF = hh.divideHists(h[{"passIso" : True,  axisNameMT : s[0:complex(0,thresholdMT):hist.sum]}], 
-                              h[{"passIso" : False, axisNameMT : s[0:complex(0,thresholdMT):hist.sum]}],
+        hFRF = hh.divideHists(h[{**passIso,  axisNameMT : s[0:complex(0,thresholdMT):hist.sum]}], 
+                              h[{**failIso, axisNameMT : s[0:complex(0,thresholdMT):hist.sum]}],
                               cutoff=1,
                               createNew=True,
                               )
         if integrateMT:
             return hh.multiplyHists(hFRF,
-                                    h[{"passIso" : False, axisNameMT : s[complex(0,thresholdMT):hist.overflow:hist.sum]}]
+                                    h[{**failIso, axisNameMT : s[complex(0,thresholdMT):hist.overflow:hist.sum]}]
                                     )
         else:
             return hh.multiplyHists(hFRF,
-                                    h[{"passIso" : False, axisNameMT : s[complex(0,thresholdMT):hist.overflow]}],
+                                    h[{**failIso, axisNameMT : s[complex(0,thresholdMT):hist.overflow]}],
                                     )
         
-=======
-    return hh.multiplyHists(
-        hh.divideHists(h[{**passIso, **failMT}], 
-            h[{**failIso, **failMT}],
-                cutoff=1,
-                createNew=True,
-            ),
-                #where=h[{**failIso, "passMT" : True}].values(flow=True)>1),
-        h[{**failIso, **passMT}], 
-    )
-
->>>>>>> dfe1428d
 def fakeHistIsoRegion(h, scale=1.):
     #return h[{"iso" : 0.3j, "mt" : hist.rebin(10)}]*scale
     return h[{"iso" : 4}]*scale
