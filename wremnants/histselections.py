--- conflicted
+++ resolved
@@ -197,15 +197,10 @@
     ndf = y.shape[-1] - nparams
     ndf_total = y.size - chi2.size * nparams
 
-<<<<<<< HEAD
-    logger.info(f"Total chi2/ndf = {chi2_total}/{ndf_total} = {chi2_total/ndf_total}")
-    return chi2, ndf
-=======
     from scipy import stats
 
     logger.info(f"Total chi2/ndf = {chi2_total}/{ndf_total} = {chi2_total/ndf_total} (p = {stats.chi2.sf(chi2_total, ndf_total)})")
     return chi2, ndf    
->>>>>>> 3c2be188
 
 def extend_edges(traits, x):
     # extend array for underflow/overflow with distance from difference of two closest values 
