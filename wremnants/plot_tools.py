import pathlib
import mplhep as hep
import matplotlib.pyplot as plt
from matplotlib import ticker
from matplotlib import patches
from matplotlib.ticker import StrMethodFormatter # for setting number of decimal places on tick labels
from utilities import boostHistHelpers as hh
from wremnants import histselections as sel
import math
import numpy as np
import re
import os
import logging
import shutil
import sys
import datetime

hep.style.use(hep.style.ROOT)

<<<<<<< HEAD
def figureWithRatio(href, xlabel, ylabel, ylim, rlabel, rrange, xlim=None,
    grid_on_main_plot = False, grid_on_ratio_plot = False, plot_title = None, x_ticks_ndp = None,
    bin_density = 50
=======
def figureWithRatio(href, xlabel, ylabel, ylim, rlabel, rrange, xlim=None, 
    grid_on_main_plot = False, grid_on_ratio_plot = False, plot_title = None
>>>>>>> 809a56b6
):
    if not xlim:
        xlim = [href.axes[0].edges[0], href.axes[0].edges[-1]]
    hax = href.axes[0]
    xlim_range = float(xlim[1] - xlim[0])
    original_xrange = float(hax.edges[-1] - hax.edges[0])
    raw_width = (hax.size/float(bin_density)) * (xlim_range / original_xrange)
    width = math.ceil(raw_width)

    fig = plt.figure(figsize=(8*width,8))
    ax1 = fig.add_subplot(4, 1, (1, 3)) 
    ax2 = fig.add_subplot(4, 1, 4) 

    ax2.set_xlabel(xlabel)
    ax1.set_xlabel(" ")
    ax1.set_ylabel(ylabel)
    ax1.set_xlim(xlim)
    ax2.set_xlim(xlim)
    if x_ticks_ndp: ax2.xaxis.set_major_formatter(StrMethodFormatter('{x:.' + str(x_ticks_ndp) + 'f}'))
    ax2.set_ylabel(rlabel, fontsize=22)
    ax2.set_ylim(rrange)

    if ylim:
        ax1.set_ylim(ylim)
    else:
        ax1.autoscale(axis='y')

    if grid_on_main_plot:  ax1.grid(which = "both")
    if grid_on_ratio_plot: ax2.grid(which = "both")
    if plot_title: ax1.set_title(plot_title)
    return fig,ax1,ax2

def addLegend(ax, ncols=2, extra_text=None, text_size=20):
    has_extra_text = extra_text is not None
    handles, labels = ax.get_legend_handles_labels()
    
    if has_extra_text:
        #handles.append(patches.Patch(color='none', label=extra_text))
        ax.plot([], [], ' ', ' ')

    shape = np.divide(*ax.get_figure().get_size_inches())
    #TODO: The goal is to leave the data in order, but it should be less hacky
    handles[:] = reversed(handles)
    labels[:] = reversed(labels)
    if len(handles) % 2 and ncols == 2:
        handles.insert(math.floor(len(handles)/2), patches.Patch(color='none', label = ' '))
        labels.insert(math.floor(len(labels)/2), ' ')
    #handles= reversed(handles)
    #labels= reversed(labels)
    ax.legend(handles=handles, labels=labels, prop={'size' : text_size*(0.7 if shape == 1 else 1.3)}, ncol=ncols, loc='upper right')

def makeStackPlotWithRatio(
    histInfo, stackedProcs, histName="nominal", unstacked=None, 
    xlabel="", ylabel="Events/bin", rlabel = "Data/Pred.", rrange=[0.9, 1.1], ylim=None, xlim=None, nlegcols=2,
<<<<<<< HEAD
    binwnorm=None, select={},  action = (lambda x: x), extra_text=None, grid = False, plot_title = None,
    ratio_to_data=False, legtex_size=20, cms_decor="Preliminary", lumi=16.8, bin_density = 300
=======
    binwnorm=None, select={},  action = (lambda x: x), extra_text=None, grid = False, plot_title = None, yscale=None,
    fill_between=False, ratio_to_data=False, baseline=True, legtex_size=20, cms_decor="Preliminary", lumi=16.8
>>>>>>> 809a56b6
):
    stack = [action(histInfo[k][histName][select]) for k in stackedProcs if histInfo[k][histName]]
    colors = [histInfo[k]["color"] for k in stackedProcs if histInfo[k][histName]]
    labels = [histInfo[k]["label"] for k in stackedProcs if histInfo[k][histName]]
    fig, ax1, ax2 = figureWithRatio(stack[0], xlabel, ylabel, ylim, rlabel, rrange, xlim=xlim, grid_on_ratio_plot = grid, plot_title = plot_title, bin_density = bin_density)
    
    hep.histplot(
        stack,
        histtype="fill",
        color=colors,
        label=labels,
        stack=True,
        ax=ax1,
        binwnorm=binwnorm,
    )
    
    data_hist = None
    if "Data" in histInfo and ratio_to_data:
        data_hist = action(histInfo["Data"][histName][select])
        hep.histplot(
            hh.divideHists(sum(stack), data_hist, cutoff=0.01),
            histtype="step",
            color=histInfo[stackedProcs[-1]]["color"],
            label=histInfo[stackedProcs[-1]]["label"],
            yerr=False,
            ax=ax2
        )

    if unstacked:
        if type(unstacked) == str: 
            unstacked = unstacked.split(",")
        ratio_ref = data_hist if data_hist else sum(stack) 
        if baseline:
            hep.histplot(
                hh.divideHists(ratio_ref, ratio_ref, cutoff=1e-8),
                histtype="step",
                color="black",
                yerr=False,
                ax=ax2,
                linewidth=2,
            )

        for proc in unstacked:
            unstack = action(histInfo[proc][histName][select])
            hep.histplot(
                unstack,
                yerr=True if proc == "Data" else False,
                histtype="errorbar" if (proc == "Data" or re.search("^pdf.*_sum", proc)) else "step",
                color=histInfo[proc]["color"],
                label=histInfo[proc]["label"],
                ax=ax1,
                alpha=0.7 if not proc == "Data" else 1.,
                binwnorm=binwnorm,
            )
            # TODO: Add option to leave data off ratio, I guess
            #if proc == "Data":
            #    continue
            hep.histplot(
                hh.divideHists(unstack, ratio_ref, cutoff=0.01),
                histtype="errorbar" if proc == "Data" and not data_hist else "step",
                color=histInfo[proc]["color"],
                label=histInfo[proc]["label"],
                yerr=True if (proc == "Data" and not data_hist) else False,
                linewidth=2,
                ax=ax2
            )

        if fill_between:
            if "Data" in unstacked:
                unstacked.pop(unstacked.index("Data"))
            for up,down in zip(unstacked[::2], unstacked[1::2]):
                unstack_up = hh.divideHists(action(histInfo[up][histName][select]), ratio_ref, 1e-6)
                unstack_down = hh.divideHists(action(histInfo[down][histName][select]), ratio_ref, 1e-6)
                ax2.fill_between(unstack_up.axes[0].edges, 
                        np.append(unstack_up.values(), unstack_up.values()[-1]), 
                        np.append(unstack_down.values(), unstack_up.values()[-1]),
                    step='post', color=histInfo[up]["color"], alpha=0.5)

    addLegend(ax1, nlegcols, extra_text)
    fix_axes(ax1, ax2, yscale=yscale)

    if cms_decor:
        scale = max(1, np.divide(*ax1.get_figure().get_size_inches())*0.3)
        hep.cms.label(ax=ax1, lumi=lumi, fontsize=legtex_size*scale, 
            label=cms_decor, data="Data" in histInfo)

    return fig

def makePlotWithRatioToRef(
    hists, labels, colors, xlabel="", ylabel="Events/bin", rlabel="x/nominal",
    rrange=[0.9, 1.1], ylim=None, xlim=None, nlegcols=2, binwnorm=None, alpha=1.,
    baseline=True, data=False, autorrange=None, grid = False,
<<<<<<< HEAD
    yerr=False, legtext_size=20, plot_title=None, x_ticks_ndp = None, bin_density = 300
=======
    yerr=False, legtext_size=20, yscale=None,
>>>>>>> 809a56b6
):
    # nominal is always at first, data is always at last, if included
    ratio_hists = [hh.divideHists(h, hists[0], cutoff=0.00001) for h in hists[not baseline:]]
    fig, ax1, ax2 = figureWithRatio(hists[0], xlabel, ylabel, ylim, rlabel, rrange, xlim=xlim, grid_on_ratio_plot = grid, plot_title = plot_title, bin_density = bin_density)
    
    hep.histplot(
        hists[:len(hists) - data],
        histtype="step",
        color=colors[:(len(colors)- data)],
        label=labels[:(len(labels)- data)],
        stack=False,
        ax=ax1,
        yerr=yerr,
        binwnorm=binwnorm,
        alpha=alpha,
    )
    
    if len(hists) > 1:
        hep.histplot(
            ratio_hists[:len(ratio_hists) - data],
            histtype="step",
            color=colors[(not baseline):(len(colors)- data)],
            label=labels[(not baseline):(len(labels)- data)],
            yerr=False,
            stack=False,
            ax=ax2,
            alpha=alpha,
        )
    if data:
        hep.histplot(
            hists[-1],
            histtype="errorbar",
            color=colors[-1],
            label=labels[-1],
            stack=False,
            ax=ax1,
            binwnorm=binwnorm,
            alpha=alpha,
        )
        hep.histplot(
            hh.divideHists(data, hists[0], cutoff=1.e-8),
            histtype="errorbar",
            color=colors[-1],
            label=labels[-1],
            xerr=False,
            yerr=False,
            stack=False,
            ax=ax2,
            alpha=alpha,
        )

    addLegend(ax1, nlegcols, legtext_size)
    
    # This seems like a bug, but it's needed
    if not xlim:
        xlim = [hists[0].axes[0].edges[0], hists[0].axes[0].edges[-1]]
<<<<<<< HEAD
    fix_axes(ax1, ax2)
    if x_ticks_ndp: ax2.xaxis.set_major_formatter(StrMethodFormatter('{x:.' + str(x_ticks_ndp) + 'f}'))

=======

    fix_axes(ax1, ax2, yscale=yscale)
    
>>>>>>> 809a56b6
    return fig

def fix_axes(ax1, ax2, yscale=None):
    #TODO: Would be good to get this working
    #ax1.ticklabel_format(axis="y", style="sci", scilimits=(0, 0))
    if yscale:
        ymin, ymax = ax1.get_ylim()
        ax1.set_ylim(ymin, ymax*yscale)
    redo_axis_ticks(ax1, "y")
    redo_axis_ticks(ax2, "x")
    redo_axis_ticks(ax1, "x", True)
    ax1.set_xticklabels([])

def redo_axis_ticks(ax, axlabel, no_labels=False):
    autoloc = ticker.AutoLocator()
    # Need this to avoid a warning when you set the axis values manually
    fixedloc = ticker.FixedLocator(autoloc.tick_values(*getattr(ax, f"get_{axlabel}lim")()))
    getattr(ax, f"{axlabel}axis").set_major_locator(fixedloc)
    ticks = getattr(ax, f"get_{axlabel}ticks")()
    labels = [format_axis_num(x) for x in ticks] if not no_labels else []
    getattr(ax, f"set_{axlabel}ticklabels")(labels)

def format_axis_num(val):
    if type(val) == int or val.is_integer():
        return f"{val:.0f}"
    return f"{x:0.3g}" if val > 10 else f"{val:0.2g}"

def make_plot_dir(outpath, outfolder):
    full_outpath = "/".join([outpath, outfolder])
    if not os.path.isdir(outpath):
        raise IOError(f"The path {outpath} doesn't not exist. You should create it (and possibly link it to your web area)")
        
    if not os.path.isdir(full_outpath):
        logging.info(f"Creating folder {full_outpath}")
        os.makedirs(full_outpath)

    return full_outpath

def save_pdf_and_png(outdir, basename):
    fname = f"{outdir}/{basename}.pdf"
    plt.savefig(fname, bbox_inches='tight')
    plt.savefig(fname.replace(".pdf", ".png"), bbox_inches='tight')
    logging.info(f"Wrote file(s) {fname}(.png)")

def write_index_and_log(outpath, logname, indexname="index.php", template_dir=f"{pathlib.Path(__file__).parent}/Templates", yield_tables=None):
    if not os.path.isfile(f"{outpath}/{indexname}"):
        shutil.copyfile(f"{template_dir}/{indexname}", f"{outpath}/{indexname}")

    logdir = f"{outpath}/logs"
    if not os.path.isdir(logdir):
        os.mkdir(logdir)

    with open(f"{logdir}/{logname}.log", "w") as logf:
        meta_info = '-'*80 + '\n' + \
            'Script called at %s\n' % datetime.datetime.now() + \
            'The command was: %s\n' % ' '.join(sys.argv) + \
            '-'*80 + '\n'
        logf.write(meta_info)

        if yield_tables:
            for k,v in yield_tables.items():
                logf.write(f"Yield information for {k}\n")
                logf.write("-"*80+"\n")
                logf.write(str(v.round(2))+"\n\n")<|MERGE_RESOLUTION|>--- conflicted
+++ resolved
@@ -17,14 +17,9 @@
 
 hep.style.use(hep.style.ROOT)
 
-<<<<<<< HEAD
 def figureWithRatio(href, xlabel, ylabel, ylim, rlabel, rrange, xlim=None,
     grid_on_main_plot = False, grid_on_ratio_plot = False, plot_title = None, x_ticks_ndp = None,
-    bin_density = 50
-=======
-def figureWithRatio(href, xlabel, ylabel, ylim, rlabel, rrange, xlim=None, 
-    grid_on_main_plot = False, grid_on_ratio_plot = False, plot_title = None
->>>>>>> 809a56b6
+    bin_density = 300
 ):
     if not xlim:
         xlim = [href.axes[0].edges[0], href.axes[0].edges[-1]]
@@ -79,13 +74,9 @@
 def makeStackPlotWithRatio(
     histInfo, stackedProcs, histName="nominal", unstacked=None, 
     xlabel="", ylabel="Events/bin", rlabel = "Data/Pred.", rrange=[0.9, 1.1], ylim=None, xlim=None, nlegcols=2,
-<<<<<<< HEAD
-    binwnorm=None, select={},  action = (lambda x: x), extra_text=None, grid = False, plot_title = None,
-    ratio_to_data=False, legtex_size=20, cms_decor="Preliminary", lumi=16.8, bin_density = 300
-=======
     binwnorm=None, select={},  action = (lambda x: x), extra_text=None, grid = False, plot_title = None, yscale=None,
-    fill_between=False, ratio_to_data=False, baseline=True, legtex_size=20, cms_decor="Preliminary", lumi=16.8
->>>>>>> 809a56b6
+    fill_between=False, ratio_to_data=False, baseline=True, legtex_size=20, cms_decor="Preliminary", lumi=16.8,
+    bin_density=300,
 ):
     stack = [action(histInfo[k][histName][select]) for k in stackedProcs if histInfo[k][histName]]
     colors = [histInfo[k]["color"] for k in stackedProcs if histInfo[k][histName]]
@@ -178,11 +169,7 @@
     hists, labels, colors, xlabel="", ylabel="Events/bin", rlabel="x/nominal",
     rrange=[0.9, 1.1], ylim=None, xlim=None, nlegcols=2, binwnorm=None, alpha=1.,
     baseline=True, data=False, autorrange=None, grid = False,
-<<<<<<< HEAD
-    yerr=False, legtext_size=20, plot_title=None, x_ticks_ndp = None, bin_density = 300
-=======
-    yerr=False, legtext_size=20, yscale=None,
->>>>>>> 809a56b6
+    yerr=False, legtext_size=20, plot_title=None, x_ticks_ndp = None, bin_density = 300, yscale=None,
 ):
     # nominal is always at first, data is always at last, if included
     ratio_hists = [hh.divideHists(h, hists[0], cutoff=0.00001) for h in hists[not baseline:]]
@@ -239,15 +226,9 @@
     # This seems like a bug, but it's needed
     if not xlim:
         xlim = [hists[0].axes[0].edges[0], hists[0].axes[0].edges[-1]]
-<<<<<<< HEAD
     fix_axes(ax1, ax2)
     if x_ticks_ndp: ax2.xaxis.set_major_formatter(StrMethodFormatter('{x:.' + str(x_ticks_ndp) + 'f}'))
 
-=======
-
-    fix_axes(ax1, ax2, yscale=yscale)
-    
->>>>>>> 809a56b6
     return fig
 
 def fix_axes(ax1, ax2, yscale=None):
@@ -272,7 +253,8 @@
 
 def format_axis_num(val):
     if type(val) == int or val.is_integer():
-        return f"{val:.0f}"
+        # This is kinda dumb and I might change it
+        return f"{val:.0f}" if val > 5 else f"{val:0.1f}"
     return f"{x:0.3g}" if val > 10 else f"{val:0.2g}"
 
 def make_plot_dir(outpath, outfolder):
