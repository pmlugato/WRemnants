from utilities import input_tools,logging,common, boostHistHelpers as hh
from wremnants import syst_tools,theory_tools
import numpy as np
import re

logger = logging.child_logger(__name__)

class TheoryHelper(object):
    valid_np_models = ["Lambda", "Omega", "Delta_Lambda", "Delta_Omega", "binned_Omega", "none"]
    def __init__(self, card_tool):
        for group in ['signal_samples', 'signal_samples_inctau', 'single_v_samples']:
            if group not in card_tool.procGroups:
                raise ValueError(f"Must define '{group}' procGroup in CardTool for theory uncertainties")
        
        self.card_tool = card_tool
        corr_hists = input_tools.args_from_metadata(self.card_tool, "theoryCorr")
        self.corr_hist_name = (corr_hists[0]+"Corr") if corr_hists else None
        self.syst_ax = "vars"
        self.corr_hist = None
        self.resumUnc = None
        self.np_model = "Delta_Lambda"
        self.pdf_from_corr = False
        self.scale_pdf_unc = 1.
        self.tnp_magnitude = 1.
        self.mirror_tnp = True
        self.minnloScaleUnc = 'byHelicityPt'

    def sample_label(self, sample_group):
        if sample_group not in self.card_tool.procGroups:
            raise ValueError(f"Failed to find sample group {sample_group} in predefined groups")
        if not self.card_tool.procGroups[sample_group]:
            logger.warning(f"Sample group {sample_group} is empty")

        return self.card_tool.procGroups[sample_group][0][0] 

    def configure(self, resumUnc, np_model,
            minnlo_unc="byHelicityPt",
            propagate_to_fakes=True, 
            tnp_magnitude=1,
            tnp_scale=1.,
            mirror_tnp=True,
            pdf_from_corr=False,
            pdf_action=None,
            scale_pdf_unc=1.,
            minnloScaleUnc='byHelicityPt'):

        self.set_resum_unc_type(resumUnc)
        self.set_np_model(np_model)
        self.set_propagate_to_fakes(propagate_to_fakes)
        self.set_minnlo_unc(minnlo_unc)

        self.tnp_magnitude = tnp_magnitude
        self.tnp_scale = tnp_scale
        self.mirror_tnp = mirror_tnp
        self.pdf_from_corr = pdf_from_corr
        self.pdf_action = pdf_action
        self.scale_pdf_unc = scale_pdf_unc
        self.minnloScaleUnc = minnloScaleUnc

    def add_all_theory_unc(self):
        self.add_nonpert_unc(model=self.np_model)
<<<<<<< HEAD
        self.add_resum_unc(magnitude=self.tnp_magnitude, mirror=self.mirror_tnp, minnloUnc=self.minnlo_unc)
=======
        self.add_resum_unc(magnitude=self.tnp_magnitude, mirror=self.mirror_tnp, scale=self.tnp_scale)
>>>>>>> a0226675
        self.add_pdf_uncertainty(from_corr=self.pdf_from_corr, action=self.pdf_action, scale=self.scale_pdf_unc)

    def set_minnlo_unc(self, minnloUnc):
        self.minnlo_unc = minnloUnc

    def set_resum_unc_type(self, resumUnc):
        if not resumUnc or resumUnc == "none":
            self.resumUnc = None
            return

        if not self.corr_hist_name:
            raise ValueError("Cannot add resummation uncertainties. No theory correction was applied!")

        if input_tools.args_from_metadata(self.card_tool, "theoryCorrAltOnly"):
            raise ValueError("The theory correction was only applied as an alternate hist. Using it for systs isn't well defined!")

        signal_samples = self.card_tool.procGroups['signal_samples']
        self.corr_hist = self.card_tool.getHistsForProcAndSyst(signal_samples[0], self.corr_hist_name)

        if resumUnc == "tnp":
            self.tnp_nuisances = self.card_tool.match_str_axis_entries(self.corr_hist.axes[self.syst_ax], 
                                    ["^gamma_.*[+|-]\d+", "^b_.*[+|-]\d+", "^s[+|-]\d+", "^h_.*\d+"])
            if not self.tnp_nuisances:
                raise ValueError("Did not find TNP uncertainties in hist {self.corr_hist_name}")

            self.tnp_names = set([x.split("+")[0].split("-")[0] for x in self.tnp_nuisances])
            
        self.resumUnc = resumUnc
        
    def add_resum_unc(self, magnitude=1, mirror=False, scale=1, minnloUnc='byHelicityPt'):
        if not self.resumUnc:
            logger.warning("No resummation uncertainty will be applied!")

        if self.resumUnc == "tnp":
            self.add_resum_tnp_unc(magnitude, mirror, scale)

        if self.minnloScaleUnc and self.minnloScaleUnc not in ["none", None]:
            for sample_group in ["signal_samples_inctau", "single_v_nonsig_samples"]:
                if self.card_tool.procGroups.get(sample_group, None):
                    self.add_minnlo_scale_uncertainty(minnloUnc, sample_group, rebin_pt=common.ptV_binning)

    def add_minnlo_scale_uncertainty(self, scale_type, sample_group, use_hel_hist=False, rebin_pt=None):
        if not sample_group:
            logger.warning(f"Skipping QCD scale syst '{scale_type}', no process to apply it to")
            return
            
        helicity = "Helicity" in scale_type
        pt_binned = "Pt" in scale_type
        scale_hist = "qcdScale" if not (helicity or use_hel_hist) else "qcdScaleByHelicity"
        if "helicity" in scale_hist.lower():
            use_hel_hist = True

        # All possible syst_axes
        # TODO: Move the axes to common and refer to axis_chargeVgen etc by their name attribute, not just
        # assuming the name is unchanged
        obs = self.card_tool.fit_axes
        pt_ax = "ptVgen" if "ptVgen" not in obs else "ptVgenAlt"
        charge_ax = "chargeVgen" if "chargeVgen" not in obs else "chargeVgenAlt"
        sum_axes = [pt_ax, charge_ax]

        syst_axes = sum_axes + ["muRfact", "muFfact"]
        syst_ax_labels = ["PtV", "genQ", "muR", "muF"]
        if use_hel_hist:
            syst_axes.insert(2, "helicity")
            syst_ax_labels.insert(2, "AngCoeff")

        group_name = f"QCDscale{self.sample_label(sample_group)}"
        # Exclude all combinations where muR = muF = 1 (nominal) or where
        # they are extreme values (ratio = 4 or 1/4)
        skip_entries = [{"muRfact" : 1.j, "muFfact" :  1.j}, {"muRfact" : 0.5j, "muFfact" : 2.j}, 
                        {"muRfact" : 2.j, "muFfact" : 0.5j}]
        # In order to make prettier names than the automated ones.
        # No harm in leaving extra replaces that won't be triggered
        name_replace = [("muR2muF2", "muRmuFUp"), ("muR0p5muF0p5", "muRmuFDown"), ("muR2muF1", "muRUp"), 
                            ("muR0p5muF1", "muRDown"), ("muR1muF0p5", "muFDown"), ("muR1muF2", "muFUp"),
        ]
        action_map = {}

        # NOTE: The map needs to be keyed on the base procs not the group names, which is
        # admittedly a bit nasty
        expanded_samples = self.card_tool.getProcNames([sample_group])
        logger.debug(f"using {scale_hist} histogram for QCD scale systematics")
        logger.debug(f"expanded_samples: {expanded_samples}")
        func = syst_tools.scale_helicity_hist_to_variations 
        action_args = {"sum_axes" : sum_axes}
        if self.card_tool.datagroups.mode == "vgen":
            func = syst_tools.gen_scale_helicity_hist_to_variations
            action_args["gen_obs"] = obs
            action_args["sum_axes"].extend(["y", "massVgen"])
            action_args["pt_ax"] = pt_ax
            action_args["gen_axes"] = syst_axes[:-2] #TODO: Might want to incorporate support for yVgen also

        action_map = {proc : func for proc in expanded_samples}
            
        # Determine if it should be summed over based on scale_type passed in. If not,
        # Remove it from the sum list and set names appropriately
        def set_sum_over_axis(identifier, ax_name):
            nonlocal sum_axes,group_name,syst_axes,syst_ax_labels
            if identifier in scale_type:
                sum_axes.remove(ax_name)
                group_name += identifier
            elif ax_name in syst_axes:
                idx = syst_axes.index(ax_name)
                syst_axes.pop(idx)
                syst_ax_labels.pop(idx)

        for ax,name in zip(sum_axes[:], ["Pt", "Charge", "Helicity"]):
            set_sum_over_axis(name, ax)

        if pt_binned:
            signal_samples = self.card_tool.procGroups['signal_samples']
            binning = np.array(rebin_pt) if rebin_pt else None

            hscale = self.card_tool.getHistsForProcAndSyst(signal_samples[0], scale_hist)
            # A bit janky, but refer to the original ptVgen ax since the alt hasn't been added yet
            orig_binning = hscale.axes[pt_ax.replace("Alt", "")].edges
            if not hh.compatibleBins(orig_binning, binning):
                logger.warning(f"Requested binning {binning} is not compatible with hist binning {orig_binning}. Will not rebin!")
                binning = orig_binning

            if self.resumUnc:
                pt30_idx = np.argmax(binning > 30)

                if helicity:
                    # Drop the uncertainties for < 30 for sigma_-1
                    skip_entries.extend([{"helicity" : -1.j, pt_ax : complex(0, x)} for x in binning[:pt30_idx-1]])
                else:
                    # Drop the uncertainties for < 30
                    skip_entries.extend([{pt_ax : complex(0, x)} for x in binning[:pt30_idx-1]])

            action_args["rebinPtV"] = binning

        if helicity:
            # Drop the uncertainty of A5,A6,A7
            skip_entries.extend([{"helicity" : complex(0, i)} for i in (5,6,7)])

        # Skip MiNNLO unc. 
        if self.resumUnc and not (pt_binned or helicity):
            logger.warning("Without pT or helicity splitting, only the SCETlib uncertainty will be applied!")
        else:
            #FIXME Maybe put W and Z nuisances in the same group
            group_name += f"MiNNLO"
            self.card_tool.addSystematic(scale_hist,
                actionMap=action_map,
                actionArgs=action_args,
                processes=[sample_group],
                group=group_name,
                systAxes=syst_axes,
                labelsByAxis=syst_ax_labels,
                # Exclude all combinations where muR = muF = 1 (nominal) or where
                # they are extreme values (ratio = 4 or 1/4)
                skipEntries=skip_entries,
                systNameReplace=name_replace,
                baseName=group_name+"_",
                formatWithValue=True,
                passToFakes=self.propagate_to_fakes,
                rename=group_name, # Needed to allow it to be called multiple times
            )

    def set_propagate_to_fakes(self, to_fakes):
        self.propagate_to_fakes = to_fakes

    def add_resum_tnp_unc(self, magnitude, mirror, scale=1):
        syst_ax = self.corr_hist.axes[self.syst_ax]

        np_mag = lambda x: x.split("+")[-1].split("-")[-1]
        tnp_magnitudes = set([np_mag(x) for x in self.tnp_nuisances])
        tnp_has_mirror = ("+" in self.tnp_nuisances[0] and self.tnp_nuisances[0].replace("+", "-") in syst_ax) or \
                            ("-" in self.tnp_nuisances[0] and self.tnp_nuisances[0].replace("-", "+") in syst_ax)

        if not any(np.isclose(float(x), magnitude) for x in tnp_magnitudes):
            raise ValueError(f"TNP magnitude variation {magnitude} is not present in the histogram {self.corr_hist_name}. Options are {tnp_magnitudes}")

        qqV_mag = magnitude/2.
        if qqV_mag == 2.5:
            qqV_mag = 2.0

        selected_tnp_nuisances = [x for x in self.tnp_nuisances if np.isclose(magnitude, float(np_mag(x))) or ("h_qqV" in x and np.isclose(qqV_mag, float(np_mag(x))))]
        central_var = syst_ax[0]
        
        if mirror:
            name_replace = []
            if tnp_has_mirror:
                selected_tnp_nuisances = [x for x in selected_tnp_nuisances if "+" in x]
        else:
            if not tnp_has_mirror:
                raise ValueError(f"Uncertainty hist {self.corr_hist_name} does not have double sided TNP nuisances. " \
                                "mirror=False is therefore not defined")
            name_replace = [(f"+{m}", "Up") for m in tnp_magnitudes]+[(f"-{m}", "Up") for m in tnp_magnitudes]

        logger.debug(f"TNP nuisances in correction hist: {self.tnp_nuisances}")
        logger.debug(f"Selected TNP nuisances: {selected_tnp_nuisances}")

        self.card_tool.addSystematic(name=self.corr_hist_name,
            processes=['single_v_samples'],
            group="resumTNP",
            systAxes=["vars"],
            passToFakes=self.propagate_to_fakes,
            systNameReplace=name_replace,
            action=lambda h: h[{self.syst_ax : [central_var, *selected_tnp_nuisances]}],
            doActionBeforeMirror=True,
            mirror=mirror,
            scale=scale,
            skipEntries=[{self.syst_ax : central_var},],
            rename=f"resumTNP",
            systNamePrepend=f"resumTNP_",
        )

    def add_nonpert_unc(self, model):
        if not self.resumUnc:
            return

        self.set_np_model(model)
        if self.np_model:
            self.add_gamma_np_uncertainties()
            self.add_uncorrelated_np_uncertainties()
        else:
            logger.warning("Will not add any nonperturbative uncertainty!")

    def set_np_model(self, model):
        if model in ["none", None]:
            self.np_model = None
            return

        if model not in TheoryHelper.valid_np_models:
            raise ValueError(f"Model choice {model} is not a supported model. Valid choices are {TheoryHelper.valid_np_models}")
    
        signal_samples = self.card_tool.procGroups['signal_samples']
        if model == "binned_Omega":
            self.np_hist_name = self.corr_hist_name.replace("Corr", "Omega")
            self.np_hist = self.card_tool.getHistsForProcAndSyst(signal_samples[0], self.np_hist_name)
        else:
            self.np_hist_name = self.corr_hist_name
            self.np_hist = self.corr_hist if self.corr_hist else self.card_tool.getHistsForProcAndSyst(signal_samples[0], self.corr_hist_name)

        var_name = model.replace("binned_", "")

        if not any(var_name in x for x in self.np_hist.axes[self.syst_ax]):
            raise ValueError(f"NP model choice was '{model}' but did not find corresponding variations in the histogram")

        self.np_model = model

    def add_gamma_np_uncertainties(self):
        # Since "c_nu = 0.1 is the central value, it doesn't show up in the name"
        gamma_vals = list(filter(lambda x: x in self.corr_hist.axes[self.syst_ax], 
            ["c_nu-0.1-omega_nu0.5", "omega_nu0.5", "c_nu-0.25", "c_nu-0.25"]))

        if len(gamma_vals) != 2:
            raise ValueError(f"Failed to find consistent variation for gamma NP in hist {self.corr_hist_name}")
        logger.debug(f"Adding gamma uncertainties from syst entries {gamma_vals}")

        nuisance_name = f"scetlibNPgamma"
        self.card_tool.addSystematic(name=self.corr_hist_name,
            processes=["single_v_samples"],
            passToFakes=self.propagate_to_fakes,
            systAxes=[self.syst_ax],
            action=lambda h: h[{self.syst_ax : gamma_vals}],
            outNames=[f"{nuisance_name}Down", f"{nuisance_name}Up"],
            group="resumNonpert",
            rename=nuisance_name,
        )

    def add_resum_scale_uncertainty():
        obs = self.card_tool.fit_axes[:]
        if not obs:
            raise ValueError("Failed to find the observable names for the resummation uncertainties")
        
        theory_hist = self.card_tool.getHistsForProcAndSyst(samples[0], theory_hist_name)
        resumscale_nuisances = match_str_axis_entries(h.axes[syst_ax], ["^nuB.*", "nuS.*", "^muB.*", "^muS.*",])

        expanded_samples = card_tool.datagroups.getProcNames(samples)
        syst_ax = "vars"

        card_tool.addSystematic(name=theory_hist,
            processes=samples,
            group="resumScale",
            passToFakes=to_fakes,
            skipEntries=[{syst_ax : x} for x in both_exclude+tnp_nuisances],
            systAxes=["downUpVar"], # Is added by the actionMap
            actionMap={s : lambda h: hh.syst_min_and_max_env_hist(h, obs, "vars", resumscale_nuisances) for s in expanded_samples},
            outNames=[f"scetlibResumScale{name_append}Up", f"scetlibResumScale{name_append}Down"],
            rename=f"resumScale{name_append}",
            systNamePrepend=f"resumScale{name_append}_",
        )
        #TODO: check if this is actually the proper treatment of these uncertainties
        card_tool.addSystematic(name=theory_hist,
            processes=samples,
            group="resumScale",
            passToFakes=to_fakes,
            systAxes=["vars"],
            actionMap={s : lambda h: h[{"vars" : ["kappaFO0.5-kappaf2.", "kappaFO2.-kappaf0.5", "mufdown", "mufup",]}] for s in expanded_samples},
            outNames=[f"scetlib_kappa{name_append}Up", f"scetlib_kappa{name_append}Down", f"scetlib_muF{name_append}Up", f"scetlib_muF{name_append}Down"],
            rename=f"resumFOScale{name_append}",
            systNamePrepend=f"resumScale{name_append}_",
        )

    def add_uncorrelated_np_uncertainties(self):
        np_map = {
            "Lambda2" : ["-0.25", "0.25",],
            "Lambda4" : [".01", ".16",],
            "Delta_Lambda2" : ["-0.02", "0.02",]
        } if "Lambda" in self.np_model else {
            "Omega" : ["0.", "0.8"],
            "Delta_Omega" : ["-0.02", "0.02"],
        }

        if "Delta" not in self.resumUnc:
            to_remove = list(filter(lambda x: "Delta" in x, np_map.keys()))
            for k in to_remove:
                np_map.pop(k)

        central_var = self.np_hist.axes[self.syst_ax][0]

        for label,vals in np_map.items():
            if not all(label+v in self.np_hist.axes[self.syst_ax] for v in vals):
                tmpvals = [x.replace(label, "") for x in self.np_hist.axes[self.syst_ax] if re.match(f"^{label}\d+", x)]
                if tmpvals:
                    logger.warning(f"Using variations {tmpvals} rather than default values {vals}!")
                    np_map[label] = tmpvals
                else:
                    raise ValueError(f"Failed to find all vars {vals} for var {label} in hist {self.np_hist_name}")

        for sample_group in ["signal_samples_inctau", "single_v_nonsig_samples"]:
            if not self.card_tool.procGroups.get(sample_group, None):
                continue
            label = self.sample_label(sample_group)
            for nuisance,vals in np_map.items():
                entries = [nuisance+v for v in vals]
                binned = "binned" in self.np_model
                if binned:
                    action=lambda h,e=entries: syst_tools.hist_to_variations(h[{self.syst_ax : [central_var, *e]}])
                else:
                    action=lambda h,e=entries: h[{self.syst_ax : e}]
                rename = f"scetlibNP{label}{nuisance}"
                self.card_tool.addSystematic(name=self.np_hist_name,
                    processes=[sample_group],
                    group="resumNonpert",
                    systAxes=[self.syst_ax] if not binned else ["absYVgenNP", "chargeVgenNP", "vars"],
                    passToFakes=self.propagate_to_fakes,
                    action=action,
                    outNames=[f"{rename}Down", f"{rename}Up"] if not binned else None,
                    systNameReplace=[(entries[1], f"{rename}Up"), (entries[0], f"{rename}Down"), ],
                    skipEntries=[{self.syst_ax : central_var}],
                    rename=rename,
                )

    def add_pdf_uncertainty(self, action=None, from_corr=False, scale=1):
        pdf = input_tools.args_from_metadata(self.card_tool, "pdfs")[0]
        pdfInfo = theory_tools.pdf_info_map("ZmumuPostVFP", pdf)
        pdfName = pdfInfo["name"]
        pdf_hist = pdfName

        if from_corr:
            theory_unc = input_tools.args_from_metadata(self.card_tool, "theoryCorr")
            if not theory_unc:
                logger.error("Can not add resummation uncertainties. No theory correction was applied!")
            pdf_hist = f"scetlib_dyturbo{pdf.upper()}Vars" 
            if pdf_hist not in theory_unc:
                logger.error(f"Did not find {pdf_hist} correction in file! Cannot use SCETlib+DYTurbo PDF uncertainties")
            pdf_hist += "Corr"

        logger.info(f"Using PDF hist {pdf_hist}")

        pdf_ax = self.syst_ax if from_corr else "pdfVar"
        symHessian = pdfInfo["combine"] == "symHessian"
        pdf_args = dict(
            processes=["single_v_samples"],
            mirror=True if symHessian else False,
            group=pdfName,
            passToFakes=self.propagate_to_fakes,
            actionMap=action,
            scale=pdfInfo.get("scale", 1)*scale,
            systAxes=[pdf_ax],
        )
        if from_corr:
            self.card_tool.addSystematic(pdf_hist, 
                outNames=[""]+theory_tools.pdfNamesAsymHessian(pdfInfo['entries'], pdfset=pdf.upper())[1:],
                **pdf_args
            )
        else:
            self.card_tool.addSystematic(pdf_hist, 
                skipEntries=[{pdf_ax : "^pdf0[a-z]*"}],
                **pdf_args
            )

        # TODO: For now only MiNNLO alpha_s is supported
        asRange = pdfInfo['alphasRange']
        self.card_tool.addSystematic(f"{pdfName}alphaS{asRange}", 
            processes=["single_v_samples"],
            mirror=False,
            group=pdfName,
            systAxes=["alphasVar"],
            systNameReplace=[("as", "pdfAlphaS")]+[("0116", "Down"), ("0120", "Up")] if asRange == "002" else [("0117", "Down"), ("0119", "Up")],
            scale=0.75, # TODO: this depends on the set, should be provided in theory_tools.py
            passToFakes=self.propagate_to_fakes,
        )

    def add_resum_transition_uncertainty(self):
        obs = self.card_tool.fit_axes[:]

        for sample_group in ["single_v_nonsig_samples", "signal_samples_inctau"]:
            if self.card_tool.procGroups.get(sample_group, None):
                continue
            expanded_samples = self.card_tool.getProcNames([sample_group])
            name_append = self.sample_label(sample_group)

            self.card_tool.addSystematic(name=self.corr_hist_name,
                processes=["single_v_samples"],
                group="resumTransition",
                systAxes=["downUpVar"],
                passToFakes=to_fakes,
                # NOTE: I don't actually remember why this used no_flow=ptVgen previously, I don't think there's any harm in not using it...
                actionMap={s : lambda h: hh.syst_min_and_max_env_hist(h, obs, self.syst_ax, 
                    [x for x in h.axes["vars"] if "transition_point" in x]) for s in expanded_samples},
                outNames=[f"resumTransition{name_append}Up", f"resumTransition{name_append}Down"],
                rename=f"scetlibResumTransition{name_append}",
            )<|MERGE_RESOLUTION|>--- conflicted
+++ resolved
@@ -23,7 +23,7 @@
         self.scale_pdf_unc = 1.
         self.tnp_magnitude = 1.
         self.mirror_tnp = True
-        self.minnloScaleUnc = 'byHelicityPt'
+        self.minnlo_unc = 'byHelicityPt'
 
     def sample_label(self, sample_group):
         if sample_group not in self.card_tool.procGroups:
@@ -42,7 +42,7 @@
             pdf_from_corr=False,
             pdf_action=None,
             scale_pdf_unc=1.,
-            minnloScaleUnc='byHelicityPt'):
+            minnlo_unc='byHelicityPt'):
 
         self.set_resum_unc_type(resumUnc)
         self.set_np_model(np_model)
@@ -55,15 +55,11 @@
         self.pdf_from_corr = pdf_from_corr
         self.pdf_action = pdf_action
         self.scale_pdf_unc = scale_pdf_unc
-        self.minnloScaleUnc = minnloScaleUnc
+        self.minnlo_unc = minnlo_unc
 
     def add_all_theory_unc(self):
         self.add_nonpert_unc(model=self.np_model)
-<<<<<<< HEAD
-        self.add_resum_unc(magnitude=self.tnp_magnitude, mirror=self.mirror_tnp, minnloUnc=self.minnlo_unc)
-=======
         self.add_resum_unc(magnitude=self.tnp_magnitude, mirror=self.mirror_tnp, scale=self.tnp_scale)
->>>>>>> a0226675
         self.add_pdf_uncertainty(from_corr=self.pdf_from_corr, action=self.pdf_action, scale=self.scale_pdf_unc)
 
     def set_minnlo_unc(self, minnloUnc):
@@ -100,7 +96,7 @@
         if self.resumUnc == "tnp":
             self.add_resum_tnp_unc(magnitude, mirror, scale)
 
-        if self.minnloScaleUnc and self.minnloScaleUnc not in ["none", None]:
+        if self.minnlo_unc and self.minnlo_unc not in ["none", None]:
             for sample_group in ["signal_samples_inctau", "single_v_nonsig_samples"]:
                 if self.card_tool.procGroups.get(sample_group, None):
                     self.add_minnlo_scale_uncertainty(minnloUnc, sample_group, rebin_pt=common.ptV_binning)
