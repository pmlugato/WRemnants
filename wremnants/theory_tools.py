--- conflicted
+++ resolved
@@ -140,26 +140,11 @@
 extended_pdf_datasets = [x for x in common.vprocs+common.vprocs_lowpu if not any(y in x for y in ["NNLOPS", "MiNLO"])]
 
 def define_prefsr_vars(df):
-<<<<<<< HEAD
-    if "prefsrLeps" not in df.GetColumnNames():
-        logger.info("Defining preFSR variables")
-        df = df.Define("prefsrLeps", "wrem::prefsrLeptons(GenPart_status, GenPart_statusFlags, GenPart_pdgId, GenPart_genPartIdxMother)")
-        df = df.Define("genl", "ROOT::Math::PtEtaPhiMVector(GenPart_pt[prefsrLeps[0]], GenPart_eta[prefsrLeps[0]], GenPart_phi[prefsrLeps[0]], GenPart_mass[prefsrLeps[0]])")
-        df = df.Define("genlanti", "ROOT::Math::PtEtaPhiMVector(GenPart_pt[prefsrLeps[1]], GenPart_eta[prefsrLeps[1]], GenPart_phi[prefsrLeps[1]], GenPart_mass[prefsrLeps[1]])")
-        df = df.Define("genV", "ROOT::Math::PxPyPzEVector(genl)+ROOT::Math::PxPyPzEVector(genlanti)")
-        df = df.Define("ptVgen", "genV.pt()")
-        df = df.Define("massVgen", "genV.mass()")
-        df = df.Define("yVgen", "genV.Rapidity()")
-        df = df.Define("phiVgen", "genV.Phi()")
-        df = df.Define("absYVgen", "std::fabs(yVgen)")
-        df = df.Define("chargeVgen", "GenPart_pdgId[prefsrLeps[0]] + GenPart_pdgId[prefsrLeps[1]]")
-        df = df.Define("csSineCosThetaPhi", "wrem::csSineCosThetaPhi(genlanti, genl)")
-=======
     if "prefsrLeps" in df.GetColumnNames():
-        logger.debug("Pre fsr leptons are already defined, do nothing here.")
+        logger.debug("PreFSR leptons are already defined, do nothing here.")
         return df
 
-    logger.debug("define_prefsr_vars()")
+    logger.info("Defining preFSR variables")
 
     df = df.Define("prefsrLeps", "wrem::prefsrLeptons(GenPart_status, GenPart_statusFlags, GenPart_pdgId, GenPart_genPartIdxMother)")
     df = df.Define("genl", "ROOT::Math::PtEtaPhiMVector(GenPart_pt[prefsrLeps[0]], GenPart_eta[prefsrLeps[0]], GenPart_phi[prefsrLeps[0]], GenPart_mass[prefsrLeps[0]])")
@@ -172,7 +157,6 @@
     df = df.Define("absYVgen", "std::fabs(yVgen)")
     df = df.Define("chargeVgen", "GenPart_pdgId[prefsrLeps[0]] + GenPart_pdgId[prefsrLeps[1]]")
     df = df.Define("csSineCosThetaPhi", "wrem::csSineCosThetaPhi(genlanti, genl)")
->>>>>>> 12f32b2b
     return df
 
 def define_scale_tensor(df):
