--- conflicted
+++ resolved
@@ -602,21 +602,13 @@
             self.outfile = outfile
             self.outfile.cd()
             
-<<<<<<< HEAD
     def writeOutput(self, args=None, xnorm=False, forceNonzero=True, check_systs=True):
         self.xnorm = xnorm
-=======
-    def writeOutput(self, args=None, forceNonzero=True, check_systs=True):
->>>>>>> 69b93764
         self.datagroups.loadHistsForDatagroups(
             baseName=self.nominalName, syst=self.nominalName,
             procsToRead=self.datagroups.groups.keys(),
             label=self.nominalName, 
-<<<<<<< HEAD
-            scaleToNewLumi=self.lumiScale,
-=======
             scaleToNewLumi=self.lumiScale, 
->>>>>>> 69b93764
             forceNonzero=forceNonzero)
         self.writeForProcesses(self.nominalName, processes=self.datagroups.groups.keys(), label=self.nominalName, check_systs=check_systs)
         self.loadNominalCard()
