from collections import OrderedDict
from wremnants import histselections as sel
from utilities import boostHistHelpers as hh, common, logging
from utilities.io_tools import output_tools
import narf
import ROOT
import uproot
import time
import numpy as np
import os
import pathlib
import itertools
import re
import hist
import copy
import math

logger = logging.child_logger(__name__)

def notImplemented(operation="Unknown"):
    raise NotImplementedError(f"Required operation '{operation}' is not implemented!")

def checkFiniteBinValues(h, hname, flow=True, throw=True):
    # one could use this function without raising error to count how many occurrences there are
    if np.all(np.isfinite(h.values(flow=flow))):
        return 0
    else:
        errMsg = f"One or more NAN or Inf values encountered in {hname} histogram"
        logger.error(errMsg)
        if throw:
            raise RuntimeError(errMsg)
        return 1

class CardTool(object):
    def __init__(self, outpath="./", xnorm=False, ABCD=False, real_data=False):
    
        self.skipHist = False # don't produce/write histograms, file with them already exists
        self.outfile = None
        self.systematics = {}
        self.lnNSystematics = {}
        self.predictedProcs = []
        self.fakeEstimate = None
        self.channels = ["inclusive"]
        self.cardContent = {}
        self.cardGroups = {}
        self.cardSumGroups = {} # POI sum groups
        self.nominalTemplate = f"{pathlib.Path(__file__).parent}/../scripts/combine/Templates/datacard.txt"
        self.spacing = 28
        self.systTypeSpacing = 16
        self.procColumnsSpacing = 20
        self.nominalName = "nominal"
        self.datagroups = None
        self.pseudodata_datagroups = None
        self.unconstrainedProcesses = None
        self.noStatUncProcesses = []
        self.buildHistNameFunc = None
        self.histName = "x"
        self.nominalDim = None
        self.pseudoData = None
        self.pseudoDataAxes = None
        self.pseudoDataIdxs = None
        self.pseudoDataName = None
        self.pseudoDataProcsRegexp = None
        self.excludeSyst = None
        self.writeByCharge = True
        self.unroll = False # unroll final histogram before writing to root
        self.keepSyst = None # to override previous one with exceptions for special cases
        self.lumiScale = 1.
        self.fit_axes = None
        self.xnorm = xnorm
        self.ABCD = ABCD
        self.real_data = real_data
        self.absolutePathShapeFileInCard = False
        self.excludeProcessForChannel = {} # can be used to exclue some POI when runnig a specific name (use case, force gen and reco charges to match)
        self.chargeIdDict = {"minus" : {"val" : -1, "id" : "q0", "badId" : "q1"},
                             "plus"  : {"val" : 1., "id" : "q1", "badId" : "q0"},
                             "inclusive" : {"val" : "sum", "id" : "none", "badId" : None},
                             }
        self.charge_ax = "charge"
        self.procGroups = {}
        self.foldEtaIntoAbsEta = False

    def getProcNames(self, grouped_procs):
        expanded_procs = []
        for group in grouped_procs:
            procs = self.expandProcess(group)
            for ungrouped in procs:
                expanded_procs.extend(self.datagroups.getProcNames([ungrouped]))

        return expanded_procs

    def addProcessGroup(self, name, procFilter):
        self.procGroups[name] = self.filteredProcesses(procFilter)
        if not self.procGroups[name]:
            logger.warning(f"Did not match any processes to filter for group {name}! Valid procs are {self.datagroups.groups.keys()}")

    def expandProcesses(self, processes):
        if type(processes) == str:
            processes = [processes]

        return [x for y in processes for x in self.expandProcess(y)]

    def expandProcess(self, process):
        return self.procGroups.get(process, [process])

    def skipHistograms(self):
        self.skipHist = True
        if len(self.noStatUncProcesses):
            logger.info("Attention: histograms are not saved according to input options, thus statistical uncertainty won't be zeroed")

    def setFoldEtaIntoAbsEta(self, fold=True):
        self.foldEtaIntoAbsEta = fold
            
    def setExcludeProcessForChannel(self, channel, POIregexp, canUpdate=False):
        if canUpdate or channel not in self.excludeProcessForChannel.keys():
            self.excludeProcessForChannel[channel] = re.compile(POIregexp)
            
    def setFitAxes(self, axes):
        self.fit_axes = axes[:]
        self._setFakerateIntegrationAxes()

    def setFakerateAxes(self, fakerate_axes=["eta", "pt", "charge"]):
        self.datagroups.fakerate_axes = fakerate_axes
        self._setFakerateIntegrationAxes()

    def getFakerateAxes(self):
        return self.datagroups.fakerate_axes

    def _setFakerateIntegrationAxes(self):
        self.datagroups.setFakerateIntegrationAxes([x for x in self.fit_axes if x not in self.datagroups.fakerate_axes])
        
    def getFakerateIntegrationAxes(self):
        return self.datagroups.fakerate_integration_axes

    def setProcsNoStatUnc(self, procs, resetList=True):
        if self.skipHist:
            logger.info("Attention: trying to set statistical uncertainty to 0 for some processes, but histograms won't be saved according to input options")
        if resetList:
            self.noStatUncProcesses = []
        if isinstance(procs, str):
            self.noStatUncProcesses.append(procs)
        elif isinstance(procs, list):
            self.noStatUncProcesses.extend(procs)
        else:
            raise ValueError("In setNoStatUncForProcs(): expecting string or list argument")
    
    def setLumiScale(self, lumiScale):
        self.lumiScale = lumiScale

    def setAbsolutePathShapeInCard(self, setRelative=False):
        self.absolutePathShapeFileInCard = False if setRelative else True
        
    def getProcsNoStatUnc(self):
        return self.noStatUncProcesses
        
    ## Functions to customize systs to be added in card, mainly for tests
    def setCustomSystForCard(self, exclude=None, keep=None):
        for regex,name in zip((keep, exclude), ("keepSyst", "excludeSyst")):
            if hasattr(self, "customSystMapping"):
                if regex in self.customSystMapping:
                    regex = self.customSystMapping[regex]

            if regex:
                setattr(self, name, re.compile(regex))

    def setCustomSystGroupMapping(self, mapping):
        self.customSystMapping = mapping
        
    def isExcludedNuisance(self, name):
        # note, re.match search for a match from the beginning, so if x="test" x.match("mytestPDF1") will NOT match 
        # might use re.search instead to be able to match from anywhere inside the name
        if self.excludeSyst != None and self.excludeSyst.match(name):
            if self.keepSyst != None and self.keepSyst.match(name):
                return False
            else:
                logger.info(f"   Excluding nuisance: {name}")
                return True
        else:
            return False
    
    def setFakeName(self, name):
        self.datagroups.fakeName = name

    def getFakeName(self):
        return self.datagroups.fakeName

    def setDataName(self, name):
        self.datagroups.dataName = name

    def getDataName(self):
        return self.datagroups.dataName

    def setPseudodata(self, pseudodata, pseudodata_axes=[None], idxs = [None], pseudoDataProcsRegexp=".*"):
        self.pseudoData = pseudodata[:]
        self.pseudoDataAxes = pseudodata_axes[:]        
        self.pseudoDataProcsRegexp = re.compile(pseudoDataProcsRegexp)
        if len(pseudodata) != len(pseudodata_axes):
            if len(pseudodata_axes) == 1:
                self.pseudoDataAxes = pseudodata_axes*len(pseudodata)
            else:
                raise RuntimeError(f"Found {len(pseudodata)} histograms for pseudodata but {len(pseudodata_axes)} corresponding axes, need either the same number or exactly 1 axis to be specified.")
        idxs = [int(idx) if idx is not None and idx.isdigit() else idx for idx in idxs]
        if len(pseudodata) == 1:
            self.pseudoDataIdxs = [idxs]
        elif len(pseudodata) > 1:
            if len(idxs) == 1:
                self.pseudoDataIdxs = [ [idxs[0]]]*len(pseudodata)
            elif len(pseudodata) == len(idxs):
                self.pseudoDataIdxs = [ [idxs[i]] for i in range(len(idxs))]
            else:
                raise RuntimeError(f"""Found {len(pseudodata)} histograms for pseudodata but {len(idxs)} corresponding indices, 
                    need either 1 histogram or exactly 1 index or the same number of histograms and indices to be specified.""")
        # name for the pseudodata set to be written into the output file
        self.pseudoDataName = [ f"{n}{f'_{a}' if a is not None else ''}" for n, a in zip(self.pseudoData, self.pseudoDataAxes)]


    # Needs to be increased from default for long proc names
    def setSpacing(self, spacing):
        self.spacing = spacing
        
    def setProcColumnsSpacing(self, spacing):
        self.procColumnsSpacing = spacing

    def setDatagroups(self, datagroups, resetGroups=False):
        self.datagroups = datagroups
        if self.pseudodata_datagroups is None:
            self.pseudodata_datagroups = datagroups
        self.unconstrainedProcesses = datagroups.unconstrainedProcesses
        if self.nominalName:
            self.datagroups.setNominalName(self.nominalName)
        if datagroups.mode == "vgen":
            self.charge_ax = "chargeVgen"
        
    def setPseudodataDatagroups(self, datagroups):
        self.pseudodata_datagroups = datagroups 
        if self.nominalName:
            self.pseudodata_datagroups.setNominalName(self.nominalName)
        
    def setChannels(self, channels):
        self.channels = channels
        
    def setWriteByCharge(self, writeByCharge):
        self.writeByCharge = writeByCharge

    def setNominalTemplate(self, template):
        if not os.path.abspath(template):
            raise IOError(f"Template file {template} is not a valid file")
        self.nominalTemplate = template

    def predictedProcesses(self):
        if self.predictedProcs:
            return self.predictedProcs
        return list(filter(lambda x: x != self.getDataName(), self.datagroups.groups.keys()))

    def setHistName(self, histName):
        self.histName = histName

    def setNominalName(self, histName):
        self.nominalName = histName
        if self.datagroups:
            self.datagroups.setNominalName(histName)

    # by default this returns True also for Fake since it has Data in the list of members
    # then self.isMC negates this one and thus will only include pure MC processes
    def isData(self, procName, onlyData=False):
        if onlyData:
            return all([x.is_data for x in self.datagroups.groups[procName].members])
        else:
            return any([x.is_data for x in self.datagroups.groups[procName].members])

    def isMC(self, procName):
        return not self.isData(procName)

    def addFakeEstimate(self, estimate):
        self.fakeEstimate = estimate

    def getProcesses(self):
        return list(self.datagroups.groups.keys())
            
    def filteredProcesses(self, filterExpr):
        return list(filter(filterExpr, self.datagroups.groups.keys()))

    def allMCProcesses(self):
        return self.filteredProcesses(lambda x: self.isMC(x))

    def precompile_splitGroupDict(self, group, splitGroup):
        # precompile splitGroup expressions for better performance
        splitGroupDict = {g: re.compile(v) for g, v in splitGroup.items()}
        # add the group with everything if not there already
        if group not in splitGroupDict:
            splitGroupDict[group] = re.compile(".*")
        return splitGroupDict

    def addLnNSystematic(self, name, size, processes, group=None, groupFilter=None, splitGroup={}):
        if not self.isExcludedNuisance(name):
            self.lnNSystematics.update({name : {"size" : size,
                                                "processes" : self.expandProcesses(processes),
                                                "group" : group,
                                                "groupFilter" : groupFilter,
                                                "splitGroup" : self.precompile_splitGroupDict(group, splitGroup) 
                                                }
            })

    # preOp is a function to apply per process, preOpMap can be used with a dict for a speratate function for each process, 
    #   it is executed before summing the processes. Arguments can be specified with preOpArgs 
    # action will be applied to the sum of all the individual samples contributing, arguments can be specified with actionArgs
    def addSystematic(self, name, systAxes=[], systAxesFlow=[], outNames=None, skipEntries=None, labelsByAxis=None, 
                      baseName="", mirror=False, mirrorDownVarEqualToUp=False, mirrorDownVarEqualToNomi=False, symmetrize = "average",
                      scale=1, processes=None, group=None, noi=False, noConstraint=False, noProfile=False,
                      preOp=None, preOpMap=None, preOpArgs={}, action=None, actionArgs={}, actionRequiresNomi=False,
                      systNameReplace=[], systNamePrepend=None, groupFilter=None, passToFakes=False,
                      rename=None, splitGroup={}, formatWithValue=None,
                      customizeNuisanceAttributes={},
                      ):
        # note: setting Up=Down seems to be pathological for the moment, it might be due to the interpolation in the fit
        # for now better not to use the options, although it might be useful to keep it implemented
        if mirrorDownVarEqualToUp or mirrorDownVarEqualToNomi:
            raise ValueError("mirrorDownVarEqualToUp and mirrorDownVarEqualToNomi currently lead to pathological results in the fit, please keep them False")

        if not mirror and (mirrorDownVarEqualToUp or mirrorDownVarEqualToNomi):
            raise ValueError("mirrorDownVarEqualToUp and mirrorDownVarEqualToNomi requires mirror=True")

        if mirrorDownVarEqualToUp and mirrorDownVarEqualToNomi:
            raise ValueError("mirrorDownVarEqualToUp and mirrorDownVarEqualToNomi cannot be both True")

        if symmetrize not in [None, "average", "conservative", "linear", "quadratic"]:
            raise ValueError("Invalid option for 'symmetrize'.  Valid options are None, 'average' 'conservative', 'linear', and 'quadratic'")

        if preOp and preOpMap:
            raise ValueError("Only one of preOp and preOpMap args are allowed")

        if isinstance(processes, str):
            processes = [processes]
        # Need to make an explicit copy of the array before appending
        procs_to_add = [x for x in (self.allMCProcesses() if processes is None else processes)]
        procs_to_add = self.expandProcesses(procs_to_add)

        if preOp:
            preOpMap = {name : preOp for name in set([m.name for g in procs_to_add for m in self.datagroups.groups[g].members])}

        if passToFakes and self.getFakeName() not in procs_to_add and not self.ABCD:
            procs_to_add.append(self.getFakeName())

        # protection when the input list is empty because of filters but the systematic is built reading the nominal
        # since the nominal reads all filtered processes regardless whether a systematic is passed to them or not
        # this can happen when creating new systs by scaling of the nominal histogram
        if not len(procs_to_add):
            return

        if name == self.nominalName:
            logger.debug(f"Defining syst {rename} from nominal histogram")
        
        self.systematics.update({
            name if not rename else rename : {
                "outNames" : [] if not outNames else outNames,
                "outNamesFinal" : [] if not outNames else outNames,
                "baseName" : baseName,
                "processes" : procs_to_add,
                "systAxes" : systAxes,
                "systAxesFlow" : systAxesFlow,
                "labelsByAxis" : systAxes if not labelsByAxis else labelsByAxis,
                "group" : group,
                "noi": noi,
                "groupFilter" : groupFilter,
                "splitGroup" : self.precompile_splitGroupDict(group, splitGroup), 
                "scale" : scale,
                "customizeNuisanceAttributes" : customizeNuisanceAttributes,
                "mirror" : mirror,
                "mirrorDownVarEqualToUp" : mirrorDownVarEqualToUp,
                "mirrorDownVarEqualToNomi" : mirrorDownVarEqualToNomi,
                "symmetrize" : symmetrize,
                "preOpMap" : preOpMap,
                "preOpArgs" : preOpArgs,
                "action" : action,
                "actionArgs" : actionArgs,
                "actionRequiresNomi" : actionRequiresNomi,
                "systNameReplace" : systNameReplace,
                "noConstraint" : noConstraint,
                "noProfile" : noProfile,
                "skipEntries" : [] if not skipEntries else skipEntries,
                "name" : name,
                "systNamePrepend" : systNamePrepend,
                "formatWithValue" : formatWithValue,
            }
        })

    # Read a specific hist, useful if you need to check info about the file
    def getHistsForProcAndSyst(self, proc, syst):
        if not self.datagroups:
            raise RuntimeError("No datagroups defined! Must call setDatagroups before accessing histograms")
        self.datagroups.loadHistsForDatagroups(
            baseName=self.nominalName, syst=syst, label="syst",
            procsToRead=[proc],
            scaleToNewLumi=self.lumiScale)
        return self.datagroups.getDatagroups()[proc].hists["syst"]

    def getNominalHistForSignal(self):
        signal_samples = self.procGroups['signal_samples']
        return self.getHistsForProcAndSyst(signal_samples[0], self.nominalName)
        
    def setMirrorForSyst(self, syst, mirror=True):
        self.systematics[syst]["mirror"] = mirror

    def systIndexForAxis(self, axis, flow=False):
        if type(axis) == hist.axis.StrCategory:
            bins = [x for x in axis] 
        else:
            bins = [a for a in range(axis.size)]
        if flow and axis.traits.underflow:
            bins = [hist.underflow, *bins]
        if flow and axis.traits.overflow:
            bins = [*bins, hist.overflow]
        return bins

    def systLabelForAxis(self, axLabel, entry, axis, formatWithValue=None):
        if type(axis) == hist.axis.StrCategory:
            if entry in axis:
                return entry
            else:
                raise ValueError(f"Did not find label {entry} in categorical axis {axis}")
        if axLabel == "mirror":
            return 'Down' if entry else 'Up' # first entry is the original, call it Up since it is usually defined by an actual scaling up of something (e.g. efficiencies)
        if axLabel == "downUpVar":
            return 'Up' if entry else 'Down'
        if "{i}" in axLabel:
            return axLabel.format(i=entry)
        if formatWithValue:
            if formatWithValue == "center":
                entry = axis.centers[entry]
            elif formatWithValue == "low":
                entry = axis.edges[:-1][entry]
            elif formatWithValue == "high":
                entry = axis.edges[1:][entry]
            elif formatWithValue == "edges":
                low = axis.edges[entry]
                high = axis.edges[entry+1]
                lowstr = f"{low:0.1f}".replace(".", "p") if not low.is_integer() else str(int(low))
                highstr = f"{high:0.1f}".replace(".", "p") if not high.is_integer() else str(int(high))
                entry = f"{lowstr}_{highstr}"
            else:
                raise ValueError(f"Invalid formatWithValue choice {formatWithValue}.")

        if type(entry) in [float, np.float64]:
            entry = f"{entry:0.1f}".replace(".", "p") if not entry.is_integer() else str(int(entry))
        elif entry == hist.underflow:
            entry = "U"
        elif entry == hist.overflow:
            entry = "O"

        return f"{axLabel}{entry}"

    # TODO: Really would be better to use the axis names, not just indices
    def excludeSystEntry(self, entry, entries_to_skip):
        # Check if the entry in the hist matches one of the entries in entries_to_skip, across all axes
        # Can use -1 to exclude all values of an axis
        def match_entry(curr_entry, to_skip): 
            return to_skip == -1 or curr_entry == to_skip or re.match(str(to_skip), str(curr_entry))

        for skipEntry in entries_to_skip:
            if all(match_entry(e,m) for e,m in zip(entry, skipEntry)):
                return True
        # If no matches were found for any of the entries_to_skip possibilities
        return False

    def skipEntryDictToArray(self, h, skipEntry, syst):
        nsyst = len(self.systematics[syst]["systAxes"])
        if "mirror" in h.axes.name:
            nsyst += 1

        if type(skipEntry) == dict:
            skipEntryArr = np.full(nsyst, -1, dtype=object)
            nother_ax = h.ndim-nsyst
            for k,v in skipEntry.items():
                if k not in h.axes.name:
                    raise ValueError(f"Invalid skipEntry expression {k} : {v}. Axis {k} is not in hist!")
                idx = h.axes.name.index(k)-nother_ax # Offset by the number of other axes, require that syst axes are the trailing ones
                if idx < 0:
                    raise ValueError(f"Invalid skip entry! Axis {k} was found in position {idx+nother_ax} of {h.ndim} axes, but {nsyst} syst axes were expected")
                skipEntryArr[idx] = v
            logger.debug(f"Expanded skipEntry for syst {syst} is {skipEntryArr}. Syst axes are {h.axes.name[-nsyst:]}")
        elif isinstance(skipEntry, (bool, int, float, str)):
            skipEntryArr = (skipEntry,)
        elif type(skipEntry) not in (np.array, list, tuple):
            raise ValueError(f"Unexpected format for skipEntry. Must be either dict, sequence, or scalar type. found {type(skipEntry)}")
        else:
            skipEntryArr = skipEntry

        if self.systematics[syst]["mirror"] and "mirror" not in h.axes.name and skipEntryArr[-1] == -1:
            skipEntryArr = skipEntryArr[:-1]

        if len(skipEntryArr) != nsyst:
            raise ValueError("skipEntry tuple must have the same dimensions as the number of syst axes. " \
                f"found {nsyst} systematics and len(skipEntry) = {len(skipEntryArr)}.") 

        return skipEntryArr

    def expandSkipEntries(self, h, syst, skipEntries):
        updated_skip = []
        for skipEntry in skipEntries:
            skipEntry = self.skipEntryDictToArray(h, skipEntry, syst)
            # The lookup is handled by passing an imaginary number,
            # so detect these and then call the bin lookup on them
            # np.iscomplex returns false for 0.j, but still want to detect that
            to_lookup = np.array([isinstance(x, complex) for x in skipEntry])
            skip_arr = np.array(skipEntry)
            if to_lookup.any():
                nsyst = len(self.systematics[syst]["systAxes"])+self.systematics[syst]["mirror"]
                bin_lookup = np.array([ax.index(x.imag) for x, ax in 
                    zip(skipEntry, h.axes[-nsyst:]) if isinstance(x, complex)])
                # Need to loop here rather than using skip_arr.real because the dtype is object to allow strings
                skip_arr = np.array([a.real for a in skip_arr])
                skip_arr[to_lookup] += bin_lookup
            updated_skip.append(skip_arr)

        return updated_skip

    def systHists(self, hvar, syst, hnom):
        if syst == self.nominalName:
            return {self.nominalName : hvar}

        systInfo = self.systematics[syst] 
        systAxes = systInfo["systAxes"]
        systAxesLabels = systInfo.get("labelsByAxis", systAxes)

        # Jan: moved above the mirror action, as this action can cause mirroring
        if systInfo["action"]:
            if systInfo["actionRequiresNomi"]:
               hvar = systInfo["action"](hvar, hnom, **systInfo["actionArgs"])
            else:
                hvar = systInfo["action"](hvar, **systInfo["actionArgs"])
        if self.outfile:
            self.outfile.cd() # needed to restore the current directory in case the action opens a new root file

        axNames = systAxes[:]
        axLabels = systAxesLabels[:]
        if hvar.axes[-1].name == "mirror":
            axNames.append("mirror")
            axLabels.append("mirror")

        if not all([name in hvar.axes.name for name in axNames]):
            raise ValueError(f"Failed to find axis names {str(axNames)} in hist for syst {syst}. " \
                f"Axes in hist are {str(hvar.axes.name)}")

        # Converting to a list becasue otherwise if you print it for debugging you loose it
        entries = list(itertools.product(*[self.systIndexForAxis(hvar.axes[ax], flow=ax in systInfo["systAxesFlow"]) for ax in axNames]))

        if len(systInfo["outNames"]) == 0:
            skipEntries = None if "skipEntries" not in systInfo else self.expandSkipEntries(hvar, syst, systInfo["skipEntries"])
            for entry in entries:
                if skipEntries and self.excludeSystEntry(entry, skipEntries):
                    systInfo["outNames"].append("")
                else:
                    name = systInfo["baseName"]
                    fwv = systInfo["formatWithValue"]
                    if fwv:
                        if "mirror" in axLabels:
                            fwv.append(None)
                    name += "".join([self.systLabelForAxis(al, entry[i], hvar.axes[ax], fwv[i] if fwv else fwv) for i,(al,ax) in enumerate(zip(axLabels,axNames))])
                    if "systNameReplace" in systInfo and systInfo["systNameReplace"]:
                        for rep in systInfo["systNameReplace"]:
                            name = name.replace(*rep)
                    if name and "systNamePrepend" in systInfo and systInfo["systNamePrepend"]:
                        name = systInfo["systNamePrepend"]+name
                    # Obviously there is a nicer way to do this...
                    if "Up" in name:
                        name = name.replace("Up", "")+"Up"
                    elif "Down" in name:
                        name = name.replace("Down", "")+"Down"
                    systInfo["outNames"].append(name)
            if not len(systInfo["outNames"]):
                raise RuntimeError(f"Did not find any valid variations for syst {syst}")

        variations = [hvar[{ax : binnum for ax,binnum in zip(axNames, entry)}] for entry in entries]
        if hvar.axes[-1].name == "mirror" and len(variations) == 2*len(systInfo["outNames"]):
            systInfo["outNames"] = [n + d for n in systInfo["outNames"] for d in ["Up", "Down"]]
        elif len(variations) != len(systInfo["outNames"]):
            logger.warning(f"The number of variations doesn't match the number of names for "
                f"syst {syst}. Found {len(systInfo['outNames'])} names and {len(variations)} variations.")

        return {name : var for name,var in zip(systInfo["outNames"], variations) if name}

    def getLogk(self, hvar, hnom, kfac=1., logkepsilon=math.log(1e-3)):
        # check if there is a sign flip between systematic and nominal
        _logk = kfac*np.log(hvar.values()/hnom.values())
        _logk_view = np.where(np.equal(np.sign(hnom.values()*hvar.values()),1), _logk, logkepsilon*np.ones_like(_logk))
        return _logk_view

    def symmetrize(self, var_map, hnom, symmetrize=None):
        if symmetrize is None:
            # nothing to do
            return var_map

        var_map_out = {}

        for var, hvar in var_map.items():
            if not np.all(np.isfinite(hvar.values())):
                raise RuntimeError(f"{len(hvar.values())-sum(np.isfinite(hvar.values()))} NaN or Inf values encountered in systematic {var}!")

            if symmetrize is not None and var.endswith("Up"):
                varbase = var.removesuffix("Up")

                varup = var
                vardown = varbase + "Down"

                hvarup = hvar
                hvardown = var_map[vardown]

                logkup = self.getLogk(hvarup, hnom)
                logkdown = -self.getLogk(hvardown, hnom)

                if symmetrize in ["conservative", "average"]:
                    if symmetrize=="conservative":
                        # symmetrize by largest magnitude of up and down variations
                        logk = np.where(np.abs(logkup) > np.abs(logkdown), logkup, logkdown)
                    elif symmetrize=="average":
                        # symmetrize by average of up and down variations
                        logk = 0.5*(logkup + logkdown)

                    # reuse histograms to avoid copies
                    # up and down variations are explicitly produced in this case
                    hvarup.values()[...] = hnom.values()*np.exp(logk)
                    hvardown.values()[...] = hnom.values()*np.exp(-logk)

                    var_map_out[varup] = hvarup
                    var_map_out[vardown] = hvardown

                elif symmetrize in ["linear", "quadratic"]:
                    # "linear" corresponds to a piecewise linear dependence of logk on theta
                    # while "quadratic" corresponds to a quadratic dependence and leads
                    # to a large variance
                    diff_fact = np.sqrt(3.) if symmetrize=="quadratic" else 1.

                    # split asymmetric variation into two symmetric variations
                    logkavg = 0.5*(logkup + logkdown)
                    logkdiff =  0.5*diff_fact*(logkup - logkdown)

                    varavg = varbase + "SymAvg"
                    vardiff = varbase + "SymDiff"

                    # reuse histograms to minimize copies
                    hvaravgup = hvarup
                    hvaravgdown = hvardown

                    hvardiffup = hvarup.copy()
                    hvardiffdown = hvardown.copy()

                    hvaravgup.values()[...] = hnom.values()*np.exp(logkavg)
                    hvaravgdown.values()[...] = hnom.values()*np.exp(-logkavg)

                    hvardiffup.values()[...] = hnom.values()*np.exp(logkdiff)
                    hvardiffdown.values()[...] = hnom.values()*np.exp(-logkdiff)

                    varavgup = varavg + "Up"
                    varavgdown = varavg + "Down"

                    var_map_out[varavgup] = hvaravgup
                    var_map_out[varavgdown] = hvaravgdown

                    vardiffup = vardiff + "Up"
                    vardiffdown = vardiff + "Down"

                    var_map_out[vardiffup] = hvardiffup
                    var_map_out[vardiffdown] = hvardiffdown
            elif symmetrize is not None and var.endswith("Down"):
                # this is already handled above
                pass
            else:
                var_map_out[var] = hvar

        return var_map_out


    def variationName(self, proc, name):
        if name == self.nominalName:
            return f"{self.histName}_{proc}"
        else:
            return f"{self.histName}_{proc}_{name}"

    def getBoostHistByCharge(self, h, q):
        return h[{self.charge_ax : h.axes[self.charge_ax].index(q) if q != "sum" else hist.sum}]

    def checkSysts(self, var_map, proc, thresh=0.25, skipSameSide=False, skipOneAsNomi=False):
        #if self.check_variations:
        var_names = set([name.replace("Up", "").replace("Down", "") for name in var_map.keys() if name])
        if len(var_names) != len(var_map.keys())/2:
            raise ValueError(f"Invalid syst names for process {proc}! Expected an up/down variation for each syst. "
                f"Found systs {var_names} and outNames {var_map.keys()}")
        # for wmass some systs are only expected to affect a reco charge, but the syst for other charge might still exist and be used
        # although one expects it to be same as nominal. The following check would trigger on this case with spurious warnings
        # so there is some customization based on what one expects to silent some noisy warnings

        for name in sorted(var_names):
            hnom = self.datagroups.groups[proc].hists[self.nominalName]
            up = var_map[name+"Up"]
            down = var_map[name+"Down"]
            nCellsWithoutOverflows = np.product(hnom.shape)

            checkFiniteBinValues(up, name+"Up")
            checkFiniteBinValues(down, name+"Down")

            if not skipSameSide:
                try:
                    up_relsign = np.sign(up.values(flow=False)-hnom.values(flow=False))
                except ValueError as e:
                    logger.error(f"Incompatible shapes between up {up.shape} and nominal {hnom.shape} for syst {name}")
                    raise e
                down_relsign = np.sign(down.values(flow=False)-hnom.values(flow=False))
                # protect against yields very close to nominal, for which it can be sign != 0 but should be treated as 0
                # was necessary for Fake and effStat
                vars_sameside = (up_relsign != 0) & (up_relsign == down_relsign) & np.logical_not(np.isclose(up.values(flow=False), hnom.values(flow=False), rtol=1e-07, atol=1e-08))
                perc_sameside = np.count_nonzero(vars_sameside)/nCellsWithoutOverflows 
                if perc_sameside > thresh:
                    logger.warning(f"{perc_sameside:.1%} bins are one sided for syst {name} and process {proc}!")
            # check variations are not same as nominal
            # it evaluates absolute(a - b) <= (atol + rtol * absolute(b))
            up_nBinsSystSameAsNomi = np.count_nonzero(np.isclose(up.values(flow=False), hnom.values(flow=False), rtol=1e-07, atol=1e-08))/nCellsWithoutOverflows
            down_nBinsSystSameAsNomi = np.count_nonzero(np.isclose(down.values(flow=False), hnom.values(flow=False), rtol=1e-06, atol=1e-08))/nCellsWithoutOverflows
            # check against 100% bins equal to nominal, the tolerances in np.isclose should already catch bad cases with 1.0 != 1.0 because of numerical imprecisions
            varEqNomiThreshold = 1.0
            if up_nBinsSystSameAsNomi >= varEqNomiThreshold or down_nBinsSystSameAsNomi >= varEqNomiThreshold:
                if not skipOneAsNomi or (up_nBinsSystSameAsNomi >= varEqNomiThreshold and down_nBinsSystSameAsNomi >= varEqNomiThreshold):
                    logger.warning(f"syst {name} has Up/Down variation with {up_nBinsSystSameAsNomi:.1%}/{down_nBinsSystSameAsNomi:.1%} of bins equal to nominal")


    def writeForProcess(self, h, proc, syst, check_systs=True):
        hnom = None
        systInfo = None
        if syst != self.nominalName:
            systInfo = self.systematics[syst]
            procDict = self.datagroups.getDatagroups()
            hnom = procDict[proc].hists[self.nominalName]
            if systInfo["mirror"]:
                h = hh.extendHistByMirror(h, hnom,
                                          downAsUp=systInfo["mirrorDownVarEqualToUp"],
                                          downAsNomi=systInfo["mirrorDownVarEqualToNomi"])            

        logger.info(f"   {syst} for process {proc}")
        var_map = self.systHists(h, syst, hnom)

        if syst != self.nominalName:
            if not systInfo["mirror"] and systInfo["symmetrize"] is not None:
                var_map = self.symmetrize(var_map, hnom, symmetrize = systInfo["symmetrize"])

            # since the list of variations may have been modified, we need to
            # resynchronize it
            systInfo["outNamesFinal"] = list(var_map.keys())

            if check_systs:
                self.checkSysts(var_map, proc,
                                skipSameSide=systInfo["mirrorDownVarEqualToUp"],
                                skipOneAsNomi=systInfo["mirrorDownVarEqualToNomi"])

        setZeroStatUnc = False
        if proc in self.noStatUncProcesses:
            logger.warning(f"Zeroing statistical uncertainty for process {proc}")
            setZeroStatUnc = True
        # this is a big loop a bit slow, but it might be mainly the hist->root conversion and writing into the root file
        for name, var in var_map.items():
            if name != "":
                self.writeHist(var, proc, name, setZeroStatUnc=setZeroStatUnc, hnomi=hnom)

    def loadPseudodata(self, forceNonzero=True):
        datagroups = self.pseudodata_datagroups
        processes = [x for x in datagroups.groups.keys() if x != self.getDataName() and self.pseudoDataProcsRegexp.match(x)]
        processes = self.expandProcesses(processes)

        processesFromNomi = [x for x in datagroups.groups.keys() if x != self.getDataName() and not self.pseudoDataProcsRegexp.match(x)]
        hdatas = []
        for idx, pseudoData in enumerate(self.pseudoData):
            datagroups.loadHistsForDatagroups(
                baseName=self.nominalName, syst=pseudoData, label=pseudoData,
                procsToRead=processes,
                scaleToNewLumi=self.lumiScale, 
                forceNonzero=forceNonzero,
                sumFakesPartial=not self.ABCD)
            procDict = datagroups.getDatagroups()
            hists = [procDict[proc].hists[pseudoData] for proc in processes if proc not in processesFromNomi]
            # now add possible processes from nominal
            logger.warning(f"Making pseudodata summing these processes: {processes}")
            if len(processesFromNomi):
                logger.warning(f"These processes are taken from nominal datagroups: {processesFromNomi}")
                datagroupsFromNomi = self.datagroups
                datagroupsFromNomi.loadHistsForDatagroups(
                    baseName=self.nominalName, syst=self.nominalName,
                    procsToRead=processesFromNomi, 
                    label=pseudoData,
                    scaleToNewLumi=self.lumiScale,
                    forceNonzero=forceNonzero,
                    sumFakesPartial=not self.ABCD)
                procDictFromNomi = datagroupsFromNomi.getDatagroups()
                hists.extend([procDictFromNomi[proc].hists[pseudoData] for proc in processesFromNomi])
            # done, now sum all histograms
            hdata = hh.sumHists(hists)
            if self.pseudoDataAxes[idx] is None:
                extra_ax = [ax for ax in hdata.axes.name if ax not in self.fit_axes]
                if len(extra_ax) > 0 and extra_ax[-1] in ["vars", "systIdx", "tensor_axis_0"]:
                    self.pseudoDataAxes[idx] = extra_ax[-1]
                    logger.info(f"Setting pseudoDataSystAx[{idx}] to {extra_ax[-1]}")
                    if self.pseudoDataIdxs[idx] == [None]:
                        self.pseudoDataIdxs[idx] = [0]
                        logger.info(f"Setting pseudoDataIdxs[{idx}] to {[0]}")
            if self.pseudoDataAxes[idx] is not None and self.pseudoDataAxes[idx] not in hdata.axes.name:
                raise RuntimeError(f"Pseudodata axis {self.pseudoDataAxes[idx]} not found in {hdata.axes.name}.")
            hdatas.append(hdata)
        return hdatas

    def addPseudodata(self):
        if len(self.pseudoData) > 1 or len(self.pseudoDataIdxs) > 1:
            raise RuntimeError(f"Mutliple pseudo data sets from different histograms or indices is not supported in the root writer.")
        hdata = self.loadPseudodata()[0]
        pseudoData = self.pseudoData[0]
        pseudoDataAxis = self.pseudoDataAxes[0]
        pseudoDataIdx = self.pseudoDataIdxs[0] if self.pseudoDataIdxs[0] is not None else 0
        if pseudoDataAxis is not None:
            hdata = hdata[{pseudoDataAxis : pseudoDataIdx }] 
        self.writeHist(hdata, self.getDataName(), pseudoData+"_sum")
        procDict = self.pseudodata_datagroups.getDatagroups()
        if self.getFakeName() in procDict:
            self.writeHist(procDict[self.getFakeName()].hists[pseudoData], self.getFakeName(), pseudoData+"_sum")

    def writeForProcesses(self, syst, processes, label, check_systs=True):
        logger.info("-"*50)
        logger.info(f"Preparing to write systematic {syst}")
        for process in processes:
            hvar = self.datagroups.groups[process].hists[label]
            if not hvar:
                raise RuntimeError(f"Failed to load hist for process {process}, systematic {syst}")
            self.writeForProcess(hvar, process, syst, check_systs=check_systs)
        if syst != self.nominalName:
            self.fillCardWithSyst(syst)

    def setOutfile(self, outfile):
        if type(outfile) == str:
            if self.skipHist:
                self.outfile = outfile # only store name, file will not be used and doesn't need to be opened
            else:
                self.outfile = ROOT.TFile(outfile, "recreate")
                self.outfile.cd()
        else:
            self.outfile = outfile
            self.outfile.cd()

    def setOutput(self, outfolder, basename):
        self.outfolder = outfolder
        if not os.path.isdir(self.outfolder):
            os.makedirs(self.outfolder)
        suffix = f"_{self.datagroups.flavor}" if self.datagroups.flavor else ""
        if self.xnorm:
            suffix += '_xnorm'

        self.cardName = (f"{self.outfolder}/{basename}_{{chan}}{suffix}.txt")
        self.setOutfile(os.path.abspath(f"{self.outfolder}/{basename}CombineInput{suffix}.root"))
            
    def writeOutput(self, args=None, forceNonzero=True, check_systs=True):
        self.datagroups.loadHistsForDatagroups(
            baseName=self.nominalName, syst=self.nominalName,
            procsToRead=self.datagroups.groups.keys(),
            label=self.nominalName, 
            scaleToNewLumi=self.lumiScale, 
            forceNonzero=forceNonzero,
            sumFakesPartial=not self.ABCD)
        
        self.writeForProcesses(self.nominalName, processes=self.datagroups.groups.keys(), label=self.nominalName, check_systs=check_systs)
        self.loadNominalCard()

        if not self.real_data and not self.xnorm:
            # If real data is not explicitly requested, use pseudodata instead (but still store read data in root writer)
            self.setPseudodata([self.nominalName])
        if self.pseudoData and not self.xnorm:
            self.addPseudodata()

        self.writeLnNSystematics()
        for syst in self.systematics.keys():
            if self.isExcludedNuisance(syst): continue
            systMap = self.systematics[syst]
            systName = syst if not systMap["name"] else systMap["name"]
            processes = systMap["processes"]
            # Needed to avoid always reading the variation for the fakes, even for procs not specified
            forceToNominal=[x for x in self.datagroups.getProcNames() if x not in 
                self.datagroups.getProcNames([p for g in processes for p in self.expandProcesses(g) if p != self.getFakeName()])]
            self.datagroups.loadHistsForDatagroups(
                self.nominalName, systName, label="syst",
                procsToRead=processes, 
                forceNonzero=forceNonzero and systName != "qcdScaleByHelicity",
                preOpMap=systMap["preOpMap"], preOpArgs=systMap["preOpArgs"], 
                scaleToNewLumi=self.lumiScale,
                forceToNominal=forceToNominal,
                sumFakesPartial=not self.ABCD
            )
            self.writeForProcesses(syst, label="syst", processes=processes, check_systs=check_systs)

        output_tools.writeMetaInfoToRootFile(self.outfile, exclude_diff='notebooks', args=args)
        if self.skipHist:
            logger.info("Histograms will not be written because 'skipHist' flag is set to True")
        logger.info(f"Writing text/root cards to {self.outfile}")
        self.writeCard()
        
    def match_str_axis_entries(self, str_axis, match_re):
        return [x for x in str_axis if any(re.match(r, x) for r in match_re)]

    def writeCard(self):
        for chan in self.channels:
            with open(self.cardName.format(chan=chan), "w") as card:
                card.write(self.cardContent[chan])
                card.write("\n")
                card.write(self.cardGroups[chan])
                card.write(self.writePOISumGroupToText())

    def addSystToGroup(self, groupName, chan, members, groupLabel="group"):
        group_expr = f"{groupName} {groupLabel} ="
        if group_expr in self.cardGroups[chan]:
            idx = self.cardGroups[chan].index(group_expr)+len(group_expr)
            self.cardGroups[chan] = self.cardGroups[chan][:idx] + " " + members + self.cardGroups[chan][idx:]
        else:
            self.cardGroups[chan] += f"\n{group_expr} {members}"                                              

    def addPOISumGroups(self, gen_axes=None, additional_axes=None, genCharge=None):
        if gen_axes is None:
            gen_axes = self.datagroups.gen_axes.copy()
        if additional_axes is not None:
            gen_axes += additional_axes
        # if only one or none gen axes, it is already included as main POI and no sumGroups are needed
        if len(gen_axes) <= 1:
            return
        # make a sum group for each gen axis
        axes_combinations = gen_axes
        # also include combinations of axes in case there are more than 2 axes
        for n in range(2, len(self.datagroups.gen_axes)):
            axes_combinations += [k for k in itertools.combinations(self.datagroups.gen_axes, n)]
        for axes in axes_combinations:
            logger.debug(f"Add sum group for {axes}{' with ' + genCharge if genCharge else ''}")

            if isinstance(axes, str):
                axes = [axes]

            pois_axis = [x for x in self.unconstrainedProcesses if all([a in x for a in axes])]

            # in case of multiple base processes (e.g. in simultaneous unfoldings) loop over all base processes
            base_processes = set(map(lambda x: x.split("_")[0], pois_axis))
            for base_process in base_processes:
                pois = [x for x in pois_axis if base_process in x.split("_")]

                sum_groups = set(["_".join([a + p.split(a)[1].split("_")[0] for a in axes]) for p in pois])

                for sum_group in sorted(sum_groups):
                    membersList = [p for p in pois if all([g in p.split("_") for g in sum_group.split("_")])]
                    sum_group_name = f"{base_process}_{sum_group}"
                    if genCharge is not None:                
                        membersList = list(filter(lambda x: genCharge in x, membersList))
                        sum_group_name += f"_{genCharge}"
                    if len(membersList):                            
                        self.addPOISumGroup(sum_group_name, membersList)
                        
    def addPOISumGroup(self, groupName, members):
        if groupName in self.cardSumGroups:
            self.cardSumGroups[groupName].append(members)
        else:
            self.cardSumGroups[groupName] = members

    def writePOISumGroupToText(self, groupLabel="sumGroup"):
        # newName sumGroup = poi_bin1 poi_bin2 poi_bin3
        text = ""
        for groupName, membersList in self.cardSumGroups.items():
            members = " ".join(membersList)
            logger.debug(f"Write POI sum group {groupName} with members {members}")
            text += f"\n{groupName} {groupLabel} = {members}"
        return text
        
    def writeLnNSystematics(self):
        nondata = self.predictedProcesses()
        nondata_chan = {chan: nondata.copy() for chan in self.channels}
        for chan in self.excludeProcessForChannel.keys():
            nondata_chan[chan] = list(filter(lambda x: not self.excludeProcessForChannel[chan].match(x), nondata))
        # exit this function when a syst is applied to no process (can happen when some are excluded)
        for name,info in self.lnNSystematics.items():
            if self.isExcludedNuisance(name): continue
            if all(x not in info["processes"] for x in nondata):
                logger.warning(f"Skipping syst {name}, procs to apply it to would be {info['processes']}, and predicted processes are {nondata}")
                return
            group = info["group"]
            groupFilter = info["groupFilter"]
            for chan in self.channels:
                nameChan = name.replace("CHANNEL",chan)
                include = [(str(info["size"]) if x in info["processes"] else "-").ljust(self.procColumnsSpacing) for x in nondata_chan[chan]]
                self.cardContent[chan] += f'{nameChan.ljust(self.spacing)} lnN{" "*(self.systTypeSpacing-2)} {"".join(include)}\n'
                if group and len(list(filter(groupFilter, [nameChan]))):
                    self.addSystToGroup(group, chan, nameChan)

    def fillCardWithSyst(self, syst):
        # note: this function doesn't act on all systematics all at once
        # but rather it deals with all those coming from each call to CardTool.addSystematics
        systInfo = self.systematics[syst]
        scale = systInfo["scale"]
        procs = systInfo["processes"]
        group = systInfo["group"]
        groupFilter = systInfo["groupFilter"]
        label = "group" if not systInfo["noi"] else "noiGroup"
        nondata = self.predictedProcesses()
        nondata_chan = {chan: nondata.copy() for chan in self.channels}
        for chan in self.excludeProcessForChannel.keys():
            nondata_chan[chan] = list(filter(lambda x: not self.excludeProcessForChannel[chan].match(x), nondata))
            
        names = [x[:-2] if "Up" in x[-2:] else (x[:-4] if "Down" in x[-4:] else x) 
                    for x in filter(lambda x: x != "", systInfo["outNamesFinal"])]
        # exit this function when a syst is applied to no process (can happen when some are excluded)
        if all(x not in procs for x in nondata):
            return 0
        
        include_chan = {}
        for chan in nondata_chan.keys():
            include_chan[chan] = [(str(scale) if x in procs else "-").ljust(self.procColumnsSpacing) for x in nondata_chan[chan]]
            # remove unnecessary trailing spaces after the last element
            include_chan[chan][-1] = include_chan[chan][-1].rstrip()
                
        shape = "shapeNoConstraint" if systInfo["noConstraint"] else "shape"
            
        splitGroupDict = systInfo["splitGroup"]

        # Deduplicate while keeping order
        systNames = list(dict.fromkeys(names))

        systnamesPruned = [s for s in systNames if not self.isExcludedNuisance(s)]
        systNames = systnamesPruned[:]
        for chan in self.channels:
            systNamesChan = [x.replace("CHANNEL",chan) for x in systNames]
            for systname in systNamesChan:
                systShape = shape
                include_line = include_chan[chan]
                if systInfo["customizeNuisanceAttributes"]:
                    for regexpCustom in systInfo["customizeNuisanceAttributes"]:
                        if re.match(regexpCustom, systname):
                            keys = list(systInfo["customizeNuisanceAttributes"][regexpCustom].keys())
                            if "scale" in keys:
                                include_line = [(str(systInfo["customizeNuisanceAttributes"][regexpCustom]["scale"]) if x in procs else "-").ljust(self.procColumnsSpacing) for x in nondata_chan[chan]]
                                include_line[-1] = include_line[-1].rstrip()
                            if "shapeType" in keys:
                                systShape = systInfo["customizeNuisanceAttributes"][regexpCustom]["shapeType"]
                self.cardContent[chan] += f"{systname.ljust(self.spacing)} {systShape.ljust(self.systTypeSpacing)} {''.join(include_line)}\n"
            # unlike for LnN systs, here it is simpler to act on the list of these systs to form groups, rather than doing it syst by syst 
            if group:
                systNamesForGroupPruned = systNamesChan[:]
                systNamesForGroup = list(systNamesForGroupPruned if not groupFilter else filter(groupFilter, systNamesForGroupPruned))
                if len(systNamesForGroup):
                    for subgroup, matchre in splitGroupDict.items():
                        systNamesForSubgroup = list(filter(lambda x: matchre.match(x),systNamesForGroup))
                        if len(systNamesForSubgroup):
                            members = " ".join(systNamesForSubgroup)
                            self.addSystToGroup(subgroup, chan, members, groupLabel=label)

    def setUnconstrainedProcs(self, procs):
        self.unconstrainedProcesses = procs

    def processLabels(self, procs=None):
        nondata = np.array(self.predictedProcesses() if procs is None else procs)
        labels = np.arange(len(nondata))+1
        issig = np.isin(nondata, self.unconstrainedProcesses)
        labels[issig] = -np.arange(np.count_nonzero(issig))-1
        return labels

    def loadNominalCard(self):
        procs = self.predictedProcesses()
        nprocs = len(procs)
        for chan in self.channels:
            if chan in self.excludeProcessForChannel.keys():
                procs = list(filter(lambda x: not self.excludeProcessForChannel[chan].match(x), self.predictedProcesses()))
                nprocs = len(procs)
            args = {
                "channel" :  chan,
                "channelPerProc" : chan.ljust(self.procColumnsSpacing)*nprocs,
                "processes" : " ".join([x.ljust(self.procColumnsSpacing) for x in procs]),
                "labels" : "".join([str(x).ljust(self.procColumnsSpacing) for x in self.processLabels(procs)]),
                # Could write out the proper normalizations pretty easily
                "rates" : "-1".ljust(self.procColumnsSpacing)*nprocs,
                "inputfile" : self.outfile if type(self.outfile) == str  else self.outfile.GetName(),
                "dataName" : self.getDataName(),
                "histName" : self.histName,
                "pseudodataHist" : f"{self.histName}_{self.getDataName()}_{self.pseudoData[0]}_sum" if self.pseudoData else f"{self.histName}_{self.getDataName()}"
            }
            if not self.absolutePathShapeFileInCard:
                # use the relative path because absolute paths are slow in text2hdf5.py conversion
                args["inputfile"] = os.path.basename(args["inputfile"])

            self.cardContent[chan] = output_tools.readTemplate(self.nominalTemplate, args)
            self.cardGroups[chan] = ""
            
    def writeHistByCharge(self, h, name):
        for charge in self.channels:
            q = self.chargeIdDict[charge]["val"]
            hout = narf.hist_to_root(self.getBoostHistByCharge(h, q))
            hout.SetName(name.replace("CHANNEL",charge)+f"_{charge}")
            hout.Write()
        
    def writeHistWithCharges(self, h, name):
        hout = narf.hist_to_root(h)
        hout.SetName(f"{name}_{self.channels[0]}" if self.channels else name)
        hout.Write()
    
    def writeHist(self, h, proc, syst, setZeroStatUnc=False, hnomi=None):
        if self.skipHist:
            return
        if self.fit_axes:
            axes = self.fit_axes[:]
            if self.ABCD and not self.xnorm:
                if common.passIsoName not in axes:
                    axes.append(common.passIsoName)
                if self.nameMT not in axes:
                    axes.append(self.nameMT)
            # don't project h into itself when axes to project are all axes
            if any (ax not in h.axes.name for ax in axes):
                logger.error("Request to project some axes not present in the histogram")
                raise ValueError(f"Histogram has {h.axes.name} but requested axes for projection are {axes}")
            if len(axes) < len(h.axes.name):
                logger.debug(f"Projecting {h.axes.name} into {axes}")
                h = h.project(*axes)

        if self.unroll:
            logger.debug(f"Unrolling histogram")
            h = sel.unrolledHist(h, axes)

        if not self.nominalDim:
            self.nominalDim = h.ndim
            if self.nominalDim-self.writeByCharge > 3:
                raise ValueError(f"Cannot write hists with > 3 dimensions as combinetf does not accept THn. Axes are {h.axes.name}")

        if h.ndim != self.nominalDim:
            raise ValueError(f"Histogram {proc}/{syst} does not have the correct dimensions. Found {h.ndim}, expected {self.nominalDim}")

        if setZeroStatUnc:
            h.variances(flow=True)[...] = 0.

        # make sub directories for each process or return existing sub directory
        directory = self.outfile.mkdir(proc, proc, True)
        directory.cd()

        name = self.variationName(proc, syst)

        hists = {name: h} # always keep original variation in output file for checks
<<<<<<< HEAD
        if decorrByBin:
            hists.update(self.makeDecorrelatedSystHistograms(h, hnomi, name, decorrByBin))
=======
>>>>>>> 8d7833b6

        s = hist.tag.Slicer()
        for hname, histo in hists.items():
            if self.foldEtaIntoAbsEta and "eta" in histo.axes.name:
                axisNames = histo.axes.name
                indexEta = axisNames.index("eta")
                hpos = histo[{"eta": s[complex(0,0.001)::]}]
                hneg = histo[{"eta": s[complex(0,-2.4001):complex(0,0.001):]}]
                hnegVal = hneg.view(flow=False)[...]
                hnegValFlipEta = np.flip(hnegVal, indexEta)
                hneg.view(flow=False)[...] = hnegValFlipEta
                histo = hh.addHists(hpos, hneg, createNew=False)

            if self.writeByCharge:
                self.writeHistByCharge(histo, hname)
            else:
                self.writeHistWithCharges(histo, hname)
        self.outfile.cd()<|MERGE_RESOLUTION|>--- conflicted
+++ resolved
@@ -1135,11 +1135,6 @@
         name = self.variationName(proc, syst)
 
         hists = {name: h} # always keep original variation in output file for checks
-<<<<<<< HEAD
-        if decorrByBin:
-            hists.update(self.makeDecorrelatedSystHistograms(h, hnomi, name, decorrByBin))
-=======
->>>>>>> 8d7833b6
 
         s = hist.tag.Slicer()
         for hname, histo in hists.items():
