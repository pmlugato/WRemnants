--- conflicted
+++ resolved
@@ -79,8 +79,6 @@
         self.procGroups[name] = self.filteredProcesses(procFilter)
         if not self.procGroups[name]:
             logger.warning(f"Did not match any processes to filter for group {name}! Valid procs are {self.datagroups.groups.keys()}")
-        else:
-            logger.info(f"Process group {name} samples: {self.procGroups[name]}")
 
     def expandProcesses(self, processes):
         if type(processes) == str:
@@ -738,8 +736,7 @@
         else:
             self.cardGroups[chan] += f"\n{group_expr} {members}"                                              
 
-<<<<<<< HEAD
-    def addPOISumGroups(self, gen_axes=None, additional_axes=None):
+    def addPOISumGroups(self, gen_axes=None, additional_axes=None, genCharge=None):
         if gen_axes is None:
             gen_axes = self.datagroups.gen_axes.copy()
         if additional_axes is not None:
@@ -753,19 +750,6 @@
         for n in range(2, len(self.datagroups.gen_axes)):
             axes_combinations += [k for k in itertools.combinations(self.datagroups.gen_axes, n)]
         for axes in axes_combinations:
-=======
-    def addPOISumGroups(self, keys=None, genCharge=None):
-        # genCharge is qGen0 or qGen1, it is appended to the group name and used to filter relevant POIs 
-        
-        if keys is None:
-            # make a sum group for each gen axis
-            keys = list(self.datagroups.gen_axes)
-            # also include combinations of axes in case there are more than 2 axes
-            for n in range(2, len(self.datagroups.gen_axes)):
-                keys += [k for k in itertools.combinations(self.datagroups.gen_axes, n)]
-
-        for axes in keys:
->>>>>>> ab48056e
             logger.debug(f"Add sum group for {axes}")
 
             if isinstance(axes, str):
