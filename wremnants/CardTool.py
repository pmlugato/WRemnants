--- conflicted
+++ resolved
@@ -699,7 +699,6 @@
             label=self.nominalName, 
             scaleToNewLumi=self.lumiScale, 
             forceNonzero=forceNonzero,
-<<<<<<< HEAD
             sumFakesPartial=not self.ABCD,
             fakerateIntegrationAxes=self.getFakerateIntegrationAxes())
         if self.ABCD and not self.xnorm:
@@ -709,16 +708,6 @@
         if self.pseudoData and not self.xnorm:
             self.addPseudodata([x for x in self.datagroups.groups.keys() if x != self.getDataName()],
                                [x for x in self.datagroups.groups.keys() if x != self.getDataName() and not self.pseudoDataProcsRegexp.match(x)])
-=======
-            fakerateIntegrationAxes=self.fakerateIntegrationAxes)
-        if simultaneousABCD and not xnorm:
-            setSimultaneousABCD(self)
-        self.writeForProcesses(self.nominalName, processes=self.datagroups.groups.keys(), label=self.nominalName, check_systs=check_systs)
-        self.loadNominalCard()
-        if self.pseudoData and not xnorm:
-            self.addPseudodata([x for x in self.datagroups.groups.keys() if x != "Data"],
-                               [x for x in self.datagroups.groups.keys() if x != "Data" and not self.pseudoDataProcsRegexp.match(x)])
->>>>>>> f623413b
 
         self.writeLnNSystematics()
         for syst in self.systematics.keys():
@@ -946,11 +935,7 @@
             return
         if self.project:
             axes = self.project[:]
-<<<<<<< HEAD
-            if "charge" in h.axes.name and "charge" not in axes and not self.xnorm:
-=======
             if "charge" in h.axes.name and not self.xnorm and "charge" not in axes:
->>>>>>> f623413b
                 axes.append("charge")
             # don't project h into itself when axes to project are all axes
             if any (ax not in h.axes.name for ax in axes):
