from collections import OrderedDict
from utilities import output_tools,boostHistHelpers as hh,common
import narf
import logging
import ROOT
import uproot
import time
import numpy as np
import collections.abc
import os
import itertools
import re

logger = common.child_logger(__name__)

def notImplemented(operation="Unknown"):
    raise NotImplementedError(f"Required operation '{operation}' is not implemented!")

class CardTool(object):
    def __init__(self, cardName="card.txt"):
        self.skipHist = False # don't produce/write histograms, file with them already exists
        self.outfile = None
        self.cardName = cardName
        self.systematics = {}
        self.lnNSystematics = {}
        self.procDict = OrderedDict()
        self.predictedProcs = []
        self.fakeEstimate = None
        self.addMirrorForSyst = {}
        self.channels = ["plus", "minus"]
        self.cardContent = {}
        self.cardGroups = {}
        self.nominalTemplate = ""
        self.spacing = 28
        self.fakeName = "Fake" # but better to set it explicitly
        self.dataName = "Data"
        self.nominalName = "nominal"
        self.datagroups = None
        self.unconstrainedProcesses = None
        self.noStatUncProcesses = []
        self.buildHistNameFunc = None
        self.histName = "x"
        self.nominalDim = None
        self.pseudoData = None
        self.excludeSyst = None
        self.writeByCharge = True
        self.keepSyst = None # to override previous one with exceptions for special cases
        #self.loadArgs = {"operation" : "self.loadProcesses (reading hists from file)"}
        self.lumiScale = 1.
        self.keepOtherChargeSyst = True
        self.chargeIdDict = {"minus" : {"val" : -1, "id" : "q0", "badId" : None},
                             "plus"  : {"val" : 1., "id" : "q1", "badId" : None}
                             }

    def skipHistograms(self):
        self.skipHist = True
        if len(self.noStatUncProcesses):
            logger.info("Attention: histograms are not saved according to input options, thus statistical uncertainty won't be zeroed")
        
    def setSkipOtherChargeSyst(self):
        self.keepOtherChargeSyst = False
        self.chargeIdDict["plus"]["badId"] = "q0"
        self.chargeIdDict["minus"]["badId"] = "q1"

    def setProcsNoStatUnc(self, procs, resetList=True):
        if self.skipHist:
            logger.info("Attention: trying to set statistical uncertainty to 0 for some processes, but histograms won't be saved according to input options")
        if resetList:
            self.noStatUncProcesses = []
        if isinstance(procs, str):
            self.noStatUncProcesses.append(procs)
        elif isinstance(procs, list):
            self.noStatUncProcesses.extend(procs)
        else:
            raise ValueError("In setNoStatUncForProcs(): expecting string or list argument")
    
    def setLumiScale(self, lumiScale):
        self.lumiScale = lumiScale
        
    def getProcsNoStatUnc(self):
        return self.noStatUncProcesses
        
    ## Functions to customize systs to be added in card, mainly for tests
    def setCustomSystForCard(self, exclude=None, keep=None):
        if exclude: self.excludeSyst = re.compile(exclude)
        if keep:    self.keepSyst    = re.compile(keep)
        
    def isExcludedNuisance(self, name):
        # note, re.match search for a match from the beginning, so if x="test" x.match("mytestPDF1") will NOT match 
        # might use re.search instead to be able to match from anywhere inside the name
        if self.excludeSyst != None and self.excludeSyst.match(name):
            if self.keepSyst != None and self.keepSyst.match(name):
                return False
            else:
                logger.info(f"   Excluding nuisance: {name}")
                return True
        else:
            return False
        
    # Function call to load hists for processes (e.g., read from a ROOT file)
    # Extra args will be passed to each call
    def setLoadDatagroups(self, datagroups, extraArgs={}):
        self.datagroups = datagroups
        self.loadArgs = extraArgs
    
    def setFakeName(self, name):
        self.fakeName = name

    def getFakeName(self):
        return self.fakeName

    def setPseudodata(self, pseudodata):
        self.pseudoData = pseudodata.replace("nominal", self.nominalName)

    # Needs to be increased from default for long proc names
    def setSpacing(self, spacing):
        self.spacing = spacing

    def setDataName(self, name):
        self.dataName = name

    def setDatagroups(self, datagroups):
        self.datagroups = datagroups 
        
    def setChannels(self, channels):
        self.channels = channels
        
    def setWriteByCharge(self, writeByCharge):
        self.writeByCharge = writeByCharge

    def setNominalTemplate(self, template):
        if not os.path.isfile(template):
            raise IOError(f"Template file {template} is not a valid file")
        self.nominalTemplate = template

    def predictedProcesses(self):
        if self.predictedProcs:
            return self.predictedProces
        return list(filter(lambda x: x != self.dataName, self.procDict.keys()))

    def setHistName(self, histName):
        self.histName = histName

    def setNominalName(self, histName):
        self.nominalName = histName
        self.datagroups.setNominalName(histName)

    def isData(self, procName):
        return any([x.is_data for x in self.datagroups.groups[procName]["members"]])

    def isMC(self, procName):
        return not self.isData(procName)

    def addFakeEstimate(self, estimate):
        self.fakeEstimate = estimate

    def setProcesses(self, processes):
        self.procDict = OrderedDict([ (proc, {}) for proc in processes])

    def filteredProcesses(self, filterExpr):
        return list(filter(filterExpr, self.datagroups.processes()))

    def allMCProcesses(self):
        return self.filteredProcesses(lambda x: self.isMC(x))

    # FIXME: used nowhere?
    def mirrorNames(self, baseName, size, offset=0):
        names = [""]*offset + [f"{baseName.format(i=i%size)}{'Up' if i % 2 else 'Down'}" for i in range(size*2)]
        return names

    def addLnNSystematic(self, name, size, processes, group=None, groupFilter=None):
        if not self.isExcludedNuisance(name):
            self.lnNSystematics.update({name : {"size" : size, "processes" : processes, "group" : group, "groupFilter" : groupFilter}})

    # action will be applied to the sum of all the individual samples contributing, actionMap should be used
    # to apply a separate action per process. this is needed for example for the scale uncertainty split
    # by pt or helicity
    def addSystematic(self, name, systAxes, outNames=None, skipEntries=None, labelsByAxis=None, 
                        baseName="", mirror=False, scale=1, processes=None, group=None, noConstraint=False,
                        action=None, actionArgs={}, actionMap={}, systNameReplace=[], groupFilter=None, passToFakes=False, 
                        rename=None, splitGroup={}):

        # Need to make an explicit copy of the array before appending
        procs_to_add = [x for x in (self.allMCProcesses() if not processes else processes)]
        if passToFakes and self.getFakeName() not in procs_to_add:
            procs_to_add.append(self.getFakeName())

        if action and actionMap:
            raise ValueError("Only one of action and actionMap args are allowed")

        self.systematics.update({
            name if not rename else rename : { "outNames" : [] if not outNames else outNames,
                     "baseName" : baseName,
                     "processes" : procs_to_add,
                     "systAxes" : systAxes,
                     "labelsByAxis" : systAxes if not labelsByAxis else labelsByAxis,
                     "group" : group,
                     "groupFilter" : groupFilter,
                     "splitGroup" : splitGroup if len(splitGroup) else {group : ".*"}, # dummy dictionary if splitGroup=None, to allow for uniform treatment
                     "scale" : scale,
                     "mirror" : mirror,
                     "action" : action,
                     "actionMap" : actionMap,
                     "actionArgs" : actionArgs,
                     "systNameReplace" : systNameReplace,
                     "noConstraint" : noConstraint,
                     "skipEntries" : [] if not skipEntries else skipEntries,
                     "name" : name,
            }
        })

    def setMirrorForSyst(self, syst, mirror=True):
        self.systematics[syst]["mirror"] = mirror

    def systLabelForAxis(self, axLabel, entry):
        if axLabel == "mirror":
            return 'Down' if entry else 'Up' # first entry is the original, call it Up since it is usually defined by an actual scaling up of something (e.g. efficiencies)
        if axLabel == "downUpVar":
            return 'Up' if entry else 'Down'
        if "{i}" in axLabel:
            return axLabel.format(i=entry)
        return axLabel+str(entry)

    def excludeSystEntry(self, entry, skipEntries):
        for skipEntry in skipEntries:
            # Can use -1 to exclude all values of an axis
            if all(y == -1 or x == y for x,y in zip(entry, skipEntry)):
                return True
        return False

    def expandSkipEntries(self, h, syst, skipEntries):
        updated_skip = []
        for skipEntry in skipEntries:
            nsyst_ax = len(self.systematics[syst]["systAxes"])+self.systematics[syst]["mirror"]
            if len(skipEntry) != nsyst_ax:
                raise ValueError(f"Error in syst {syst}. skipEntry must specify a value per axis. "
                        f"Found {nsyst_ax} axes ({self.systematics[syst]['systAxes']}) but {len(skipEntry)} "
                        "entries were given")
            # The lookup is handled by passing an imaginary number,
            # so detect these and then call the bin lookup on them
            # np.iscomplex returns false for 0.j, but still want to detect that
            to_lookup = np.array([isinstance(x, complex) for x in skipEntry])
            skip_arr = np.array(skipEntry)
            if to_lookup.any():
                bin_lookup = np.array([ax.index(x.imag) for x, ax in 
                    zip(skipEntry, h.axes[-nsyst_ax:]) if isinstance(x, complex)])
                skip_arr = skip_arr.real
                skip_arr[to_lookup] += bin_lookup
            updated_skip.append(skip_arr)

        return updated_skip

    def systHists(self, hvar, syst):
        if syst == self.nominalName:
            return {self.nominalName : hvar}

        systInfo = self.systematics[syst] 
        systAxes = systInfo["systAxes"]
        systAxesLabels = systAxes
        if "labelsByAxis" in systInfo:
            systAxesLabels = systInfo["labelsByAxis"]

        # Jan: moved above the mirror action, as this action can cause mirroring
        if systInfo["action"]:
            hvar = systInfo["action"](hvar, **systInfo["actionArgs"])
            
        axNames = systAxes[:]
        axLabels = systAxesLabels[:]
        if hvar.axes[-1].name == "mirror":
            axNames.append("mirror")
            axLabels.append("mirror")

        if not all([name in hvar.axes.name for name in axNames]):
            raise ValueError(f"Failed to find axis names {str(axNames)} in hist for syst {syst}. " \
                f"Axes in hist are {str(hvar.axes.name)}")
        entries = list(itertools.product(*[range(hvar.axes[ax].size) for ax in axNames]))
        
        if len(systInfo["outNames"]) == 0:
            for entry in entries:
                skipEntries = None if "skipEntries" not in systInfo else self.expandSkipEntries(hvar, syst, systInfo["skipEntries"])
                if skipEntries and self.excludeSystEntry(entry, skipEntries):
                    systInfo["outNames"].append("")
                else:
                    name = systInfo["baseName"]
                    name += "".join([self.systLabelForAxis(al, entry[i]) for i,al in enumerate(axLabels)])
                    if "systNameReplace" in systInfo and systInfo["systNameReplace"]:
                        for rep in systInfo["systNameReplace"]:
                            name = name.replace(*rep)
                    # Obviously there is a nicer way to do this...
                    if "Up" in name:
                        name = name.replace("Up", "")+"Up"
                    elif "Down" in name:
                        name = name.replace("Down", "")+"Down"
                    systInfo["outNames"].append(name)
            if not len(systInfo["outNames"]):
                raise RuntimeError(f"All entries for syst {syst} were skipped!")

<<<<<<< HEAD
        variations = []
        for entry in entries:
            sel = {ax : binnum for ax,binnum in zip(axNames, entry)}
            variations.append(hvar[sel])
        return systInfo["outNames"], variations
=======
        variations = [hvar[{ax : binnum for ax,binnum in zip(axNames, entry)}] for entry in entries]
        if len(variations) != len(systInfo["outNames"]):
            logger.warning(f"The number of variations doesn't match the number of names for "
                f"syst {syst}. Found {len(syst_info['outNames'])} names and {len(variations)} variations.")

        return {name : var for name,var in zip(systInfo["outNames"], variations) if name}
>>>>>>> 4068b862

    def variationName(self, proc, name):
        if name == self.nominalName:
            return f"{self.histName}_{proc}"
        else:
            return f"{self.histName}_{proc}_{name}"

    # This logic used to be more complicated, leaving the function here for now even
    # though it's trivial
    def addMirror(self, h, proc, syst):
        return syst != self.nominalName and self.systematics[syst]["mirror"]

    def checkSysts(self, hnom, var_map, thresh=0.25):
        #if self.check_variations:
        var_names = set([name.replace("Up", "").replace("Down", "") for name in var_map.keys() if name])
        if len(var_names) != len(var_map.keys())/2:
            raise ValueError(f"Invalid syst names! Expected an up/down variation for each syst. Found {var_map.keys()}")
        for name in var_names:
            up = var_map[name+"Up"]
            down = var_map[name+"Down"]
            up_relsign = np.sign(up.values()-hnom.values())
            down_relsign = np.sign(down.values()-hnom.values())
            vars_sameside = (up_relsign != 0) & (up_relsign == down_relsign)
            perc_sameside = np.count_nonzero(vars_sameside)/hnom.size 
            if perc_sameside > thresh:
                logger.warning(f"{perc_sameside:.0%} bins are one sided for syst {name}!")

    def writeForProcess(self, h, proc, syst):
        if self.addMirror(h, proc, syst):
            hnom = self.procDict[proc][self.nominalName]
            h = hh.extendHistByMirror(h, hnom)
        # Otherwise this is a processes not affected by the variation, don't write it out,
        # it's only needed for the fake subtraction
        logger.info(f"Writing systematic {syst} for process {proc}")
        var_map = self.systHists(h, syst) 
        # TODO: Make this optional
        if syst != "nominal":
            self.checkSysts(self.procDict[proc][self.nominalName], var_map)
        setZeroStatUnc = False
        if proc in self.noStatUncProcesses:
            logger.info(f"Zeroing statistical uncertainty for process {proc}")
            setZeroStatUnc = True
        for name, var in var_map.items():
            if name != "":
                self.writeHist(var, self.variationName(proc, name), setZeroStatUnc=setZeroStatUnc)

    def addPseudodata(self, processes):
        self.datagroups.loadHistsForDatagroups(
            baseName=self.pseudoData, syst="", label=self.pseudoData,
            procsToRead=processes)
        hists = [self.procDict[proc][self.pseudoData] for proc in processes]
        hdata = hh.sumHists(hists)
        # Kind of hacky, but in case the alt hist has uncertainties
        for systAxName in ["systIdx", "tensor_axis_0"]:
            if systAxName in [ax.name for ax in hdata.axes]:
                hdata = hdata[{systAxName : 0 }] 
        self.writeHist(hdata, self.pseudoData+"_sum")

    def writeForProcesses(self, syst, processes, label):
        for process in processes:
            hvar = self.procDict[process][label]
            if not hvar:
                raise RuntimeError(f"Failed to load hist for process {process}, systematic {syst}")
            self.writeForProcess(hvar, process, syst)
        if syst != self.nominalName:
            self.fillCardWithSyst(syst)

    def setOutfile(self, outfile):
        if type(outfile) == str:
            if self.skipHist:
                self.outfile = outfile # only store name, file will not be used and doesn't need to be opened
            else:
                self.outfile = ROOT.TFile(outfile, "recreate")
        else:
            self.outfile = outfile

    def writeOutput(self):
        self.datagroups.loadHistsForDatagroups(
            baseName=self.histName, syst=self.nominalName, label=self.nominalName)
        self.procDict = self.datagroups.getDatagroups()
        self.writeForProcesses(self.nominalName, processes=self.procDict.keys(), label=self.nominalName)
        self.loadNominalCard()
        if self.pseudoData:
            self.addPseudodata(self.predictedProcesses())

        self.writeLnNSystematics()
        for syst in self.systematics.keys():
            if self.isExcludedNuisance(syst): continue
            systMap=self.systematics[syst]
            systName = syst if not systMap["name"] else systMap["name"]
            processes=systMap["processes"]
            self.datagroups.loadHistsForDatagroups(self.histName, systName, label="syst",
                    procsToRead=processes, forceNonzero=systName != "qcdScaleByHelicity",
                    preOpMap=systMap["actionMap"], preOpArgs=systMap["actionArgs"])
            self.writeForProcesses(syst, label="syst", processes=processes)    
        output_tools.writeMetaInfoToRootFile(self.outfile, exclude_diff='notebooks')
        if self.skipHist:
            logger.info("Histograms will not be written because 'skipHist' flag is set to True")
        self.writeCard()

        
    def writeCard(self):
        for chan in self.channels:
            with open(self.cardName.format(chan=chan), "w") as card:
                card.write(self.cardContent[chan])
                card.write("\n")
                card.write(self.cardGroups[chan])

    def addSystToGroup(self, groupName, chan, members, groupLabel="group"):
        group_expr = f"{groupName} {groupLabel} ="
        if group_expr in self.cardGroups[chan]:
            idx = self.cardGroups[chan].index(group_expr)+len(group_expr)
            self.cardGroups[chan] = self.cardGroups[chan][:idx] + " " + members + self.cardGroups[chan][idx:]
        else:
            self.cardGroups[chan] += f"\n{group_expr} {members}"                                              

    def writeLnNSystematics(self):
        nondata = self.predictedProcesses()
        for name,info in self.lnNSystematics.items():
            include = [(str(info["size"]) if x in info["processes"] else "-").ljust(self.spacing) for x in nondata]
            group = info["group"]
            groupFilter = info["groupFilter"]
            for chan in self.channels:
                if self.keepOtherChargeSyst or self.chargeIdDict[chan]["badId"] not in name:
                    self.cardContent[chan] += f'{name.ljust(self.spacing)}lnN{" "*(self.spacing-3)}{"".join(include)}\n'
                    if group and not self.isExcludedNuisance(name) and len(list(filter(groupFilter, [name]))):
                        self.addSystToGroup(group, chan, name)

    def fillCardWithSyst(self, syst):
        systInfo = self.systematics[syst]
        scale = systInfo["scale"]
        procs = systInfo["processes"]
        group = systInfo["group"]
        groupFilter = systInfo["groupFilter"]
        label = "group" if not systInfo["noConstraint"] else "noiGroup"
        nondata = self.predictedProcesses()
        names = [x[:-2] if "Up" in x[-2:] else (x[:-4] if "Down" in x[-4:] else x) 
                    for x in filter(lambda x: x != "", systInfo["outNames"])]
        if type(scale) != dict:
            include = [(str(scale) if x in procs else "-").ljust(self.spacing) for x in nondata]

        splitGroupDict = systInfo["splitGroup"]
        shape = "shape" if not systInfo["noConstraint"] else "shapeNoConstraint"

        # Deduplicate while keeping order
        systNames = list(dict.fromkeys(names))
        systnamesPruned = [s for s in systNames if not self.isExcludedNuisance(s)]
        systNames = systnamesPruned[:]
        for systname in systNames:
            if type(scale) == dict:
                for reg in scale.keys():
                    if re.match(reg, systname):
                        thiscale = str(scale[reg])
                        include = [(thiscale if x in procs else "-").ljust(self.spacing) for x in nondata]
                        break # exit this inner loop when match is found, to save time
            shape = "shape" if not systInfo["noConstraint"] else "shapeNoConstraint"
            for chan in self.channels:
                # do not write systs which should only apply to other charge, to simplify card
                if self.keepOtherChargeSyst or self.chargeIdDict[chan]["badId"] not in systname:
                    self.cardContent[chan] += f"{systname.ljust(self.spacing)} {shape.ljust(self.spacing)}{''.join(include)}\n"
        # unlike for LnN systs, here it is simpler to act on the list of these systs to form groups, rather than doing it syst by syst 
        if group:
            for chan in self.channels:
                if self.keepOtherChargeSyst:
                    systNamesForGroupPruned = systNames[:]
                else:
                    systNamesForGroupPruned = [s for s in systNames if self.chargeIdDict[chan]["badId"] not in s]
                systNamesForGroup = list(systNamesForGroupPruned if not groupFilter else filter(groupFilter, systNamesForGroupPruned))
                if len(systNamesForGroup):
                    for subgroup in splitGroupDict.keys():
                        matchre = re.compile(splitGroupDict[subgroup])
                        systNamesForSubgroup = list(filter(lambda x: matchre.match(x),systNamesForGroup))
                        if len(systNamesForSubgroup):
                            members = " ".join(systNamesForSubgroup)
                            self.addSystToGroup(subgroup, chan, members, groupLabel=label)

    def setUnconstrainedProcs(self, procs):
        self.unconstrainedProcesses = procs

    def processLabels(self):
        nondata = np.array(self.predictedProcesses())
        labels = np.arange(len(nondata))+1
        issig = np.isin(nondata, self.unconstrainedProcesses)
        labels[issig] = -np.arange(np.count_nonzero(issig))-1
        return labels

    def loadNominalCard(self):
        procs = self.predictedProcesses()
        nprocs = len(procs)
        for chan in self.channels:
            args = {
                "channel" :  chan,
                "channelPerProc" : chan.ljust(self.spacing)*nprocs,
                "processes" : "".join([x.ljust(self.spacing) for x in procs]),
                "labels" : "".join([str(x).ljust(self.spacing) for x in self.processLabels()]),
                # Could write out the proper normalizations pretty easily
                "rates" : "-1".ljust(self.spacing)*nprocs,
                "inputfile" : self.outfile if type(self.outfile) == str  else self.outfile.GetName(),
                "dataName" : self.dataName,
                "histName" : self.histName,
                "pseudodataHist" : self.pseudoData+"_sum" if self.pseudoData else f"{self.histName}_{self.dataName}"
            }
            self.cardContent[chan] = output_tools.readTemplate(self.nominalTemplate, args)
            self.cardGroups[chan] = ""
            
    def writeHistByCharge(self, h, name):
        for charge in self.channels:
            if not self.keepOtherChargeSyst and self.chargeIdDict[charge]["badId"] in name: continue
            q = self.chargeIdDict[charge]["val"]
            hout = narf.hist_to_root(h[{"charge" : h.axes["charge"].index(q)}])
            hout.SetName(name+f"_{charge}")
            hout.Scale(self.lumiScale)
            hout.Write()

    def writeHistWithCharges(self, h, name):
        hout = narf.hist_to_root(h)
        hout.SetName(f"{name}_{self.channels[0]}")
        hout.Scale(self.lumiScale)
        hout.Write()
    
    def writeHist(self, h, name, setZeroStatUnc=False):
        if self.skipHist:
            return

        if not self.nominalDim:
            self.nominalDim = h.ndim
            if self.nominalDim-self.writeByCharge > 3:
                raise ValueError("Cannot write hists with > 3 dimensions as combinetf does not accept THn")
        
        if h.ndim != self.nominalDim:
            raise ValueError(f"Histogram {name} does not have the correct dimensions. Found {h.ndim}, expected {self.nominalDim}")

        if setZeroStatUnc:
            hist_no_error = h.copy()
            hist_no_error.variances(flow=True)[...] = 0.
            h = hist_no_error
        if self.writeByCharge:    
            self.writeHistByCharge(h, name)
        else:
            self.writeHistWithCharges(h, name)<|MERGE_RESOLUTION|>--- conflicted
+++ resolved
@@ -295,20 +295,12 @@
             if not len(systInfo["outNames"]):
                 raise RuntimeError(f"All entries for syst {syst} were skipped!")
 
-<<<<<<< HEAD
-        variations = []
-        for entry in entries:
-            sel = {ax : binnum for ax,binnum in zip(axNames, entry)}
-            variations.append(hvar[sel])
-        return systInfo["outNames"], variations
-=======
         variations = [hvar[{ax : binnum for ax,binnum in zip(axNames, entry)}] for entry in entries]
         if len(variations) != len(systInfo["outNames"]):
             logger.warning(f"The number of variations doesn't match the number of names for "
                 f"syst {syst}. Found {len(syst_info['outNames'])} names and {len(variations)} variations.")
 
         return {name : var for name,var in zip(systInfo["outNames"], variations) if name}
->>>>>>> 4068b862
 
     def variationName(self, proc, name):
         if name == self.nominalName:
