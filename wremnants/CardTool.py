from collections import OrderedDict
from . import boostHistHelpers as hh
from . import OutputTools
import narf
import logging
import ROOT
import uproot
import time
import numpy as np
import collections.abc
import os
import itertools
import re

logging.basicConfig(level=logging.INFO)

def notImplemented(operation="Unknown"):
    raise NotImplementedError(f"Required operation '{operation}' is not implemented!")

class CardTool(object):
    def __init__(self, cardName="card.txt"):
        self.cardName = cardName
        self.systematics = {}
        self.lnNSystematics = {}
        self.procDict = OrderedDict()
        self.predictedProcs = []
        self.fakeEstimate = None
        self.addMirrorForSyst = {}
        self.channels = ["plus", "minus"]
        self.cardContent = {}
        self.cardGroups = {}
        self.nominalTemplate = ""
<<<<<<< HEAD
        self.spacing = 35
        self.fakeName = "Fake"
=======
        self.spacing = 28
        self.fakeName = "Fake" # but better to set it explicitly
>>>>>>> 7b6486cf
        self.dataName = "Data"
        self.nominalName = "nominal"
        self.datagroups = None
        self.unconstrainedProcesses = None
        self.noStatUncProcesses = None
        self.buildHistNameFunc = None
        self.histName = "x"
        self.pseudoData = None
        self.excludeSyst = None
        self.keepSyst = None # to override previous one with exceptions for special cases
        #self.loadArgs = {"operation" : "self.loadProcesses (reading hists from file)"}
        self.keepOtherChargeSyst = True
        self.chargeIdDict = {"minus" : {"val" : -1, "id" : "q0", "badId" : None},
                             "plus"  : {"val" : 1., "id" : "q1", "badId" : None}
                             }
        
    def setSkipOtherChargeSyst(self):
        self.keepOtherChargeSyst = False
        self.chargeIdDict["plus"]["badId"] = "q0"
        self.chargeIdDict["minus"]["badId"] = "q1"

    def setProcsNoStatUnc(self, procs, resetList=True):
        if self.noStatUncProcesses == None or resetList:
            self.noStatUncProcesses = []
        if isinstance(procs, str):
            self.noStatUncProcesses.append(procs)
        elif isinstance(procs, list):
            self.noStatUncProcesses.extend(procs)
        else:
            raise ValueError("In setNoStatUncForProcs(): expecting string or list argument")            

    def getProcsNoStatUnc(self):
        return self.noStatUncProcesses
        
    ## Functions to customize systs to be added in card, mainly for tests
    def setCustomSystForCard(self, exclude=None, keep=None):
        if exclude: self.excludeSyst = re.compile(exclude)
        if keep:    self.keepSyst    = re.compile(keep)
        
    def isExcludedNuisance(self, name):
        # note, re.match search for a match from the beginning, so if x="test" x.match("mytestPDF1") will NOT match 
        # might use re.search instead to be able to match from anywhere inside the name
        if self.excludeSyst != None and self.excludeSyst.match(name):
            if self.keepSyst != None and self.keepSyst.match(name):
                return False
            else:
                logging.info(f"   Excluding nuisance: {name}")
                return True
        else:
            return False
        
    # Function call to load hists for processes (e.g., read from a ROOT file)
    # Extra args will be passed to each call
    def setLoadDatagroups(self, datagroups, extraArgs={}):
        self.datagroups = datagroups
        self.loadArgs = extraArgs
    
    def setFakeName(self, name):
        self.fakeName = name

    def getFakeName(self):
        return self.fakeName

    def setPseudodata(self, pseudodata):
        self.pseudoData = pseudodata

    # Needs to be increased from default for long proc names
    def setSpacing(self, spacing):
        self.spacing = spacing

    def setDataName(self, name):
        self.dataName = name

    def setDatagroups(self, datagroups):
        self.datagroups = datagroups 
        
    def setChannels(self, channels):
        self.channels = channels

    def setNominalTemplate(self, template):
        if not os.path.isfile(template):
            raise IOError(f"Template file {template} is not a valid file")
        self.nominalTemplate = template

    def predictedProcesses(self):
        if self.predictedProcs:
            return self.predictedProces
        return list(filter(lambda x: x != self.dataName, self.procDict.keys()))

    def setHistName(self, histName):
        self.histName = histName

    def isData(self, procName):
        return any([x.is_data for x in self.datagroups.groups[procName]["members"]])

    def isMC(self, procName):
        return not self.isData(procName)

    def addFakeEstimate(self, estimate):
        self.fakeEstimate = estimate

    def setProcesses(self, processes):
        self.procDict = OrderedDict([ (proc, {}) for proc in processes])

    def filteredProcesses(self, filterExpr):
        return list(filter(filterExpr, self.datagroups.processes()))

    def allMCProcesses(self):
        return self.filteredProcesses(lambda x: self.isMC(x))

    def mirrorNames(self, baseName, size, offset=0):
        names = [""]*offset + [f"{baseName.format(i=i%size)}{'Up' if i % 2 else 'Down'}" for i in range(size*2)]
        return names
<<<<<<< HEAD

    def addLnNSystematic(self, name, size, processes, group=None):
        self.lnNSystematics.update({name : {"size" : size, "processes" : processes, "group" : group}})
=======
    
    def addLnNSystematic(self, name, size, processes):
        if not self.isExcludedNuisance(name):
            self.lnNSystematics.update({name : {"size" : size, "processes" : processes}})
>>>>>>> 7b6486cf

    def addSystematic(self, name, systAxes, outNames=None, skipEntries=None, labelsByAxis=None, 
                        baseName="", mirror=False, scale=1, processes=None, group=None, noConstraint=False,
                        action=None, actionArgs={}, systNameReplace=[], groupFilter=None, passToFakes=False):
        if not processes:
            processes = self.allMCProcesses()
        if passToFakes and self.getFakeName() not in processes:
            processes.append(self.getFakeName())
        self.systematics.update({
            name : { "outNames" : [] if not outNames else outNames,
                "baseName" : baseName,
                "processes" : processes,
                "systAxes" : systAxes,
                "labelsByAxis" : systAxes if not labelsByAxis else labelsByAxis,
                "group" : group,
                "groupFilter" : groupFilter,
                "scale" : scale,
                "mirror" : mirror,
                "action" : action,
                "actionArgs" : actionArgs,
                "systNameReplace" : systNameReplace,
                "noConstraint" : noConstraint,
                "skipEntries" : [] if not skipEntries else skipEntries
            }
        })

    def setMirrorForSyst(self, syst, mirror=True):
        self.systematics[syst]["mirror"] = mirror

    def systLabelForAxis(self, axLabel, entry):
        if axLabel == "mirror" or axLabel == "downUpVar":
            return 'Up' if entry else 'Down'
        if "{i}" in axLabel:
            return axLabel.format(i=entry)
        return axLabel+str(entry)

    def excludeSystEntry(self, entry, skipEntries):
        for skipEntry in skipEntries:
            # Can use -1 to exclude all values of an axis
            if all(y == -1 or x == y for x,y in zip(entry, skipEntry)):
                return True
        return False

    def systHists(self, hvar, syst):
        if syst == self.nominalName:
            return ([self.nominalName], [hvar])

        systInfo = self.systematics[syst] 
        systAxes = systInfo["systAxes"]
        systAxesLabels = systAxes
        if "labelsByAxis" in systInfo:
            systAxesLabels = systInfo["labelsByAxis"]

        # Jan: moved above the mirror action, as this action can cause mirroring
        if systInfo["action"]:
            hvar = systInfo["action"](hvar, **systInfo["actionArgs"])
            
        axNames = systAxes[:]
        axLabels = systAxesLabels[:]
        if hvar.axes[-1].name == "mirror":
            axNames.append("mirror")
            axLabels.append("mirror")

        

        if not all([name in [ax.name for ax in hvar.axes] for name in axNames]):
            raise ValueError(f"Failed to find axis names '{str(systAxes)} in hist. " \
                f"Axes in hist are {str([ax.name for ax in hvar.axes])}")
        entries = list(itertools.product(*[range(hvar.axes[ax].size) for ax in axNames]))

        
        if len(systInfo["outNames"]) == 0:
            for entry in entries:
                if "skipEntries" in systInfo and self.excludeSystEntry(entry, systInfo["skipEntries"]):
                    systInfo["outNames"].append("")
                else:
                    name = systInfo["baseName"]
                    name += "".join([self.systLabelForAxis(al, entry[i]) for i,al in enumerate(axLabels)])
                    if "systNameReplace" in systInfo and systInfo["systNameReplace"]:
                        for rep in systInfo["systNameReplace"]:
                            name = name.replace(*rep)
                    # Obviously there is a nicer way to do this...
                    if "Up" in name:
                        name = name.replace("Up", "")+"Up"
                    elif "Down" in name:
                        name = name.replace("Down", "")+"Down"
                    systInfo["outNames"].append(name)
            if not len(systInfo["outNames"]):
                raise RuntimeError(f"All entries for syst {syst} were skipped!")

        variations = []
        for entry in entries:
            sel = {ax : binnum for ax,binnum in zip(axNames, entry)}
            variations.append(hvar[sel])
        return systInfo["outNames"], variations            

    def variationName(self, proc, name):
        if name == self.nominalName:
            return f"{self.histName}_{proc}"
        else:
            return f"{self.histName}_{proc}_{name}"

    # This logic used to be more complicated, leaving the function here for now even
    # though it's trivial
    def addMirror(self, h, proc, syst):
        return syst != self.nominalName and self.systematics[syst]["mirror"]

    def writeForProcess(self, h, proc, syst):
        if self.addMirror(h, proc, syst):
            hnom = self.procDict[proc][self.nominalName]
            h = hh.extendHistByMirror(h, hnom)
        # Otherwise this is a processes not affected by the variation, don't write it out,
        # it's only needed for the fake subtraction
        logging.info(f"Writing systematic {syst} for process {proc}")
        var_names, variations = self.systHists(h, syst) 
        if len(var_names) != len(variations):
            logging.warning("The number of variations doesn't match the number of names for "
                f"process {proc}, syst {syst}. Found {len(var_names)} names and {len(variations)} variations.")
        setZeroStatUnc = False
        if proc in self.noStatUncProcesses:
            setZeroStatUnc = True
        for name, var in zip(var_names, variations):
            if name != "":
                self.writeHist(var, self.variationName(proc, name), setZeroStatUnc=setZeroStatUnc)

    def addPseudodata(self, processes):
        self.datagroups.loadHistsForDatagroups(
            baseName=self.pseudoData, syst="", label=self.pseudoData,
            procsToRead=processes)
        hists = [self.procDict[proc][self.pseudoData] for proc in processes]
        hdata = hh.sumHists(hists)
        # Kind of hacky, but in case the alt hist has uncertainties
        if "systIdx" in [ax.name for ax in hdata.axes]:
            hdata = hdata[{"systIdx" : 0 }]
        self.writeHist(hdata, self.pseudoData+"_sum")

    def writeForProcesses(self, syst, processes, label):
        for process in processes:
            hvar = self.procDict[process][label]
            if not hvar:
                raise RuntimeError(f"Failed to load hist for process {process}, systematic {syst}")
            self.writeForProcess(hvar, process, syst)
        if syst != self.nominalName:
            self.fillCardWithSyst(syst)

    def setOutfile(self, outfile):
        if type(outfile) == str:
            self.outfile = ROOT.TFile(outfile, "recreate")
            #self.outfile = uproot.recreate(outfile)
        else:
            self.outfile = outfile

    def writeOutput(self, statOnly=False):
        self.datagroups.loadHistsForDatagroups(
            baseName=self.histName, syst=self.nominalName, label=self.nominalName)
        self.procDict = self.datagroups.getDatagroups()
        self.writeForProcesses(self.nominalName, processes=self.procDict.keys(), label=self.nominalName)
        self.loadNominalCard()
        if self.pseudoData:
            self.addPseudodata(self.predictedProcesses())

        if statOnly:
            # add dummy uncertainty, necessary for combineTF
            nondata = self.predictedProcesses()
            include = [("1.00001").ljust(self.spacing) for x in nondata]
            for chan in self.channels:
                self.cardContent[chan] += f'{("dummy").ljust(self.spacing)}lnN{" "*(self.spacing-3)}{"".join(include)}\n'
        else:
            self.writeLnNSystematics()
            for syst in self.systematics.keys():
                print(syst)
                processes=self.systematics[syst]["processes"]
                self.datagroups.loadHistsForDatagroups(self.histName, syst, label="syst",
                    procsToRead=processes, forceNonzero=syst != "qcdScaleByHelicity")
                self.writeForProcesses(syst, label="syst", processes=processes)
        
        self.writeCard()

    def writeCard(self):
        for chan in self.channels:
            with open(self.cardName.format(chan=chan), "w") as card:
                card.write(self.cardContent[chan])
                card.write("\n")
                card.write(self.cardGroups[chan])

    def writeLnNSystematics(self):
        nondata = self.predictedProcesses()
        for name,info in self.lnNSystematics.items():
            include = [(str(info["size"]) if x in info["processes"] else "-").ljust(self.spacing) for x in nondata]
            for chan in self.channels:
                self.cardContent[chan] += f'{name.ljust(self.spacing)}lnN{" "*(self.spacing-3)}{"".join(include)}\n'

            group = info["group"]
            if group:
                group_expr = f"{group} group ="
                if group_expr in self.cardGroups:
                    idx = self.cardGroups.index(group_expr)+len(group_expr)
                    self.cardGroups = self.cardGroups[:idx] + " " + name + " " + self.cardGroups[idx:]
                else:
                    self.cardGroups += f"\n{group_expr} {name}"

    def fillCardWithSyst(self, syst):
        systInfo = self.systematics[syst]
        scale = systInfo["scale"]
        procs = systInfo["processes"]
        nondata = self.predictedProcesses()
        names = [x[:-2] if "Up" in x[-2:] else (x[:-4] if "Down" in x[-4:] else x) 
                    for x in filter(lambda x: x != "", systInfo["outNames"])]
        include = [(str(scale) if x in procs else "-").ljust(self.spacing) for x in nondata]

        # Deduplicate while keeping order
        systNames = list(dict.fromkeys(names))
        systnamesPruned = [s for s in systNames if not self.isExcludedNuisance(s)]
        systNames = systnamesPruned[:]
        for systname in systNames:
            shape = "shape" if not systInfo["noConstraint"] else "shapeNoConstraint"
            for chan in self.channels:
                # do not write systs which should only apply to other charge, to simplify card
                if self.keepOtherChargeSyst or self.chargeIdDict[chan]["badId"] not in systname:
                    self.cardContent[chan] += f"{systname.ljust(self.spacing)}{shape.ljust(self.spacing)}{''.join(include)}\n"


        group = systInfo["group"]
        if group:
            # TODO: Make more general
            label = "group" if not systInfo["noConstraint"] else "noiGroup"
            filt = systInfo["groupFilter"]
            for chan in self.channels:
                if self.keepOtherChargeSyst:
                    systNamesForGroupPruned = systNames[:]
                else:
                    systNamesForGroupPruned = [s for s in systNames if self.chargeIdDict[chan]["badId"] not in s]
                systNamesForGroup = list(systNamesForGroupPruned if not filt else filter(filt, systNamesForGroupPruned))
                if len(systNamesForGroup):
                    members = " ".join(systNamesForGroup)
                    group_expr = f"{group} {label} ="
                    if group_expr in self.cardGroups[chan]:
                        idx = self.cardGroups[chan].index(group_expr)+len(group_expr)
                        self.cardGroups[chan] = self.cardGroups[chan][:idx] + " " + members + " " + self.cardGroups[chan][idx:]
                    else:
                        self.cardGroups[chan] += f"\n{group_expr} {members}"

    def setUnconstrainedProcs(self, procs):
        self.unconstrainedProcesses = procs

    def processLabels(self):
        nondata = np.array(self.predictedProcesses())
        labels = np.arange(len(nondata))+1
        issig = np.isin(nondata, self.unconstrainedProcesses)
        labels[issig] = -np.arange(np.count_nonzero(issig))-1
        return labels

    def loadNominalCard(self):
        procs = self.predictedProcesses()
        nprocs = len(procs)
        for chan in self.channels:
            args = {
                "channel" :  chan,
                "channelPerProc" : chan.ljust(self.spacing)*nprocs,
                "processes" : "".join([x.ljust(self.spacing) for x in procs]),
                "labels" : "".join([str(x).ljust(self.spacing) for x in self.processLabels()]),
                # Could write out the proper normalizations pretty easily
                "rates" : "-1".ljust(self.spacing)*nprocs,
                #"inputfile" : self.outfile.file_path,
                "inputfile" : self.outfile.GetName(),
                "dataName" : self.dataName,
                "histName" : self.histName,
                "pseudodataHist" : self.pseudoData+"_sum" if self.pseudoData else f"{self.histName}_{self.dataName}"
            }
            self.cardContent[chan] = OutputTools.readTemplate(self.nominalTemplate, args)
            self.cardGroups[chan] = ""
            
    def writeHistByCharge(self, h, name):
        for charge in self.channels:
            if not self.keepOtherChargeSyst and self.chargeIdDict[charge]["badId"] in name: continue
            q = self.chargeIdDict[charge]["val"]
            hout = narf.hist_to_root(h[{"charge" : h.axes["charge"].index(q)}])
            hout.SetName(name+f"_{charge}")
            hout.Write()

    def writeHistWithCharges(self, h, name):
        hout = narf.hist_to_root(h)
        #self.outfile[name] = h
        hout.SetName(f"{name}_{self.channels[0]}")
        hout.Write()
    
<<<<<<< HEAD
    def writeHist(self, h, name):
        if self.channels[0] == "plus" and self.channels[1] == "minus":
=======
    def writeHist(self, h, name, setZeroStatUnc=False):
        if setZeroStatUnc:
            hist_no_error = h.copy()
            hist_no_error.variances(flow=True)[...] = 0.
            h = hist_no_error
        if self.channels[0] != "all":
>>>>>>> 7b6486cf
            self.writeHistByCharge(h, name)
        else:
            self.writeHistWithCharges(h, name)<|MERGE_RESOLUTION|>--- conflicted
+++ resolved
@@ -30,13 +30,8 @@
         self.cardContent = {}
         self.cardGroups = {}
         self.nominalTemplate = ""
-<<<<<<< HEAD
-        self.spacing = 35
-        self.fakeName = "Fake"
-=======
         self.spacing = 28
         self.fakeName = "Fake" # but better to set it explicitly
->>>>>>> 7b6486cf
         self.dataName = "Data"
         self.nominalName = "nominal"
         self.datagroups = None
@@ -150,16 +145,10 @@
     def mirrorNames(self, baseName, size, offset=0):
         names = [""]*offset + [f"{baseName.format(i=i%size)}{'Up' if i % 2 else 'Down'}" for i in range(size*2)]
         return names
-<<<<<<< HEAD
 
     def addLnNSystematic(self, name, size, processes, group=None):
-        self.lnNSystematics.update({name : {"size" : size, "processes" : processes, "group" : group}})
-=======
-    
-    def addLnNSystematic(self, name, size, processes):
         if not self.isExcludedNuisance(name):
-            self.lnNSystematics.update({name : {"size" : size, "processes" : processes}})
->>>>>>> 7b6486cf
+            self.lnNSystematics.update({name : {"size" : size, "processes" : processes, "group" : group}})
 
     def addSystematic(self, name, systAxes, outNames=None, skipEntries=None, labelsByAxis=None, 
                         baseName="", mirror=False, scale=1, processes=None, group=None, noConstraint=False,
@@ -446,17 +435,12 @@
         hout.SetName(f"{name}_{self.channels[0]}")
         hout.Write()
     
-<<<<<<< HEAD
-    def writeHist(self, h, name):
-        if self.channels[0] == "plus" and self.channels[1] == "minus":
-=======
     def writeHist(self, h, name, setZeroStatUnc=False):
         if setZeroStatUnc:
             hist_no_error = h.copy()
             hist_no_error.variances(flow=True)[...] = 0.
             h = hist_no_error
         if self.channels[0] != "all":
->>>>>>> 7b6486cf
             self.writeHistByCharge(h, name)
         else:
             self.writeHistWithCharges(h, name)