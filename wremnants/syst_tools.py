import ROOT
import hist
import numpy as np
from utilities import boostHistHelpers as hh, common, logging
from wremnants import theory_tools
from wremnants.datasets.datagroups import Datagroups
from wremnants.helicity_utils import *
import re
import collections.abc

logger = logging.child_logger(__name__)

def syst_transform_map(base_hist, hist_name):
    pdfInfo = theory_tools.pdfMapExtended 
    pdfNames = [pdfInfo[k]["name"] for k in pdfInfo.keys()]

    def pdfUnc(h, pdfName, axis_name="pdfVar"):
        key =  list(pdfInfo.keys())[list(pdfNames).index(pdfName)]
        unc = pdfInfo[key]["combine"]
        scale = pdfInfo[key]["scale"] if "scale" in pdfInfo[key] else 1.
        return theory_tools.hessianPdfUnc(h, uncType=unc, scale=scale, axis_name=axis_name)

    def uncHist(unc):
        return unc if base_hist == "nominal" else f"{base_hist}_{unc}"

    transforms = {}
    transforms.update({pdf+"Up" : {"action" : lambda h,p=pdf: pdfUnc(h, p)[0] if "pdfVar" in h.axes.name else h} for pdf in pdfNames})
    transforms.update({pdf+"Down" : {"action" : lambda h,p=pdf: pdfUnc(h, p)[1] if "pdfVar" in h.axes.name else h} for pdf in pdfNames})
    transforms["scetlib_dyturboMSHT20Up"] = {"action" : lambda h: pdfUnc(h, "pdfMSHT20", "vars")[0], "procs" : common.vprocs}
    transforms["scetlib_dyturboMSHT20Down"] = {"action" : lambda h: pdfUnc(h, "pdfMSHT20", "vars")[1], "procs" : common.vprocs}
    transforms["scetlib_dyturboMSHT20an3loUp"] = {"action" : lambda h: pdfUnc(h, "pdfMSHT20", "vars")[0], "procs" : common.zprocs}
    transforms["scetlib_dyturboMSHT20an3loDown"] = {"action" : lambda h: pdfUnc(h, "pdfMSHT20", "vars")[1], "procs" : common.zprocs}

    s = hist.tag.Slicer()
    transforms.update({
        "QCDscale_muRmuFUp" : {
            "action" : lambda h: h if "muRfact" not in h.axes.name else h[{"muRfact" : 2.j, "muFfact" : 2.j, "ptVgen" : s[::hist.sum]}]},
        "QCDscale_muRmuFDown" : {
            "action" : lambda h: h if "muRfact" not in h.axes.name else h[{"muRfact" : 0.5j, "muFfact" : 0.5j, "ptVgen" : s[::hist.sum]}]},
        "QCDscale_muRUp" : {
            "action" : lambda h: h if "muRfact" not in h.axes.name else h[{"muRfact" : 2.j, "muFfact" : 1.j, "ptVgen" : s[::hist.sum]}]},
        "QCDscale_muRDown" : {
            "action" : lambda h: h if "muRfact" not in h.axes.name else h[{"muRfact" : 0.5j, "muFfact" : 1.j, "ptVgen" : s[::hist.sum]}]},
        "QCDscale_muFUp" : {
            "action" : lambda h: h if "muRfact" not in h.axes.name else h[{"muRfact" : 1.j, "muFfact" : 2.j, "ptVgen" : s[::hist.sum]}]},
        "QCDscale_muFDown" : {
            "action" : lambda h: h if "muRfact" not in h.axes.name else h[{"muRfact" : 1.j, "muFfact" : 0.5j, "ptVgen" : s[::hist.sum]}]},
        "QCDscale_cen" : {
            "action" : lambda h: h if "muRfact" not in h.axes.name else h[{"muRfact" : 1.j, "muFfact" : 1.j, "ptVgen" : s[::hist.sum]}]},
    })

    def scetlibIdx(h, i):
        return h if not ("vars" in h.axes.name and h.axes["vars"].size > i) else h[{"vars" : i}]

    def projAx(hname):
        return hname.split("-")

    transforms.update({
        "resumFOScaleUp" : {
            "action" : lambda h: scetlibIdx(h, 2)},
        "resumFOScaleDown" : {
            "action" : lambda h: scetlibIdx(h, 1)},
        "resumLambdaDown" : {
            "action" : lambda h: scetlibIdx(h, 3)},
        "resumLambdaUp" : {
            "action" : lambda h: scetlibIdx(h, 4)},
        "resumTransitionUp" : {
            "action" : lambda h: hh.syst_min_or_max_env_hist(h, projAx(hist_name), "vars", 
                ["transition_points0.2_0.65_1.1", "transition_points0.4_0.55_0.7", 
                "transition_points0.2_0.45_0.7", "transition_points0.4_0.75_1.1", ],
                 no_flow=["ptVgen"], do_min=False)},
        "resumTransitionDown" : {
            "action" : lambda h: hh.syst_min_or_max_env_hist(h, projAx(hist_name), "vars", 
                ["transition_points0.2_0.65_1.1", "transition_points0.4_0.55_0.7", 
                "transition_points0.2_0.45_0.7", "transition_points0.4_0.75_1.1", ],
                 no_flow=["ptVgen"], do_min=True)},
       "resumTNPAllUp" : {
           "action" : lambda h: h if "vars" not in h.axes.name else theory_tools.hessianPdfUnc(h[{"vars" :
                 [x for x in h.axes["vars"] if any(re.match(y, x) for y in ["pdf0", "^gamma_", "^q_", "b_", "^s+", "^s-", "^h_"])]}], 
                "vars", uncType="asymHessian")[0]},
       "resumTNPAllDown" : {
           "action" : lambda h: h if "vars" not in h.axes.name else theory_tools.hessianPdfUnc(h[{"vars" :
                 [x for x in h.axes["vars"] if any(re.match(y, x) for y in ["pdf0", "^gamma_", "^q_", "b_", "^s+", "^s-", "^h_"])]}], 
                "vars", uncType="asymHessian")[1]},
       "resumScaleAllUp" : {
           "action" : lambda h: h if "vars" not in h.axes.name else hh.syst_min_or_max_env_hist(h, projAx(hist_name), "vars",
                 [x for x in h.axes["vars"] if any(re.match(y, x) for y in ["pdf0", "^nuB.*", "nuS.*", "^muB.*", "^muS.*",])],
                    do_min=False)},
       "resumScaleAllDown" : {
           "action" : lambda h: h if "vars" not in h.axes.name else hh.syst_min_or_max_env_hist(h, projAx(hist_name), "vars",
                 [x for x in h.axes["vars"] if any(re.match(y, x) for y in ["pdf0", "^nuB.*", "nuS.*", "^muB.*", "^muS.*",])],
                    do_min=True)},
       "resumNPUp" : {
            "action" : lambda h: hh.syst_min_or_max_env_hist(h, projAx(hist_name), "vars", 
                 [x for x in h.axes["vars"] if "Omega" in x or "cnu" in x or "omega" in x],
                 no_flow=["ptVgen"], do_min=False) if "vars" in h.axes.name else h},
        "resumNPDown" : {
            "action" : lambda h: hh.syst_min_or_max_env_hist(h, projAx(hist_name), "vars", 
                 [x for x in h.axes["vars"] if "omega" in x or "cnu" in x or "omega" in x],
                 no_flow=["ptVgen"], do_min=True) if "vars" in h.axes.name else h},
       "resumNPOmegaUp" : {
            "action" : lambda h: hh.syst_min_or_max_env_hist(h, projAx(hist_name), "vars", 
                [x for x in h.axes["vars"] if re.match("^Omega-*\d+", x)],
                 do_min=False) if "vars" in h.axes.name else h},
        "resumNPOmegaDown" : {
            "action" : lambda h: hh.syst_min_or_max_env_hist(h, projAx(hist_name), "vars", 
                [x for x in h.axes["vars"] if re.match("^Omega-*\d+", x)],
                 do_min=True) if "vars" in h.axes.name else h},
       "resumNPomega_nuUp" : {
            "action" : lambda h: hh.syst_min_or_max_env_hist(h, projAx(hist_name), "vars", 
                [x for x in h.axes["vars"] if re.match("^omega_nu-*\d+", x)],
                 do_min=False) if "vars" in h.axes.name else h},
        "resumNPomega_nuDown" : {
            "action" : lambda h: hh.syst_min_or_max_env_hist(h, projAx(hist_name), "vars", 
                [x for x in h.axes["vars"] if re.match("^omega_nu-*\d+", x)],
                 do_min=True) if "vars" in h.axes.name else h},
       "resumNPc_nuUp" : {
            "action" : lambda h: hh.syst_min_or_max_env_hist(h, projAx(hist_name), "vars", 
                [x for x in h.axes["vars"] if re.match("^c_nu-*\d+", x)],
                 do_min=False) if "vars" in h.axes.name else h},
        "resumNPc_nuDown" : {
            "action" : lambda h: hh.syst_min_or_max_env_hist(h, projAx(hist_name), "vars", 
                [x for x in h.axes["vars"] if re.match("^c_nu-*\d+", x)],
                 do_min=True) if "vars" in h.axes.name else h},
        "resumScaleMax" : {
            "action" : lambda h: hh.syst_min_or_max_env_hist(h, projAx(hist_name), "vars", range(9,44), no_flow=["ptVgen"], do_min=False)},
        "resumScaleMin" : {
            "action" : lambda h: hh.syst_min_or_max_env_hist(h, projAx(hist_name), "vars", range(9,44), no_flow=["ptVgen"], do_min=True)},
    })
    #for k,v in transforms.items():
    #    if any([x in k for x in ["QCDscale", "resum", "pdf"]]):
    #        #v["procs"] = common.vprocs 

    return transforms

def scale_helicity_hist_to_variations(scale_hist, sum_axes=[], rebinPtV=None):
    s = hist.tag.Slicer()
    axisNames = scale_hist.axes.name

    sum_expr = {axis : s[::hist.sum] for axis in sum_axes if axis in axisNames}
    scale_hist = scale_hist[sum_expr]
    axisNames = scale_hist.axes.name
    
    # select nominal QCD scales, but keep the sliced axis at size 1 for broadcasting
    nom_scale_hist = scale_hist[{"muRfact" : s[1.j:1.j+1], "muFfact" : s[1.j:1.j+1]}]
    # select nominal QCD scales and project down to nominal axes
    genAxes = ["ptVgen", "chargeVgen", "helicity"]
    nom_sel = {"muRfact" : s[1.j], "muFfact" : s[1.j] }
    nom_sel.update({genAxis : s[::hist.sum] for genAxis in genAxes if genAxis in axisNames})
    nom_hist = nom_scale_hist[nom_sel]
    
    hasHelicityAxis = "helicity" in axisNames
    hasPtAxis = "ptVgen" in axisNames

    if rebinPtV and hasPtAxis:
        # Treat single bin array as a float
        array_rebin = isinstance(rebinPtV, collections.abc.Sequence)
        if array_rebin and len(rebinPtV) == 1:
            rebinPtV = rebinPtV[0]
            array_rebin = False

        if array_rebin:
            scale_hist = hh.rebinHist(scale_hist, "ptVgen", rebinPtV)
            nom_scale_hist = hh.rebinHist(nom_scale_hist, "ptVgen", rebinPtV)
        else:
            scale_hist = scale_hist[{"ptVgen" : s[::hist.rebin(rebinPtV)]}]
            nom_scale_hist = nom_scale_hist[{"ptVgen" : s[::hist.rebin(rebinPtV)]}]

    # difference between a given scale and the nominal, plus the sum
    # this emulates the "weight if idx else nominal" logic and corresponds to the decorrelated
    # variations
    if scale_hist.name is None:
        out_name = "scale_helicity_variations" if hasHelicityAxis else "scale_vpt_variations" if hasPtAxis else "scale_vcharge_variations"
    else:
        out_name = scale_hist.name + "_variations"

    expd = scale_hist.ndim - nom_hist.ndim
    expandnom = np.expand_dims(nom_hist.values(flow=True), [-expd+i for i in range(expd)])
    systhist = scale_hist.values(flow=True) - nom_scale_hist.values(flow=True) + expandnom

    scale_variation_hist = hist.Hist(*scale_hist.axes, 
                                     name = out_name, data = systhist)

    return scale_variation_hist 

def hist_to_variations(hist_in):

    if hist_in.name is None:
        out_name = "hist_variations"
    else:
        out_name = hist_in.name + "_variations"

    s = hist.tag.Slicer()

    genAxes = ["absYVgenNP", "chargeVgenNP"]

    nom_hist = hist_in[{"vars" : 0}]
    nom_hist_sum = nom_hist[{genAxis : s[::hist.sum] for genAxis in genAxes}]

    variation_data = hist_in.view(flow=True) - nom_hist.view(flow=True)[...,None] + nom_hist_sum.view(flow=True)[..., None, None, None]

    variation_hist = hist.Hist(*hist_in.axes, storage = hist_in._storage_type(),
                                     name = out_name, data = variation_data)

    return variation_hist

def uncertainty_hist_from_envelope(h, proj_ax, entries):
    hdown = hh.syst_min_or_max_env_hist(h, proj_ax, "vars", entries, no_flow=["ptVgen"], do_min=True)
    hup = hh.syst_min_or_max_env_hist(h, proj_ax, "vars", entries, no_flow=["ptVgen"], do_min=False)
    hnew = hist.Hist(*h.axes[:-1], common.down_up_axis, storage=h._storage_type())
    hnew[...,0] = hdown.view(flow=True)
    hnew[...,1] = hup.view(flow=True)
    return hnew

def define_mass_weights(df, proc):
    if "massWeight_tensor" in df.GetColumnNames():
        logger.debug("massWeight_tensor is already defined, do nothing here.")
        return df
    nweights = 23 if proc in common.zprocs_all else 21
    # from -100 to 100 MeV with 10 MeV increment
    df = df.Define("massWeight_tensor", f"wrem::vec_to_tensor_t<double, {nweights}>(MEParamWeight)")
    df = df.Define("massWeight_tensor_wnom", "auto res = massWeight_tensor; res = nominal_weight*res; return res;")

    return df

def add_massweights_hist(results, df, axes, cols, base_name="nominal", proc="", addhelicity=False):
    name = Datagroups.histName(base_name, syst="massWeight"+(proc[0] if len(proc) else proc))
    mass_axis = hist.axis.StrCategory(massWeightNames(proc=proc), name="massShift")
    if addhelicity:
        massweightHelicity, massWeight_axes = make_massweight_helper_helicity(mass_axis)
        df=df.Define("massWeight_tensor_wnom_helicity", massweightHelicity, ['massWeight_tensor_wnom', 'helWeight_tensor'])
        massWeight = df.HistoBoost(name, axes, [*cols, "massWeight_tensor_wnom_helicity"],
                        tensor_axes=massWeight_axes,
                        storage=hist.storage.Double())
    else:
        massWeight = df.HistoBoost(name, axes, [*cols, "massWeight_tensor_wnom"], 
                                   tensor_axes=[mass_axis], 
                                   storage=hist.storage.Double())
    results.append(massWeight)

def massWeightNames(matches=None, proc=""):
    central=10
    nweights=21
    names = [f"massShift{proc[0] if len(proc) else proc}{int(abs(central-i)*10)}MeV{'' if i == central else ('Down' if i < central else 'Up')}" for i in range(nweights)]
    if proc and proc in common.zprocs_all:
        # This is the PDG uncertainty (turned off for now since it doesn't seem to have been read into the nano)
        names.extend(["massShiftZ2p1MeVDown", "massShiftZ2p1MeVUp"])

    # If name is "" it won't be stored
    return [x if not matches or any(y in x for y in matches) else "" for x in names]

def define_width_weights(df, proc):
    if "widthWeight_tensor" in df.GetColumnNames():
        logger.debug("widthWeight_tensor already defined, do nothing here.")
        return df
    nweights = 5
    df = df.Define("widthWeight_tensor", f"wrem::vec_to_tensor_t<double, {nweights}>(MEParamWeightAltSet1)")
    df = df.Define("widthWeight_tensor_wnom", "auto res = widthWeight_tensor; res = nominal_weight*res; return res;")
    return df

def add_widthweights_hist(results, df, axes, cols, base_name="nominal", proc=""):
    name = Datagroups.histName(base_name, syst="widthWeight"+(proc[0] if len(proc) else proc))
    widthWeight = df.HistoBoost(name, axes, [*cols, "widthWeight_tensor_wnom"], 
                    tensor_axes=[hist.axis.StrCategory(widthWeightNames(proc=proc), name="width")], 
                    storage=hist.storage.Double())
    results.append(widthWeight)

def widthWeightNames(matches=None, proc=""):
    central=3
    if proc[0] == "Z":
        widths=(2.49333, 2.49493, 2.4929, 2.4952, 2.4975)
    elif proc[0] == "W":
        widths=(2.09053, 2.09173, 2.043, 2.085, 2.127) 
    else:
        raise RuntimeError(f"No width found for process {proc}")
    # 0 and 1 are Up, Down from mass uncertainty EW fit (already accounted for in mass variations)
    names = [f"width{proc[0]}{str(widths[i]).replace('.','p')}GeV" for i in (0, 1)]
    # 2, 3, and 4 are PDG width Down, Central, Up
    names.append(f"widthShift{proc[0]}{str(2.3 if proc[0] == 'Z' else 42).replace('.','p')}MeVDown")
    names.append(f"width{proc[0]}{str(widths[central]).replace('.','p')}GeV")
    names.append(f"widthShift{proc[0]}{str(2.3 if proc[0] == 'Z' else 42).replace('.','p')}MeVUp")

    return [x if not matches or any(y in x for y in matches) else "" for x in names]

def add_pdf_hists(results, df, dataset, axes, cols, pdfs, base_name="nominal", addhelicity=False):
    for pdf in pdfs:
        try:
            pdfInfo = theory_tools.pdf_info_map(dataset, pdf)
        except ValueError as e:
            logger.info(e)
            continue

        pdfName = pdfInfo["name"]
        tensorName = f"{pdfName}Weights_tensor"
        tensorASName = f"{pdfName}ASWeights_tensor"
        npdf=pdfInfo["entries"]
        pdfHistName = Datagroups.histName(base_name, syst=pdfName)
        names = getattr(theory_tools, f"pdfNames{'Sym' if pdfInfo['combine'] == 'symHessian' else 'Asym'}Hessian")(pdfInfo["entries"], pdfName)
        pdf_ax = hist.axis.StrCategory(names, name="pdfVar")
        if tensorName not in df.GetColumnNames():
            logger.warning(f"PDF {pdf} was not found for sample {dataset}. Skipping uncertainty hist!")
<<<<<<< HEAD
            continue        
        pdfHist = df.HistoBoost(name, axes, [*cols, tensorName], tensor_axes=[pdf_ax], storage=hist.storage.Double())
=======
            continue

>>>>>>> dfe1428d
        if pdfInfo["alphasRange"] == "001":
            alphaSHistName = Datagroups.histName(base_name, syst=f"{pdfName}alphaS001")
            as_ax = hist.axis.StrCategory(["as0117", "as0119"], name="alphasVar")
        else:
            alphaSHistName = Datagroups.histName(base_name, syst=f"{pdfName}alphaS002")
            as_ax = hist.axis.StrCategory(["as0116", "as0120"], name="alphasVar")

        if addhelicity:
            pdfHeltensor, pdfHeltensor_axes =  make_pdfweight_helper_helicity(npdf, pdf_ax)
            df = df.Define(f'{tensorName}_helicity', pdfHeltensor, [tensorName, "helWeight_tensor"])
            pdfHist = df.HistoBoost(pdfHistName, axes, [*cols, f'{tensorName}_helicity'], tensor_axes=pdfHeltensor_axes, storage=hist.storage.Double())
            alphaSHeltensor, alphaSHeltensor_axes =  make_pdfweight_helper_helicity(2, as_ax)
            df = df.Define(f'{tensorASName}_helicity', alphaSHeltensor, [tensorASName, "helWeight_tensor"])
            alphaSHist = df.HistoBoost(alphaSHistName, axes, [*cols, f'{tensorASName}_helicity'], tensor_axes=alphaSHeltensor_axes, storage=hist.storage.Double())
        else:
            pdfHist = df.HistoBoost(pdfHistName, axes, [*cols, tensorName], tensor_axes=[pdf_ax], storage=hist.storage.Double())
            alphaSHist = df.HistoBoost(alphaSHistName, axes, [*cols, tensorASName], tensor_axes=[as_ax], storage=hist.storage.Double())
        results.extend([pdfHist, alphaSHist])
    return df

def add_qcdScale_hist(results, df, axes, cols, base_name="nominal", addhelicity=False):
    name = Datagroups.histName(base_name, syst="qcdScale")
    if addhelicity:
        qcdbyHelicity, qcdbyHelicity_axes = make_qcdscale_helper_helicity(theory_tools.scale_tensor_axes)
        df = df.Define('scaleWeights_tensor_wnom_helicity', qcdbyHelicity, ['scaleWeights_tensor_wnom', 'helWeight_tensor'])
        scaleHist = df.HistoBoost(name, axes, [*cols, "scaleWeights_tensor_wnom_helicity"], tensor_axes=qcdbyHelicity_axes, storage=hist.storage.Double())
    else:
        scaleHist = df.HistoBoost(name, axes, [*cols, "scaleWeights_tensor_wnom"], tensor_axes=theory_tools.scale_tensor_axes, storage=hist.storage.Double())
    results.append(scaleHist)

def add_qcdScaleByHelicityUnc_hist(results, df, helper, axes, cols, base_name="nominal"):
    name = Datagroups.histName(base_name, syst="qcdScaleByHelicity")
    if "helicityWeight_tensor" not in df.GetColumnNames():
        df = df.Define("helicityWeight_tensor", helper, ["massVgen", "absYVgen", "ptVgen", "chargeVgen", "csSineCosThetaPhi", "scaleWeights_tensor", "nominal_weight"])
    qcdScaleByHelicityUnc = df.HistoBoost(name, axes, [*cols,"helicityWeight_tensor"], tensor_axes=helper.tensor_axes, storage=hist.storage.Double())
    results.append(qcdScaleByHelicityUnc)

def add_QCDbkg_jetPt_hist(results, df, nominal_axes, nominal_cols, base_name="nominal", jet_pt=30):
    # branching the rdataframe to add special filter, no need to return dQCDbkGVar
    name = Datagroups.histName(base_name, syst=f"qcdJetPt{str(jet_pt)}")
    dQCDbkGVar = df.Define(f"goodCleanJetsPt{jet_pt}", f"goodCleanJetsNoPt && Jet_pt > {jet_pt}")
    dQCDbkGVar = dQCDbkGVar.Filter(f"passMT || Sum(goodCleanJetsPt{jet_pt})>=1")
    qcdJetPt = dQCDbkGVar.HistoBoost(name, nominal_axes, [*nominal_cols, "nominal_weight"], storage=hist.storage.Double())
    results.append(qcdJetPt)

def add_muon_efficiency_unc_hists(results, df, helper_stat, helper_syst, axes, cols, base_name="nominal", what_analysis=ROOT.wrem.AnalysisType.Wmass, smooth3D=False, addhelicity=False):
    # TODO: update for dilepton
    if what_analysis == ROOT.wrem.AnalysisType.Wmass:
        muon_columns_stat = ["goodMuons_pt0", "goodMuons_eta0",
                             "goodMuons_uT0", "goodMuons_charge0"]
        muon_columns_syst = ["goodMuons_pt0", "goodMuons_eta0",
                             "goodMuons_SApt0", "goodMuons_SAeta0",
                             "goodMuons_uT0", "goodMuons_charge0",
                             "passIso"]
    else:
        muvars_stat = ["pt0", "eta0", "uT0", "charge0"]
        muon_columns_stat_trig    = [f"trigMuons_{v}" for v in muvars_stat]
        muon_columns_stat_nonTrig = [f"nonTrigMuons_{v}" for v in muvars_stat]

        muvars_syst = ["pt0", "eta0", "SApt0", "SAeta0", "uT0", "charge0"]
        muon_columns_syst_trig    = [f"trigMuons_{v}" for v in muvars_syst]
        muon_columns_syst_nonTrig = [f"nonTrigMuons_{v}" for v in muvars_syst]
        
        if what_analysis == ROOT.wrem.AnalysisType.Wlike:
            muon_columns_stat = [*muon_columns_stat_trig, *muon_columns_stat_nonTrig]
            muon_columns_syst = [*muon_columns_syst_trig, *muon_columns_syst_nonTrig]
        elif what_analysis == ROOT.wrem.AnalysisType.Dilepton:
            muon_columns_stat = [*muon_columns_stat_trig, "trigMuons_passTrigger0", *muon_columns_stat_nonTrig, "nonTrigMuons_passTrigger0"]
            muon_columns_syst = [*muon_columns_syst_trig, "trigMuons_passTrigger0", *muon_columns_syst_nonTrig, "nonTrigMuons_passTrigger0"]
        else:
            raise ValueError(f"add_muon_efficiency_unc_hists: analysis {what_analysis} not implemented.")
            
        
    if not smooth3D:
        # will use different helpers and member functions
        muon_columns_stat = [x for x in muon_columns_stat if "_uT0" not in x]
        muon_columns_syst = [x for x in muon_columns_syst if "_uT0" not in x]

    # change variables for tracking, to use standalone variables
    muon_columns_stat_tracking = [x.replace("_pt0", "_SApt0").replace("_eta0", "_SAeta0") for x in muon_columns_stat]
        
    for key,helper in helper_stat.items():
        if "tracking" in key:
            muon_columns_stat_step = muon_columns_stat_tracking
        elif "iso" in key and what_analysis == ROOT.wrem.AnalysisType.Wmass:
            muon_columns_stat_step = muon_columns_stat + ["passIso"]
        else:
            muon_columns_stat_step = muon_columns_stat
            
        df = df.Define(f"effStatTnP_{key}_tensor", helper, [*muon_columns_stat_step, "nominal_weight"])
        name = Datagroups.histName(base_name, syst=f"effStatTnP_{key}")
        if addhelicity:
            helper_helicity, helper_helicity_axes = make_muon_eff_stat_helpers_helicity(helper)
            df = df.Define(f"effStatTnP_{key}_ByHelicity_tensor", helper_helicity, [f"effStatTnP_{key}_tensor", "helWeight_tensor"])
            effStatTnP = df.HistoBoost(name, axes, [*cols, f"effStatTnP_{key}_ByHelicity_tensor"], tensor_axes = helper_helicity_axes, storage=hist.storage.Double())
        else:
            effStatTnP = df.HistoBoost(name, axes, [*cols, f"effStatTnP_{key}_tensor"], tensor_axes = helper.tensor_axes, storage=hist.storage.Double())
        results.append(effStatTnP)
    
    df = df.Define("effSystTnP_weight", helper_syst, [*muon_columns_syst, "nominal_weight"])
    name = Datagroups.histName(base_name, syst=f"effSystTnP")
    if addhelicity:
        helper_syst_helicity, helper_syst_helicity_axes = make_muon_eff_syst_helper_helicity(helper_syst)
        df = df.Define("effSystTnP_weight_ByHelicity_tensor", helper_syst_helicity, ["effSystTnP_weight", "helWeight_tensor"])
        effSystTnP = df.HistoBoost(name, axes, [*cols, "effSystTnP_weight_ByHelicity_tensor"], tensor_axes = helper_syst_helicity_axes)
    else:
        effSystTnP = df.HistoBoost(name, axes, [*cols, "effSystTnP_weight"], tensor_axes = helper_syst.tensor_axes, storage=hist.storage.Double())
    results.append(effSystTnP)
    
    return df

def add_L1Prefire_unc_hists(results, df, helper_stat, helper_syst, axes, cols, base_name="nominal", addhelicity=False):
    df = df.Define("muonL1PrefireStat_tensor", helper_stat, ["Muon_correctedEta", "Muon_correctedPt", "Muon_correctedPhi", "Muon_correctedCharge", "Muon_looseId", "nominal_weight"])
    name = Datagroups.histName(base_name, syst=f"muonL1PrefireStat")    

    if addhelicity:
        prefirebyhelicity_stat, prefire_axes_stat = make_muon_prefiring_helper_stat_byHelicity(helper_stat)
        df = df.Define("muonL1PrefireStatByHelicity_tensor", prefirebyhelicity_stat, ["muonL1PrefireStat_tensor", "helWeight_tensor"])
        muonL1PrefireStat = df.HistoBoost(name, axes, [*cols, "muonL1PrefireStatByHelicity_tensor"], tensor_axes = prefire_axes_stat, storage=hist.storage.Double())
    else:
        muonL1PrefireStat = df.HistoBoost(name, axes, [*cols, "muonL1PrefireStat_tensor"], tensor_axes = helper_stat.tensor_axes, storage=hist.storage.Double())
    results.append(muonL1PrefireStat)

    df = df.Define("muonL1PrefireSyst_tensor", helper_syst, ["Muon_correctedEta", "Muon_correctedPt", "Muon_correctedPhi", "Muon_correctedCharge", "Muon_looseId", "nominal_weight"])
    name = Datagroups.histName(base_name, syst=f"muonL1PrefireSyst")
    prefirebyhelicity_syst, prefire_axes_syst = make_muon_prefiring_helper_syst_byHelicity()
    if addhelicity:
        df = df.Define("muonL1PrefireSystByHelicity_tensor", prefirebyhelicity_syst, ["muonL1PrefireSyst_tensor", "helWeight_tensor"])
        muonL1PrefireSyst = df.HistoBoost(name, axes, [*cols, "muonL1PrefireSystByHelicity_tensor"], tensor_axes = prefire_axes_syst, storage=hist.storage.Double())
    else:
        muonL1PrefireSyst = df.HistoBoost(name, axes, [*cols, "muonL1PrefireSyst_tensor"], tensor_axes = [common.down_up_axis], storage=hist.storage.Double())
    results.append(muonL1PrefireSyst)

    df = df.Define("ecalL1Prefire_tensor", f"wrem::twoPointScaling(nominal_weight/L1PreFiringWeight_ECAL_Nom, L1PreFiringWeight_ECAL_Dn, L1PreFiringWeight_ECAL_Up)")
    name = Datagroups.histName(base_name, syst=f"ecalL1Prefire")
    if addhelicity:
        #can reuse the same helper since it's the tensor multiplication of same types
        df = df.Define("ecalL1PrefireByHelicity_tensor", prefirebyhelicity_syst, ["ecalL1Prefire_tensor", "helWeight_tensor"])
        ecalL1Prefire = df.HistoBoost(name, axes, [*cols, "ecalL1PrefireByHelicity_tensor"], tensor_axes = prefire_axes_syst, storage=hist.storage.Double())
    else:
        ecalL1Prefire = df.HistoBoost(name, axes, [*cols, "ecalL1Prefire_tensor"], tensor_axes = [common.down_up_axis], storage=hist.storage.Double())
    results.append(ecalL1Prefire)

    return df

def add_muonscale_hist(results, df, netabins, mag, isW, axes, cols, base_name="nominal", muon_eta="goodMuons_eta0"):
    nweights = 21 if isW else 23

    df = df.Define(f"muonScaleDummy{netabins}Bins{muon_eta}", f"wrem::dummyScaleFromMassWeights<{netabins}, {nweights}>(nominal_weight, massWeight_tensor, {muon_eta}, {mag}, {str(isW).lower()})")

    scale_etabins_axis = hist.axis.Regular(netabins, -2.4, 2.4, name="scaleEtaSlice", underflow=False, overflow=False)
    name = Datagroups.histName(base_name, syst=f"muonScaleSyst")

    dummyMuonScaleSyst = df.HistoBoost(name, axes, [*cols, f"muonScaleDummy{netabins}Bins{muon_eta}"], tensor_axes=[common.down_up_axis, scale_etabins_axis], storage=hist.storage.Double())
    results.append(dummyMuonScaleSyst)

    return df


def add_muonscale_smeared_hist(results, df, netabins, mag, isW, axes, cols, base_name="nominal", muon_eta="goodMuons_eta0"):
    # add_muonscale_hist has to be called first such that "muonScaleDummy{netabins}Bins{muon_eta}" is defined
    nweights = 21 if isW else 23

    scale_etabins_axis = hist.axis.Regular(netabins, -2.4, 2.4, name="scaleEtaSlice", underflow=False, overflow=False)
    name = Datagroups.histName(base_name, syst=f"muonScaleSyst_gen_smear")

    dummyMuonScaleSyst_gen_smear = df.HistoBoost(name, axes, [*cols, f"muonScaleDummy{netabins}Bins{muon_eta}"], tensor_axes=[common.down_up_axis, scale_etabins_axis], storage=hist.storage.Double())
    results.append(dummyMuonScaleSyst_gen_smear)

    return df

def scetlib_scale_unc_hist(h, obs, syst_ax="vars"):
    hnew = hist.Hist(*h.axes[:-1], hist.axis.StrCategory(["central"]+scetlib_scale_vars(),
                        name=syst_ax), storage=h._storage_type())
    
    hnew[...,"central"] = h[...,"central"].view(flow=True)
    hnew[...,"resumFOScaleUp"] = h[...,"kappaFO2."].view(flow=True)
    hnew[...,"resumFOScaleDown"] = h[...,"kappaFO0.5"].view(flow=True)
    hnew[...,"resumLambdaUp"] = h[...,"lambda0.8"].view(flow=True)
    hnew[...,"resumLambdaDown"] = h[...,"lambda1.5"].view(flow=True)
    
    transition_names = [x for x in h.axes[syst_ax] if "transition" in x]    
    hnew[...,"resumTransitionUp"] = hh.syst_min_or_max_env_hist(h, obs, syst_ax, 
                                    h.axes[syst_ax].index(transition_names), do_min=False).view(flow=True)
    hnew[...,"resumTransitionDown"] = hh.syst_min_or_max_env_hist(h, obs, syst_ax, 
                                    h.axes[syst_ax].index(transition_names), do_min=True).view(flow=True)
    
    resum_names = [x for x in h.axes[syst_ax] if not any(i in x for i in ["lambda", "kappa", "transition"])]
    hnew[...,"resumScaleUp"] = hh.syst_min_or_max_env_hist(h, obs, syst_ax, 
                                    h.axes[syst_ax].index(resum_names), do_min=False).view(flow=True)
    hnew[...,"resumScaleDown"] = hh.syst_min_or_max_env_hist(h, obs, syst_ax, 
                                    h.axes[syst_ax].index(resum_names), do_min=True).view(flow=True)
    return hnew

def add_theory_hists(results, df, args, dataset_name, corr_helpers, qcdScaleByHelicity_helper, axes, cols, base_name="nominal", for_wmass=True, addhelicity=False):
    axis_chargeVgen = qcdScaleByHelicity_helper.hist.axes["chargeVgen"]
    axis_ptVgen = hist.axis.Variable(
        common.ptV_10quantiles_binning, 
        name = "ptVgen", underflow=False
    )
    #for hel analysis, ptVgen is part of axes/col
    scale_axes = [*axes, axis_chargeVgen] if addhelicity else [*axes, axis_ptVgen, axis_chargeVgen]
    scale_cols = [*cols, "chargeVgen"] if addhelicity else [*cols, "ptVgen", "chargeVgen"]

    df = theory_tools.define_scale_tensor(df)
    df = define_mass_weights(df, dataset_name)
    if args.widthVariations:
        df = define_width_weights(df, dataset_name)

    add_pdf_hists(results, df, dataset_name, axes, cols, args.pdfs, base_name=base_name, addhelicity=addhelicity)
    add_qcdScale_hist(results, df, scale_axes, scale_cols, base_name=base_name, addhelicity=addhelicity)

    isZ = dataset_name in common.zprocs

    if args.theoryCorr and dataset_name in corr_helpers:
        results.extend(theory_tools.make_theory_corr_hists(df, base_name, axes, cols, 
            corr_helpers[dataset_name], args.theoryCorr, modify_central_weight=not args.theoryCorrAltOnly, isW = not isZ)
        )

    if for_wmass or isZ:
        # there is no W backgrounds for the Wlike, make QCD scale histograms only for Z
        # should probably remove the charge here, because the Z only has a single charge and the pt distribution does not depend on which charged lepton is selected

        if not args.skipHelicity:
            add_qcdScaleByHelicityUnc_hist(results, df, qcdScaleByHelicity_helper, scale_axes, scale_cols, base_name=base_name)

        # TODO: Should have consistent order here with the scetlib correction function
        add_massweights_hist(results, df, axes, cols, proc=dataset_name, base_name=base_name, addhelicity=addhelicity)
        if args.widthVariations:
            add_widthweights_hist(results, df, axes, cols, proc=dataset_name, base_name=base_name)

    return df<|MERGE_RESOLUTION|>--- conflicted
+++ resolved
@@ -299,13 +299,8 @@
         pdf_ax = hist.axis.StrCategory(names, name="pdfVar")
         if tensorName not in df.GetColumnNames():
             logger.warning(f"PDF {pdf} was not found for sample {dataset}. Skipping uncertainty hist!")
-<<<<<<< HEAD
-            continue        
-        pdfHist = df.HistoBoost(name, axes, [*cols, tensorName], tensor_axes=[pdf_ax], storage=hist.storage.Double())
-=======
             continue
 
->>>>>>> dfe1428d
         if pdfInfo["alphasRange"] == "001":
             alphaSHistName = Datagroups.histName(base_name, syst=f"{pdfName}alphaS001")
             as_ax = hist.axis.StrCategory(["as0117", "as0119"], name="alphasVar")
