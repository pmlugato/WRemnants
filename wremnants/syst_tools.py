import ROOT
import hist
import numpy as np
from utilities import boostHistHelpers as hh, common, logging
from wremnants import theory_tools
from wremnants.datasets.datagroups import Datagroups
from wremnants.helicity_utils import *
import re
import collections.abc

logger = logging.child_logger(__name__)

def syst_transform_map(base_hist, hist_name):
    pdfInfo = theory_tools.pdfMapExtended 
    pdfNames = [pdfInfo[k]["name"] for k in pdfInfo.keys()]

    def pdfUnc(h, pdfName, axis_name="pdfVar"):
        key =  list(pdfInfo.keys())[list(pdfNames).index(pdfName)]
        unc = pdfInfo[key]["combine"]
        scale = pdfInfo[key]["scale"] if "scale" in pdfInfo[key] else 1.
        return theory_tools.hessianPdfUnc(h, uncType=unc, scale=scale, axis_name=axis_name)

    def uncHist(unc):
        return unc if base_hist == "nominal" else f"{base_hist}_{unc}"

    transforms = {}
    transforms.update({pdf+"Up" : {"action" : lambda h,p=pdf: pdfUnc(h, p)[0] if "pdfVar" in h.axes.name else h} for pdf in pdfNames})
    transforms.update({pdf+"Down" : {"action" : lambda h,p=pdf: pdfUnc(h, p)[1] if "pdfVar" in h.axes.name else h} for pdf in pdfNames})
    transforms["scetlib_dyturboMSHT20Up"] = {"action" : lambda h: pdfUnc(h, "pdfMSHT20", "vars")[0], "procs" : common.vprocs_all}
    transforms["scetlib_dyturboMSHT20Down"] = {"action" : lambda h: pdfUnc(h, "pdfMSHT20", "vars")[1], "procs" : common.vprocs_all}
    transforms["scetlib_dyturboMSHT20an3loUp"] = {"action" : lambda h: pdfUnc(h, "pdfMSHT20", "vars")[0], "procs" : common.zprocs_all}
    transforms["scetlib_dyturboMSHT20an3loDown"] = {"action" : lambda h: pdfUnc(h, "pdfMSHT20", "vars")[1], "procs" : common.zprocs_all}

    s = hist.tag.Slicer()
    transforms.update({
        "QCDscale_muRmuFUp" : {
            "action" : lambda h: h if "muRfact" not in h.axes.name else h[{"muRfact" : 2.j, "muFfact" : 2.j, "ptVgen" : s[::hist.sum]}]},
        "QCDscale_muRmuFDown" : {
            "action" : lambda h: h if "muRfact" not in h.axes.name else h[{"muRfact" : 0.5j, "muFfact" : 0.5j, "ptVgen" : s[::hist.sum]}]},
        "QCDscale_muRUp" : {
            "action" : lambda h: h if "muRfact" not in h.axes.name else h[{"muRfact" : 2.j, "muFfact" : 1.j, "ptVgen" : s[::hist.sum]}]},
        "QCDscale_muRDown" : {
            "action" : lambda h: h if "muRfact" not in h.axes.name else h[{"muRfact" : 0.5j, "muFfact" : 1.j, "ptVgen" : s[::hist.sum]}]},
        "QCDscale_muFUp" : {
            "action" : lambda h: h if "muRfact" not in h.axes.name else h[{"muRfact" : 1.j, "muFfact" : 2.j, "ptVgen" : s[::hist.sum]}]},
        "QCDscale_muFDown" : {
            "action" : lambda h: h if "muRfact" not in h.axes.name else h[{"muRfact" : 1.j, "muFfact" : 0.5j, "ptVgen" : s[::hist.sum]}]},
        "QCDscale_cen" : {
            "action" : lambda h: h if "muRfact" not in h.axes.name else h[{"muRfact" : 1.j, "muFfact" : 1.j, "ptVgen" : s[::hist.sum]}]},
    })

    def scetlibIdx(h, i):
        return h if not ("vars" in h.axes.name and h.axes["vars"].size > i) else h[{"vars" : i}]

    def projAx(hname):
        return hname.split("-")

    transforms.update({
        "resumFOScaleUp" : {
            "action" : lambda h: scetlibIdx(h, 2)},
        "resumFOScaleDown" : {
            "action" : lambda h: scetlibIdx(h, 1)},
        "resumLambdaDown" : {
            "action" : lambda h: scetlibIdx(h, 3)},
        "resumLambdaUp" : {
            "action" : lambda h: scetlibIdx(h, 4)},
        "resumTransitionUp" : {
            "action" : lambda h: hh.syst_min_or_max_env_hist(h, projAx(hist_name), "vars", 
                ["transition_points0.2_0.65_1.1", "transition_points0.4_0.55_0.7", 
                "transition_points0.2_0.45_0.7", "transition_points0.4_0.75_1.1", ],
                 no_flow=["ptVgen"], do_min=False)},
        "resumTransitionDown" : {
            "action" : lambda h: hh.syst_min_or_max_env_hist(h, projAx(hist_name), "vars", 
                ["transition_points0.2_0.65_1.1", "transition_points0.4_0.55_0.7", 
                "transition_points0.2_0.45_0.7", "transition_points0.4_0.75_1.1", ],
                 no_flow=["ptVgen"], do_min=True)},
       "resumTNPAllUp" : {
           "action" : lambda h: h if "vars" not in h.axes.name else theory_tools.hessianPdfUnc(h[{"vars" :
                 [x for x in h.axes["vars"] if any(re.match(y, x) for y in ["pdf0", "^gamma_", "^q_", "b_", "^s+", "^s-", "^h_"])]}], 
                "vars", uncType="asymHessian")[0]},
       "resumTNPAllDown" : {
           "action" : lambda h: h if "vars" not in h.axes.name else theory_tools.hessianPdfUnc(h[{"vars" :
                 [x for x in h.axes["vars"] if any(re.match(y, x) for y in ["pdf0", "^gamma_", "^q_", "b_", "^s+", "^s-", "^h_"])]}], 
                "vars", uncType="asymHessian")[1]},
       "resumScaleAllUp" : {
           "action" : lambda h: h if "vars" not in h.axes.name else hh.syst_min_or_max_env_hist(h, projAx(hist_name), "vars",
                 [x for x in h.axes["vars"] if any(re.match(y, x) for y in ["pdf0", "^nuB.*", "nuS.*", "^muB.*", "^muS.*",])],
                    do_min=False)},
       "resumScaleAllDown" : {
           "action" : lambda h: h if "vars" not in h.axes.name else hh.syst_min_or_max_env_hist(h, projAx(hist_name), "vars",
                 [x for x in h.axes["vars"] if any(re.match(y, x) for y in ["pdf0", "^nuB.*", "nuS.*", "^muB.*", "^muS.*",])],
                    do_min=True)},
       "resumNPUp" : {
            "action" : lambda h: hh.syst_min_or_max_env_hist(h, projAx(hist_name), "vars", 
                 [x for x in h.axes["vars"] if "Omega" in x or "cnu" in x or "omega" in x],
                 no_flow=["ptVgen"], do_min=False) if "vars" in h.axes.name else h},
        "resumNPDown" : {
            "action" : lambda h: hh.syst_min_or_max_env_hist(h, projAx(hist_name), "vars", 
                 [x for x in h.axes["vars"] if "omega" in x or "cnu" in x or "omega" in x],
                 no_flow=["ptVgen"], do_min=True) if "vars" in h.axes.name else h},
       "resumNPOmegaUp" : {
            "action" : lambda h: hh.syst_min_or_max_env_hist(h, projAx(hist_name), "vars", 
                [x for x in h.axes["vars"] if re.match("^Omega-*\d+", x)],
                 do_min=False) if "vars" in h.axes.name else h},
        "resumNPOmegaDown" : {
            "action" : lambda h: hh.syst_min_or_max_env_hist(h, projAx(hist_name), "vars", 
                [x for x in h.axes["vars"] if re.match("^Omega-*\d+", x)],
                 do_min=True) if "vars" in h.axes.name else h},
       "resumNPomega_nuUp" : {
            "action" : lambda h: hh.syst_min_or_max_env_hist(h, projAx(hist_name), "vars", 
                [x for x in h.axes["vars"] if re.match("^omega_nu-*\d+", x)],
                 do_min=False) if "vars" in h.axes.name else h},
        "resumNPomega_nuDown" : {
            "action" : lambda h: hh.syst_min_or_max_env_hist(h, projAx(hist_name), "vars", 
                [x for x in h.axes["vars"] if re.match("^omega_nu-*\d+", x)],
                 do_min=True) if "vars" in h.axes.name else h},
       "resumNPc_nuUp" : {
            "action" : lambda h: hh.syst_min_or_max_env_hist(h, projAx(hist_name), "vars", 
                [x for x in h.axes["vars"] if re.match("^c_nu-*\d+", x)],
                 do_min=False) if "vars" in h.axes.name else h},
        "resumNPc_nuDown" : {
            "action" : lambda h: hh.syst_min_or_max_env_hist(h, projAx(hist_name), "vars", 
                [x for x in h.axes["vars"] if re.match("^c_nu-*\d+", x)],
                 do_min=True) if "vars" in h.axes.name else h},
        "resumScaleMax" : {
            "action" : lambda h: hh.syst_min_or_max_env_hist(h, projAx(hist_name), "vars", range(9,44), no_flow=["ptVgen"], do_min=False)},
        "resumScaleMin" : {
            "action" : lambda h: hh.syst_min_or_max_env_hist(h, projAx(hist_name), "vars", range(9,44), no_flow=["ptVgen"], do_min=True)},
    })
    #for k,v in transforms.items():
    #    if any([x in k for x in ["QCDscale", "resum", "pdf"]]):
    #        #v["procs"] = common.vprocs 

    return transforms

def scale_helicity_hist_to_variations(scale_hist, sum_axes=[], rebinPtV=None):
    s = hist.tag.Slicer()
    axisNames = scale_hist.axes.name

    sum_expr = {axis : s[::hist.sum] for axis in sum_axes if axis in axisNames}
    scale_hist = scale_hist[sum_expr]
    axisNames = scale_hist.axes.name
    
    # select nominal QCD scales, but keep the sliced axis at size 1 for broadcasting
    nom_scale_hist = scale_hist[{"muRfact" : s[1.j:1.j+1], "muFfact" : s[1.j:1.j+1]}]
    # select nominal QCD scales and project down to nominal axes
    genAxes = ["ptVgen", "chargeVgen", "helicity"]
    nom_sel = {"muRfact" : s[1.j], "muFfact" : s[1.j] }
    nom_sel.update({genAxis : s[::hist.sum] for genAxis in genAxes if genAxis in axisNames})
    nom_hist = nom_scale_hist[nom_sel]
    
    hasHelicityAxis = "helicity" in axisNames
    hasPtAxis = "ptVgen" in axisNames

    if rebinPtV and hasPtAxis:
        # Treat single bin array as a float
        array_rebin = isinstance(rebinPtV, collections.abc.Sequence)
        if array_rebin and len(rebinPtV) == 1:
            rebinPtV = rebinPtV[0]
            array_rebin = False

        if array_rebin:
            scale_hist = hh.rebinHist(scale_hist, "ptVgen", rebinPtV)
            nom_scale_hist = hh.rebinHist(nom_scale_hist, "ptVgen", rebinPtV)
        else:
            scale_hist = scale_hist[{"ptVgen" : s[::hist.rebin(rebinPtV)]}]
            nom_scale_hist = nom_scale_hist[{"ptVgen" : s[::hist.rebin(rebinPtV)]}]

    # difference between a given scale and the nominal, plus the sum
    # this emulates the "weight if idx else nominal" logic and corresponds to the decorrelated
    # variations
    if scale_hist.name is None:
        out_name = "scale_helicity_variations" if hasHelicityAxis else "scale_vpt_variations" if hasPtAxis else "scale_vcharge_variations"
    else:
        out_name = scale_hist.name + "_variations"

    expd = scale_hist.ndim - nom_hist.ndim
    expandnom = np.expand_dims(nom_hist.values(flow=True), [-expd+i for i in range(expd)])
    systhist = scale_hist.values(flow=True) - nom_scale_hist.values(flow=True) + expandnom

    scale_variation_hist = hist.Hist(*scale_hist.axes, 
                                     name = out_name, data = systhist)

    return scale_variation_hist 

def hist_to_variations(hist_in):

    if hist_in.name is None:
        out_name = "hist_variations"
    else:
        out_name = hist_in.name + "_variations"

    s = hist.tag.Slicer()

    genAxes = ["absYVgenNP", "chargeVgenNP"]

    nom_hist = hist_in[{"vars" : 0}]
    nom_hist_sum = nom_hist[{genAxis : s[::hist.sum] for genAxis in genAxes}]

    variation_data = hist_in.view(flow=True) - nom_hist.view(flow=True)[...,None] + nom_hist_sum.view(flow=True)[..., None, None, None]

    variation_hist = hist.Hist(*hist_in.axes, storage = hist_in._storage_type(),
                                     name = out_name, data = variation_data)

    return variation_hist

def uncertainty_hist_from_envelope(h, proj_ax, entries):
    hdown = hh.syst_min_or_max_env_hist(h, proj_ax, "vars", entries, no_flow=["ptVgen"], do_min=True)
    hup = hh.syst_min_or_max_env_hist(h, proj_ax, "vars", entries, no_flow=["ptVgen"], do_min=False)
    hnew = hist.Hist(*h.axes[:-1], common.down_up_axis, storage=h._storage_type())
    hnew[...,0] = hdown.view(flow=True)
    hnew[...,1] = hup.view(flow=True)
    return hnew

def define_mass_weights(df, proc):
    if "massWeight_tensor" in df.GetColumnNames():
<<<<<<< HEAD
        logger.debug("massWeight_tensor is already defined, do nothing here.")
=======
        logger.debug("massWeight_tensor already defined, do nothing here.")
>>>>>>> 1fedc9f5
        return df
    nweights = 23 if proc in common.zprocs_all else 21
    # from -100 to 100 MeV with 10 MeV increment
    df = df.Define("massWeight_tensor", f"wrem::vec_to_tensor_t<double, {nweights}>(MEParamWeight)")
    df = df.Define("massWeight_tensor_wnom", "auto res = massWeight_tensor; res = nominal_weight*res; return res;")

    return df

def add_massweights_hist(results, df, axes, cols, base_name="nominal", proc="", addhelicity=False):
    name = Datagroups.histName(base_name, syst="massWeight"+(proc[0] if len(proc) else proc))
    mass_axis = hist.axis.StrCategory(massWeightNames(proc=proc), name="massShift")
    if addhelicity:
        massweightHelicity, massWeight_axes = make_massweight_helper_helicity(mass_axis)
        df=df.Define("massWeight_tensor_wnom_helicity", massweightHelicity, ['massWeight_tensor_wnom', 'helWeight_tensor'])
        massWeight = df.HistoBoost(name, axes, [*cols, "massWeight_tensor_wnom_helicity"],
                        tensor_axes=massWeight_axes,
                        storage=hist.storage.Double())
    else:
        massWeight = df.HistoBoost(name, axes, [*cols, "massWeight_tensor_wnom"], 
                                   tensor_axes=[mass_axis], 
                                   storage=hist.storage.Double())
    results.append(massWeight)

def massWeightNames(matches=None, proc=""):
    central=10
    nweights=21
    names = [f"massShift{proc[0] if len(proc) else proc}{int(abs(central-i)*10)}MeV{'' if i == central else ('Down' if i < central else 'Up')}" for i in range(nweights)]
    if proc and proc in common.zprocs_all:
        # This is the PDG uncertainty (turned off for now since it doesn't seem to have been read into the nano)
        names.extend(["massShiftZ2p1MeVDown", "massShiftZ2p1MeVUp"])

    # If name is "" it won't be stored
    return [x if not matches or any(y in x for y in matches) else "" for x in names]

def define_width_weights(df, proc):
    if "widthWeight_tensor" in df.GetColumnNames():
        logger.debug("widthWeight_tensor already defined, do nothing here.")
        return df
    nweights = 5
    df = df.Define("widthWeight_tensor", f"wrem::vec_to_tensor_t<double, {nweights}>(MEParamWeightAltSet1)")
    df = df.Define("widthWeight_tensor_wnom", "auto res = widthWeight_tensor; res = nominal_weight*res; return res;")
    return df

def add_widthweights_hist(results, df, axes, cols, base_name="nominal", proc=""):
    name = Datagroups.histName(base_name, syst="widthWeight"+(proc[0] if len(proc) else proc))
    widthWeight = df.HistoBoost(name, axes, [*cols, "widthWeight_tensor_wnom"], 
                    tensor_axes=[hist.axis.StrCategory(widthWeightNames(proc=proc), name="width")], 
                    storage=hist.storage.Double())
    results.append(widthWeight)

def widthWeightNames(matches=None, proc=""):
    central=3
    if proc[0] == "Z":
        widths=(2.49333, 2.49493, 2.4929, 2.4952, 2.4975)
    elif proc[0] == "W":
        widths=(2.09053, 2.09173, 2.043, 2.085, 2.127) 
    else:
        raise RuntimeError(f"No width found for process {proc}")
    # 0 and 1 are Up, Down from mass uncertainty EW fit (already accounted for in mass variations)
    names = [f"width{proc[0]}{str(widths[i]).replace('.','p')}GeV" for i in (0, 1)]
    # 2, 3, and 4 are PDG width Down, Central, Up
    names.append(f"widthShift{proc[0]}{str(2.3 if proc[0] == 'Z' else 42).replace('.','p')}MeVDown")
    names.append(f"width{proc[0]}{str(widths[central]).replace('.','p')}GeV")
    names.append(f"widthShift{proc[0]}{str(2.3 if proc[0] == 'Z' else 42).replace('.','p')}MeVUp")

    return [x if not matches or any(y in x for y in matches) else "" for x in names]

def add_pdf_hists(results, df, dataset, axes, cols, pdfs, base_name="nominal", addhelicity=False):
    for pdf in pdfs:
        try:
            pdfInfo = theory_tools.pdf_info_map(dataset, pdf)
        except ValueError as e:
            logger.info(e)
            continue

        pdfName = pdfInfo["name"]
        tensorName = f"{pdfName}Weights_tensor"
        tensorASName = f"{pdfName}ASWeights_tensor"
        npdf=pdfInfo["entries"]
        pdfHistName = Datagroups.histName(base_name, syst=pdfName)
        names = getattr(theory_tools, f"pdfNames{'Sym' if pdfInfo['combine'] == 'symHessian' else 'Asym'}Hessian")(pdfInfo["entries"], pdfName)
        pdf_ax = hist.axis.StrCategory(names, name="pdfVar")
        if tensorName not in df.GetColumnNames():
            logger.warning(f"PDF {pdf} was not found for sample {dataset}. Skipping uncertainty hist!")
<<<<<<< HEAD
            continue        
        pdfHist = df.HistoBoost(name, axes, [*cols, tensorName], tensor_axes=[pdf_ax], storage=hist.storage.Double())
=======
            continue

>>>>>>> 1fedc9f5
        if pdfInfo["alphasRange"] == "001":
            alphaSHistName = Datagroups.histName(base_name, syst=f"{pdfName}alphaS001")
            as_ax = hist.axis.StrCategory(["as0117", "as0119"], name="alphasVar")
        else:
            alphaSHistName = Datagroups.histName(base_name, syst=f"{pdfName}alphaS002")
            as_ax = hist.axis.StrCategory(["as0116", "as0120"], name="alphasVar")

        if addhelicity:
            pdfHeltensor, pdfHeltensor_axes =  make_pdfweight_helper_helicity(npdf, pdf_ax)
            df = df.Define(f'{tensorName}_helicity', pdfHeltensor, [tensorName, "helWeight_tensor"])
            pdfHist = df.HistoBoost(pdfHistName, axes, [*cols, f'{tensorName}_helicity'], tensor_axes=pdfHeltensor_axes, storage=hist.storage.Double())
            alphaSHeltensor, alphaSHeltensor_axes =  make_pdfweight_helper_helicity(2, as_ax)
            df = df.Define(f'{tensorASName}_helicity', alphaSHeltensor, [tensorASName, "helWeight_tensor"])
            alphaSHist = df.HistoBoost(alphaSHistName, axes, [*cols, f'{tensorASName}_helicity'], tensor_axes=alphaSHeltensor_axes, storage=hist.storage.Double())
        else:
            pdfHist = df.HistoBoost(pdfHistName, axes, [*cols, tensorName], tensor_axes=[pdf_ax], storage=hist.storage.Double())
            alphaSHist = df.HistoBoost(alphaSHistName, axes, [*cols, tensorASName], tensor_axes=[as_ax], storage=hist.storage.Double())
        results.extend([pdfHist, alphaSHist])
    return df

def add_qcdScale_hist(results, df, axes, cols, base_name="nominal", addhelicity=False):
    name = Datagroups.histName(base_name, syst="qcdScale")
    if addhelicity:
        qcdbyHelicity, qcdbyHelicity_axes = make_qcdscale_helper_helicity(theory_tools.scale_tensor_axes)
        df = df.Define('scaleWeights_tensor_wnom_helicity', qcdbyHelicity, ['scaleWeights_tensor_wnom', 'helWeight_tensor'])
        scaleHist = df.HistoBoost(name, axes, [*cols, "scaleWeights_tensor_wnom_helicity"], tensor_axes=qcdbyHelicity_axes, storage=hist.storage.Double())
    else:
        scaleHist = df.HistoBoost(name, axes, [*cols, "scaleWeights_tensor_wnom"], tensor_axes=theory_tools.scale_tensor_axes, storage=hist.storage.Double())
    results.append(scaleHist)

def add_qcdScaleByHelicityUnc_hist(results, df, helper, axes, cols, base_name="nominal"):
    name = Datagroups.histName(base_name, syst="qcdScaleByHelicity")
    if "helicityWeight_tensor" not in df.GetColumnNames():
        df = df.Define("helicityWeight_tensor", helper, ["massVgen", "absYVgen", "ptVgen", "chargeVgen", "csSineCosThetaPhi", "scaleWeights_tensor", "nominal_weight"])
<<<<<<< HEAD
    qcdScaleByHelicityUnc = df.HistoBoost(name, axes, [*cols,"helicityWeight_tensor"], tensor_axes=helper.tensor_axes, storage=hist.storage.Double())
=======
    qcdScaleByHelicityUnc = df.HistoBoost(name, axes, [*cols, "helicityWeight_tensor"], tensor_axes=helper.tensor_axes, storage=hist.storage.Double())
>>>>>>> 1fedc9f5
    results.append(qcdScaleByHelicityUnc)

def add_QCDbkg_jetPt_hist(results, df, nominal_axes, nominal_cols, base_name="nominal", jet_pt=30):
    # branching the rdataframe to add special filter, no need to return dQCDbkGVar
    name = Datagroups.histName(base_name, syst=f"qcdJetPt{str(jet_pt)}")
    dQCDbkGVar = df.Define(f"goodCleanJetsPt{jet_pt}", f"goodCleanJetsNoPt && Jet_pt > {jet_pt}")
    dQCDbkGVar = dQCDbkGVar.Filter(f"passMT || Sum(goodCleanJetsPt{jet_pt})>=1")
    qcdJetPt = dQCDbkGVar.HistoBoost(name, nominal_axes, [*nominal_cols, "nominal_weight"], storage=hist.storage.Double())
    results.append(qcdJetPt)

def add_muon_efficiency_unc_hists(results, df, helper_stat, helper_syst, axes, cols, base_name="nominal", what_analysis=ROOT.wrem.AnalysisType.Wmass, smooth3D=False, addhelicity=False):
    # TODO: update for dilepton
    if what_analysis == ROOT.wrem.AnalysisType.Wmass:
        muon_columns_stat = ["goodMuons_pt0", "goodMuons_eta0",
                             "goodMuons_uT0", "goodMuons_charge0"]
        muon_columns_syst = ["goodMuons_pt0", "goodMuons_eta0",
                             "goodMuons_SApt0", "goodMuons_SAeta0",
                             "goodMuons_uT0", "goodMuons_charge0",
                             "passIso"]
    else:
        muvars_stat = ["pt0", "eta0", "uT0", "charge0"]
        muon_columns_stat_trig    = [f"trigMuons_{v}" for v in muvars_stat]
        muon_columns_stat_nonTrig = [f"nonTrigMuons_{v}" for v in muvars_stat]

        muvars_syst = ["pt0", "eta0", "SApt0", "SAeta0", "uT0", "charge0"]
        muon_columns_syst_trig    = [f"trigMuons_{v}" for v in muvars_syst]
        muon_columns_syst_nonTrig = [f"nonTrigMuons_{v}" for v in muvars_syst]
        
        if what_analysis == ROOT.wrem.AnalysisType.Wlike:
            muon_columns_stat = [*muon_columns_stat_trig, *muon_columns_stat_nonTrig]
            muon_columns_syst = [*muon_columns_syst_trig, *muon_columns_syst_nonTrig]
        elif what_analysis == ROOT.wrem.AnalysisType.Dilepton:
            muon_columns_stat = [*muon_columns_stat_trig, "trigMuons_passTrigger0", *muon_columns_stat_nonTrig, "nonTrigMuons_passTrigger0"]
            muon_columns_syst = [*muon_columns_syst_trig, "trigMuons_passTrigger0", *muon_columns_syst_nonTrig, "nonTrigMuons_passTrigger0"]
        else:
            raise ValueError(f"add_muon_efficiency_unc_hists: analysis {what_analysis} not implemented.")
            
        
    if not smooth3D:
        # will use different helpers and member functions
        muon_columns_stat = [x for x in muon_columns_stat if "_uT0" not in x]
        muon_columns_syst = [x for x in muon_columns_syst if "_uT0" not in x]

    # change variables for tracking, to use standalone variables
    muon_columns_stat_tracking = [x.replace("_pt0", "_SApt0").replace("_eta0", "_SAeta0") for x in muon_columns_stat]
        
    for key,helper in helper_stat.items():
        if "tracking" in key:
            muon_columns_stat_step = muon_columns_stat_tracking
        elif "iso" in key and what_analysis == ROOT.wrem.AnalysisType.Wmass:
            muon_columns_stat_step = muon_columns_stat + ["passIso"]
        else:
            muon_columns_stat_step = muon_columns_stat
            
        df = df.Define(f"effStatTnP_{key}_tensor", helper, [*muon_columns_stat_step, "nominal_weight"])
        name = Datagroups.histName(base_name, syst=f"effStatTnP_{key}")
        if addhelicity:
            helper_helicity, helper_helicity_axes = make_muon_eff_stat_helpers_helicity(helper)
            df = df.Define(f"effStatTnP_{key}_ByHelicity_tensor", helper_helicity, [f"effStatTnP_{key}_tensor", "helWeight_tensor"])
            effStatTnP = df.HistoBoost(name, axes, [*cols, f"effStatTnP_{key}_ByHelicity_tensor"], tensor_axes = helper_helicity_axes, storage=hist.storage.Double())
        else:
            effStatTnP = df.HistoBoost(name, axes, [*cols, f"effStatTnP_{key}_tensor"], tensor_axes = helper.tensor_axes, storage=hist.storage.Double())
        results.append(effStatTnP)
    
    df = df.Define("effSystTnP_weight", helper_syst, [*muon_columns_syst, "nominal_weight"])
    name = Datagroups.histName(base_name, syst=f"effSystTnP")
    if addhelicity:
        helper_syst_helicity, helper_syst_helicity_axes = make_muon_eff_syst_helper_helicity(helper_syst)
        df = df.Define("effSystTnP_weight_ByHelicity_tensor", helper_syst_helicity, ["effSystTnP_weight", "helWeight_tensor"])
        effSystTnP = df.HistoBoost(name, axes, [*cols, "effSystTnP_weight_ByHelicity_tensor"], tensor_axes = helper_syst_helicity_axes)
    else:
        effSystTnP = df.HistoBoost(name, axes, [*cols, "effSystTnP_weight"], tensor_axes = helper_syst.tensor_axes, storage=hist.storage.Double())
    results.append(effSystTnP)
    
    return df

def add_L1Prefire_unc_hists(results, df, helper_stat, helper_syst, axes, cols, base_name="nominal", addhelicity=False):
    df = df.Define("muonL1PrefireStat_tensor", helper_stat, ["Muon_correctedEta", "Muon_correctedPt", "Muon_correctedPhi", "Muon_correctedCharge", "Muon_looseId", "nominal_weight"])
    name = Datagroups.histName(base_name, syst=f"muonL1PrefireStat")    

    if addhelicity:
        prefirebyhelicity_stat, prefire_axes_stat = make_muon_prefiring_helper_stat_byHelicity(helper_stat)
        df = df.Define("muonL1PrefireStatByHelicity_tensor", prefirebyhelicity_stat, ["muonL1PrefireStat_tensor", "helWeight_tensor"])
        muonL1PrefireStat = df.HistoBoost(name, axes, [*cols, "muonL1PrefireStatByHelicity_tensor"], tensor_axes = prefire_axes_stat, storage=hist.storage.Double())
    else:
        muonL1PrefireStat = df.HistoBoost(name, axes, [*cols, "muonL1PrefireStat_tensor"], tensor_axes = helper_stat.tensor_axes, storage=hist.storage.Double())
    results.append(muonL1PrefireStat)

    df = df.Define("muonL1PrefireSyst_tensor", helper_syst, ["Muon_correctedEta", "Muon_correctedPt", "Muon_correctedPhi", "Muon_correctedCharge", "Muon_looseId", "nominal_weight"])
    name = Datagroups.histName(base_name, syst=f"muonL1PrefireSyst")
    prefirebyhelicity_syst, prefire_axes_syst = make_muon_prefiring_helper_syst_byHelicity()
    if addhelicity:
        df = df.Define("muonL1PrefireSystByHelicity_tensor", prefirebyhelicity_syst, ["muonL1PrefireSyst_tensor", "helWeight_tensor"])
        muonL1PrefireSyst = df.HistoBoost(name, axes, [*cols, "muonL1PrefireSystByHelicity_tensor"], tensor_axes = prefire_axes_syst, storage=hist.storage.Double())
    else:
        muonL1PrefireSyst = df.HistoBoost(name, axes, [*cols, "muonL1PrefireSyst_tensor"], tensor_axes = [common.down_up_axis], storage=hist.storage.Double())
    results.append(muonL1PrefireSyst)

    df = df.Define("ecalL1Prefire_tensor", f"wrem::twoPointScaling(nominal_weight/L1PreFiringWeight_ECAL_Nom, L1PreFiringWeight_ECAL_Dn, L1PreFiringWeight_ECAL_Up)")
    name = Datagroups.histName(base_name, syst=f"ecalL1Prefire")
    if addhelicity:
        #can reuse the same helper since it's the tensor multiplication of same types
        df = df.Define("ecalL1PrefireByHelicity_tensor", prefirebyhelicity_syst, ["ecalL1Prefire_tensor", "helWeight_tensor"])
        ecalL1Prefire = df.HistoBoost(name, axes, [*cols, "ecalL1PrefireByHelicity_tensor"], tensor_axes = prefire_axes_syst, storage=hist.storage.Double())
    else:
        ecalL1Prefire = df.HistoBoost(name, axes, [*cols, "ecalL1Prefire_tensor"], tensor_axes = [common.down_up_axis], storage=hist.storage.Double())
    results.append(ecalL1Prefire)

    return df

def add_muonscale_hist(results, df, netabins, mag, isW, axes, cols, base_name="nominal", muon_eta="goodMuons_eta0"):
    nweights = 21 if isW else 23

    df = df.Define(f"muonScaleDummy{netabins}Bins{muon_eta}", f"wrem::dummyScaleFromMassWeights<{netabins}, {nweights}>(nominal_weight, massWeight_tensor, {muon_eta}, {mag}, {str(isW).lower()})")

    scale_etabins_axis = hist.axis.Regular(netabins, -2.4, 2.4, name="scaleEtaSlice", underflow=False, overflow=False)
    name = Datagroups.histName(base_name, syst=f"muonScaleSyst")

    dummyMuonScaleSyst = df.HistoBoost(name, axes, [*cols, f"muonScaleDummy{netabins}Bins{muon_eta}"], tensor_axes=[common.down_up_axis, scale_etabins_axis], storage=hist.storage.Double())
    results.append(dummyMuonScaleSyst)

    return df


def add_muonscale_smeared_hist(results, df, netabins, mag, isW, axes, cols, base_name="nominal", muon_eta="goodMuons_eta0"):
    # add_muonscale_hist has to be called first such that "muonScaleDummy{netabins}Bins{muon_eta}" is defined
    nweights = 21 if isW else 23

    scale_etabins_axis = hist.axis.Regular(netabins, -2.4, 2.4, name="scaleEtaSlice", underflow=False, overflow=False)
    name = Datagroups.histName(base_name, syst=f"muonScaleSyst_gen_smear")

    dummyMuonScaleSyst_gen_smear = df.HistoBoost(name, axes, [*cols, f"muonScaleDummy{netabins}Bins{muon_eta}"], tensor_axes=[common.down_up_axis, scale_etabins_axis], storage=hist.storage.Double())
    results.append(dummyMuonScaleSyst_gen_smear)

    return df

def scetlib_scale_unc_hist(h, obs, syst_ax="vars"):
    hnew = hist.Hist(*h.axes[:-1], hist.axis.StrCategory(["central"]+scetlib_scale_vars(),
                        name=syst_ax), storage=h._storage_type())
    
    hnew[...,"central"] = h[...,"central"].view(flow=True)
    hnew[...,"resumFOScaleUp"] = h[...,"kappaFO2."].view(flow=True)
    hnew[...,"resumFOScaleDown"] = h[...,"kappaFO0.5"].view(flow=True)
    hnew[...,"resumLambdaUp"] = h[...,"lambda0.8"].view(flow=True)
    hnew[...,"resumLambdaDown"] = h[...,"lambda1.5"].view(flow=True)
    
    transition_names = [x for x in h.axes[syst_ax] if "transition" in x]    
    hnew[...,"resumTransitionUp"] = hh.syst_min_or_max_env_hist(h, obs, syst_ax, 
                                    h.axes[syst_ax].index(transition_names), do_min=False).view(flow=True)
    hnew[...,"resumTransitionDown"] = hh.syst_min_or_max_env_hist(h, obs, syst_ax, 
                                    h.axes[syst_ax].index(transition_names), do_min=True).view(flow=True)
    
    resum_names = [x for x in h.axes[syst_ax] if not any(i in x for i in ["lambda", "kappa", "transition"])]
    hnew[...,"resumScaleUp"] = hh.syst_min_or_max_env_hist(h, obs, syst_ax, 
                                    h.axes[syst_ax].index(resum_names), do_min=False).view(flow=True)
    hnew[...,"resumScaleDown"] = hh.syst_min_or_max_env_hist(h, obs, syst_ax, 
                                    h.axes[syst_ax].index(resum_names), do_min=True).view(flow=True)
    return hnew

def add_theory_hists(results, df, args, dataset_name, corr_helpers, qcdScaleByHelicity_helper, axes, cols, base_name="nominal", for_wmass=True, addhelicity=False):
    logger.debug(f"Make theory histograms for {dataset_name} dataset, histogram {base_name}")
    axis_chargeVgen = qcdScaleByHelicity_helper.hist.axes["chargeVgen"]
    axis_ptVgen = hist.axis.Variable(
        common.ptV_10quantiles_binning, 
        name = "ptVgen", underflow=False
    )
    #for hel analysis, ptVgen is part of axes/col
    scale_axes = [*axes, axis_chargeVgen] if addhelicity else [*axes, axis_ptVgen, axis_chargeVgen]
    scale_cols = [*cols, "chargeVgen"] if addhelicity else [*cols, "ptVgen", "chargeVgen"]

    df = theory_tools.define_scale_tensor(df)
    df = define_mass_weights(df, dataset_name)
    if args.widthVariations:
        df = define_width_weights(df, dataset_name)

    add_pdf_hists(results, df, dataset_name, axes, cols, args.pdfs, base_name=base_name, addhelicity=addhelicity)
    add_qcdScale_hist(results, df, scale_axes, scale_cols, base_name=base_name, addhelicity=addhelicity)

    isZ = dataset_name in common.zprocs_all

    if args.theoryCorr and dataset_name in corr_helpers:
        results.extend(theory_tools.make_theory_corr_hists(df, base_name, axes, cols, 
            corr_helpers[dataset_name], args.theoryCorr, modify_central_weight=not args.theoryCorrAltOnly, isW = not isZ)
        )

    if for_wmass or isZ:
        logger.debug(f"Make QCD scale histograms for {dataset_name}")
        # there is no W backgrounds for the Wlike, make QCD scale histograms only for Z
        # should probably remove the charge here, because the Z only has a single charge and the pt distribution does not depend on which charged lepton is selected

        if not args.skipHelicity:
            add_qcdScaleByHelicityUnc_hist(results, df, qcdScaleByHelicity_helper, scale_axes, scale_cols, base_name=base_name)

        # TODO: Should have consistent order here with the scetlib correction function
        add_massweights_hist(results, df, axes, cols, proc=dataset_name, base_name=base_name, addhelicity=addhelicity)
        if args.widthVariations:
            add_widthweights_hist(results, df, axes, cols, proc=dataset_name, base_name=base_name)

    return df<|MERGE_RESOLUTION|>--- conflicted
+++ resolved
@@ -214,11 +214,7 @@
 
 def define_mass_weights(df, proc):
     if "massWeight_tensor" in df.GetColumnNames():
-<<<<<<< HEAD
-        logger.debug("massWeight_tensor is already defined, do nothing here.")
-=======
         logger.debug("massWeight_tensor already defined, do nothing here.")
->>>>>>> 1fedc9f5
         return df
     nweights = 23 if proc in common.zprocs_all else 21
     # from -100 to 100 MeV with 10 MeV increment
@@ -303,13 +299,8 @@
         pdf_ax = hist.axis.StrCategory(names, name="pdfVar")
         if tensorName not in df.GetColumnNames():
             logger.warning(f"PDF {pdf} was not found for sample {dataset}. Skipping uncertainty hist!")
-<<<<<<< HEAD
-            continue        
-        pdfHist = df.HistoBoost(name, axes, [*cols, tensorName], tensor_axes=[pdf_ax], storage=hist.storage.Double())
-=======
             continue
 
->>>>>>> 1fedc9f5
         if pdfInfo["alphasRange"] == "001":
             alphaSHistName = Datagroups.histName(base_name, syst=f"{pdfName}alphaS001")
             as_ax = hist.axis.StrCategory(["as0117", "as0119"], name="alphasVar")
@@ -344,11 +335,7 @@
     name = Datagroups.histName(base_name, syst="qcdScaleByHelicity")
     if "helicityWeight_tensor" not in df.GetColumnNames():
         df = df.Define("helicityWeight_tensor", helper, ["massVgen", "absYVgen", "ptVgen", "chargeVgen", "csSineCosThetaPhi", "scaleWeights_tensor", "nominal_weight"])
-<<<<<<< HEAD
-    qcdScaleByHelicityUnc = df.HistoBoost(name, axes, [*cols,"helicityWeight_tensor"], tensor_axes=helper.tensor_axes, storage=hist.storage.Double())
-=======
     qcdScaleByHelicityUnc = df.HistoBoost(name, axes, [*cols, "helicityWeight_tensor"], tensor_axes=helper.tensor_axes, storage=hist.storage.Double())
->>>>>>> 1fedc9f5
     results.append(qcdScaleByHelicityUnc)
 
 def add_QCDbkg_jetPt_hist(results, df, nominal_axes, nominal_cols, base_name="nominal", jet_pt=30):
