--- conflicted
+++ resolved
@@ -214,11 +214,7 @@
 
 def define_mass_weights(df, proc):
     if "massWeight_tensor" in df.GetColumnNames():
-<<<<<<< HEAD
-        logger.debug("massWeight_tensor is already defined, do nothing here.")
-=======
         logger.debug("massWeight_tensor already defined, do nothing here.")
->>>>>>> 3117f0ac
         return df
     nweights = 23 if proc in common.zprocs_all else 21
     # from -100 to 100 MeV with 10 MeV increment
@@ -339,16 +335,12 @@
     name = Datagroups.histName(base_name, syst="qcdScaleByHelicity")
     if "helicityWeight_tensor" not in df.GetColumnNames():
         df = df.Define("helicityWeight_tensor", helper, ["massVgen", "absYVgen", "ptVgen", "chargeVgen", "csSineCosThetaPhi", "scaleWeights_tensor", "nominal_weight"])
-<<<<<<< HEAD
-    qcdScaleByHelicityUnc = df.HistoBoost(name, axes, [*cols,"helicityWeight_tensor"], tensor_axes=helper.tensor_axes, storage=hist.storage.Double())
-=======
     if addhelicity:
         qcdbyHelicity, qcdbyHelicity_axes = make_qcdscale_helper_helicity(helper.tensor_axes)
         df = df.Define('scaleWeights_tensor_wnom_helicity', qcdbyHelicity, ['helicityWeight_tensor', 'helWeight_tensor'])
         qcdScaleByHelicityUnc = df.HistoBoost(name, axes, [*cols, "scaleWeights_tensor_wnom_helicity"], tensor_axes=qcdbyHelicity_axes, storage=hist.storage.Double())
     else:
         qcdScaleByHelicityUnc = df.HistoBoost(name, axes, [*cols,"helicityWeight_tensor"], tensor_axes=helper.tensor_axes, storage=hist.storage.Double())
->>>>>>> 3117f0ac
     results.append(qcdScaleByHelicityUnc)
 
 def add_QCDbkg_jetPt_hist(results, df, nominal_axes, nominal_cols, base_name="nominal", jet_pt=30):
