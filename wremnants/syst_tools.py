import ROOT
import hist
import numpy as np
from utilities import boostHistHelpers as hh, common, logging
from wremnants import theory_tools
from wremnants.datasets.datagroups import Datagroups
from wremnants.helicity_utils import *
import re
import collections.abc

logger = logging.child_logger(__name__)

def syst_transform_map(base_hist, hist_name):
    pdfInfo = theory_tools.pdfMap
    pdfNames = [pdfInfo[k]["name"] for k in pdfInfo.keys()]

    def pdfUnc(h, pdfName, axis_name="pdfVar"):
        key =  list(pdfInfo.keys())[list(pdfNames).index(pdfName)]
        unc = pdfInfo[key]["combine"]
        scale = pdfInfo[key]["scale"] if "scale" in pdfInfo[key] else 1.
        return theory_tools.hessianPdfUnc(h, uncType=unc, scale=scale, axis_name=axis_name)

    def uncHist(unc):
        return unc if base_hist == "nominal" else f"{base_hist}_{unc}"

    transforms = {}
    transforms.update({pdf+"Up" : {"action" : lambda h,p=pdf: pdfUnc(h, p)[0] if "pdfVar" in h.axes.name else h} for pdf in pdfNames})
    transforms.update({pdf+"Down" : {"action" : lambda h,p=pdf: pdfUnc(h, p)[1] if "pdfVar" in h.axes.name else h} for pdf in pdfNames})
    transforms["scetlib_dyturboMSHT20Up"] = {"action" : lambda h: pdfUnc(h, "pdfMSHT20", "vars")[0], "procs" : common.vprocs_all}
    transforms["scetlib_dyturboMSHT20Down"] = {"action" : lambda h: pdfUnc(h, "pdfMSHT20", "vars")[1], "procs" : common.vprocs_all}
    transforms["scetlib_dyturboMSHT20an3loUp"] = {"action" : lambda h: pdfUnc(h, "pdfMSHT20", "vars")[0], "procs" : common.zprocs_all}
    transforms["scetlib_dyturboMSHT20an3loDown"] = {"action" : lambda h: pdfUnc(h, "pdfMSHT20", "vars")[1], "procs" : common.zprocs_all}
    transforms["ewUp"] = {"action" : lambda h,**args: h if "systIdx" not in h.axes.name else h[{"systIdx" : 0}]}
    transforms["ewDown"] = {"requiresNominal" : True, "action" : lambda h,**args: h if "systIdx" not in h.axes.name else hh.mirrorHist(h[{"systIdx" : 0}], **args)}
    transforms["muonScaleUp"] = {"action" : lambda h: h if "unc" not in h.axes.name else hh.rssHistsMid(h, "unc")[1]}
    transforms["muonScaleDown"] = {"action" : lambda h: h if "unc" not in h.axes.name else hh.rssHistsMid(h, "unc")[0]}
    transforms["muonScale3Up"] = {"action" : lambda h: h if "unc" not in h.axes.name else hh.rssHistsMid(h, "unc", 3.35)[1]}
    transforms["muonScale3Down"] = {"action" : lambda h: h if "unc" not in h.axes.name else hh.rssHistsMid(h, "unc", 3.35)[0]}
    transforms["muonResUp"] = {"requiresNominal" : True, "action" : lambda h,**args: h if "smearing_variation" not in h.axes.name else hh.rssHists(h, "smearing_variation", **args)[1]}
    transforms["muonResDown"] = {"requiresNominal" : True, "action" : lambda h,**args: h if "smearing_variation" not in h.axes.name else hh.rssHists(h, "smearing_variation", **args)[0]}

    s = hist.tag.Slicer()
    transforms.update({
        "QCDscale_muRmuFUp" : {
            "action" : lambda h: h if "muRfact" not in h.axes.name else h[{"muRfact" : 2.j, "muFfact" : 2.j, "ptVgen" : s[::hist.sum]}]},
        "QCDscale_muRmuFDown" : {
            "action" : lambda h: h if "muRfact" not in h.axes.name else h[{"muRfact" : 0.5j, "muFfact" : 0.5j, "ptVgen" : s[::hist.sum]}]},
        "QCDscale_muRUp" : {
            "action" : lambda h: h if "muRfact" not in h.axes.name else h[{"muRfact" : 2.j, "muFfact" : 1.j, "ptVgen" : s[::hist.sum]}]},
        "QCDscale_muRDown" : {
            "action" : lambda h: h if "muRfact" not in h.axes.name else h[{"muRfact" : 0.5j, "muFfact" : 1.j, "ptVgen" : s[::hist.sum]}]},
        "QCDscale_muFUp" : {
            "action" : lambda h: h if "muRfact" not in h.axes.name else h[{"muRfact" : 1.j, "muFfact" : 2.j, "ptVgen" : s[::hist.sum]}]},
        "QCDscale_muFDown" : {
            "action" : lambda h: h if "muRfact" not in h.axes.name else h[{"muRfact" : 1.j, "muFfact" : 0.5j, "ptVgen" : s[::hist.sum]}]},
        "QCDscale_cen" : {
            "action" : lambda h: h if "muRfact" not in h.axes.name else h[{"muRfact" : 1.j, "muFfact" : 1.j, "ptVgen" : s[::hist.sum]}]},
    })

    def scetlibIdx(h, i):
        return h if not ("vars" in h.axes.name and h.axes["vars"].size > i) else h[{"vars" : i}]

    def projAx(hname):
        return hname.split("-")

    resum_tnps = ['pdf0', 'gamma_cusp+1', 'gamma_mu_q+1', 'gamma_nu+1', 'h_qqV-0.5', 's+1', 'b_qqV+1', 'b_qqbarV+1', 'b_qqS+1', 'b_qqDS+1', 'b_qg+1']

    transforms.update({
        "resumFOScaleUp" : {
            "action" : lambda h: scetlibIdx(h, 2)},
        "resumFOScaleDown" : {
            "action" : lambda h: scetlibIdx(h, 1)},
        "resumLambdaDown" : {
            "action" : lambda h: scetlibIdx(h, 3)},
        "resumLambdaUp" : {
            "action" : lambda h: scetlibIdx(h, 4)},
        "resumTransitionUp" : {
            "action" : lambda h: hh.syst_min_or_max_env_hist(h, projAx(hist_name), "vars", 
                ["transition_points0.2_0.65_1.1", "transition_points0.4_0.55_0.7", 
                "transition_points0.2_0.45_0.7", "transition_points0.4_0.75_1.1", ],
                 no_flow=["ptVgen"], do_min=False)},
        "resumTransitionDown" : {
            "action" : lambda h: hh.syst_min_or_max_env_hist(h, projAx(hist_name), "vars", 
                ["transition_points0.2_0.65_1.1", "transition_points0.4_0.55_0.7", 
                "transition_points0.2_0.45_0.7", "transition_points0.4_0.75_1.1", ],
                 no_flow=["ptVgen"], do_min=True)},
       "resumTNPUp" : {
           "action" : lambda h: h if "vars" not in h.axes.name else hh.rssHists(h[{"vars" : resum_tnps}], "vars")[0]
        },
       "resumTNPDown" : {
           "action" : lambda h: h if "vars" not in h.axes.name else hh.rssHists(h[{"vars" : resum_tnps}], "vars")[1]
        },
       "resumTNPx5Up" : {
           "action" : lambda h: h if "vars" not in h.axes.name else hh.rssHists(h[{"vars" : resum_tnps}], "vars", scale=5)[0]
        },
       "resumTNPx5Down" : {
           "action" : lambda h: h if "vars" not in h.axes.name else hh.rssHists(h[{"vars" : resum_tnps}], "vars", scale=5)[1]
        },
       "resumTNPx12Up" : {
           "action" : lambda h: h if "vars" not in h.axes.name else hh.rssHists(h[{"vars" : resum_tnps}], "vars", scale=12)[0]
        },
       "resumTNPx12Down" : {
           "action" : lambda h: h if "vars" not in h.axes.name else hh.rssHists(h[{"vars" : resum_tnps}], "vars", scale=12)[1]
        },
       "resumScaleAllUp" : {
           "action" : lambda h: h if "vars" not in h.axes.name else hh.syst_min_or_max_env_hist(h, projAx(hist_name), "vars",
                 [x for x in h.axes["vars"] if any(re.match(y, x) for y in ["pdf0", "^nuB.*", "nuS.*", "^muB.*", "^muS.*", 'kappa.*', 'muf.*', ])],
                    do_min=False)},
       "resumScaleAllDown" : {
           "action" : lambda h: h if "vars" not in h.axes.name else hh.syst_min_or_max_env_hist(h, projAx(hist_name), "vars",
                 [x for x in h.axes["vars"] if any(re.match(y, x) for y in ["pdf0", "^nuB.*", "nuS.*", "^muB.*", "^muS.*", 'kappa.*', 'muf.*', ])],
                    do_min=True)},
       "resumScaleUp" : {
           "action" : lambda h: h if "vars" not in h.axes.name else hh.syst_min_or_max_env_hist(h, projAx(hist_name), "vars",
                 [x for x in h.axes["vars"] if any(re.match(y, x) for y in ["pdf0", "^nuB.*", "nuS.*", "^muB.*", "^muS.*"])],
                    do_min=False)},
       "resumScaleDown" : {
           "action" : lambda h: h if "vars" not in h.axes.name else hh.syst_min_or_max_env_hist(h, projAx(hist_name), "vars",
                 [x for x in h.axes["vars"] if any(re.match(y, x) for y in ["pdf0", "^nuB.*", "nuS.*", "^muB.*", "^muS.*"])],
                    do_min=True)},
       "resumNPUp" : {
            "action" : lambda h: hh.syst_min_or_max_env_hist(h, projAx(hist_name), "vars", 
                 ["c_nu-0.1-omega_nu0.5", "omega_nu0.5", "Lambda2-0.25", "Lambda20.25", "Lambda4.01", 
                     "Lambda4.16","Delta_Lambda2-0.02", "Delta_Lambda20.02",],
                 no_flow=["ptVgen"], do_min=False) if "vars" in h.axes.name else h},
        "resumNPDown" : {
            "action" : lambda h: hh.syst_min_or_max_env_hist(h, projAx(hist_name), "vars", 
                 ["c_nu-0.1-omega_nu0.5", "omega_nu0.5", "Lambda2-0.25", "Lambda20.25", "Lambda4.01", 
                     "Lambda4.16","Delta_Lambda2-0.02", "Delta_Lambda20.02",],
                 no_flow=["ptVgen"], do_min=True) if "vars" in h.axes.name else h},
       "resumNPOmegaUp" : {
            "action" : lambda h: hh.syst_min_or_max_env_hist(h, projAx(hist_name), "vars", 
                [x for x in h.axes["vars"] if re.match("^Omega-*\d+", x)],
                 do_min=False) if "vars" in h.axes.name else h},
        "resumNPOmegaDown" : {
            "action" : lambda h: hh.syst_min_or_max_env_hist(h, projAx(hist_name), "vars", 
                [x for x in h.axes["vars"] if re.match("^Omega-*\d+", x)],
                 do_min=True) if "vars" in h.axes.name else h},
       "resumNPomega_nuUp" : {
            "action" : lambda h: hh.syst_min_or_max_env_hist(h, projAx(hist_name), "vars", 
                [x for x in h.axes["vars"] if re.match("^omega_nu-*\d+", x)],
                 do_min=False) if "vars" in h.axes.name else h},
        "resumNPomega_nuDown" : {
            "action" : lambda h: hh.syst_min_or_max_env_hist(h, projAx(hist_name), "vars", 
                [x for x in h.axes["vars"] if re.match("^omega_nu-*\d+", x)],
                 do_min=True) if "vars" in h.axes.name else h},
       "resumNPc_nuUp" : {
            "action" : lambda h: hh.syst_min_or_max_env_hist(h, projAx(hist_name), "vars", 
                [x for x in h.axes["vars"] if re.match("^c_nu-*\d+", x)],
                 do_min=False) if "vars" in h.axes.name else h},
        "resumNPc_nuDown" : {
            "action" : lambda h: hh.syst_min_or_max_env_hist(h, projAx(hist_name), "vars", 
                [x for x in h.axes["vars"] if re.match("^c_nu-*\d+", x)],
                 do_min=True) if "vars" in h.axes.name else h},
        "resumScaleMax" : {
            "action" : lambda h: hh.syst_min_or_max_env_hist(h, projAx(hist_name), "vars", range(9,44), no_flow=["ptVgen"], do_min=False)},
        "resumScaleMin" : {
            "action" : lambda h: hh.syst_min_or_max_env_hist(h, projAx(hist_name), "vars", range(9,44), no_flow=["ptVgen"], do_min=True)},
    })
    for k in ['gamma_cusp+5', 'gamma_mu_q+5', 'gamma_nu+5', 's+5', 'b_qqV+5', 'b_qqbarV+5', 'b_qqS+5', 'b_qqDS+5', 'b_qg+5']:
        transforms[k.replace("+5", "-5")] = {"action" : lambda h,v=k: h if "vars" not in h.axes.name else hh.mirrorHist(h[{"vars" : v}], h[{"vars" : "pdf0"}])}
    transforms['h_qqV+2.0'] = {"action" : lambda h: h if "vars" not in h.axes.name else hh.mirrorHist(h[{"vars" : 'h_qqV-2.0'}], h[{"vars" : 'pdf0'}])}
    for k in ['gamma_cusp+1', 'gamma_mu_q+1', 'gamma_nu+1', 's+1', 'b_qqV+1', 'b_qqbarV+1', 'b_qqS+1', 'b_qqDS+1', 'b_qg+1']:
        transforms[k.replace("+1", "-1")] = {"action" : lambda h,v=k: h if "vars" not in h.axes.name else hh.mirrorHist(h[{"vars" : v}], h[{"vars" : "pdf0"}])}
    transforms['h_qqV+0.5'] = {"action" : lambda h: h if "vars" not in h.axes.name else hh.mirrorHist(h[{"vars" : 'h_qqV-0.5'}], h[{"vars" : 'pdf0'}])}

    return transforms

def gen_scale_helicity_hist_to_variations(scale_hist, gen_obs, sum_axes=[], pt_ax="ptVgen", gen_axes=["ptVgen", "chargeVgen", "helicity"], rebinPtV=None):
    for obs in gen_obs:
        scale_hist = hh.expand_hist_by_duplicate_axis(scale_hist, obs, obs+"Alt", swap_axes=True)

    return scale_helicity_hist_to_variations(scale_hist, sum_axes, pt_ax, gen_axes, rebinPtV)

def scale_helicity_hist_to_variations(scale_hist, sum_axes=[], pt_ax="ptVgen", gen_axes=["ptVgen", "chargeVgen", "helicity"], rebinPtV=None):
    s = hist.tag.Slicer()
    axisNames = scale_hist.axes.name

    sum_expr = {axis : s[::hist.sum] for axis in sum_axes if axis in axisNames}
    scale_hist = scale_hist[sum_expr]
    axisNames = scale_hist.axes.name
    
    # select nominal QCD scales, but keep the sliced axis at size 1 for broadcasting
    nom_scale_hist = scale_hist[{"muRfact" : s[1.j:1.j+1], "muFfact" : s[1.j:1.j+1]}]
    # select nominal QCD scales and project down to nominal axes
    nom_sel = {"muRfact" : s[1.j], "muFfact" : s[1.j] }
    nom_sel.update({genAxis : s[::hist.sum] for genAxis in gen_axes if genAxis in axisNames})
    nom_hist = nom_scale_hist[nom_sel]
    
    hasHelicityAxis = "helicity" in axisNames
    hasPtAxis = pt_ax in axisNames

    if rebinPtV is not None and hasPtAxis:
        # Treat single bin array as a float
        array_rebin = isinstance(rebinPtV, collections.abc.Sequence) or type(rebinPtV) == np.ndarray
        if array_rebin and len(rebinPtV) == 1:
            rebinPtV = rebinPtV[0]
            array_rebin = False

        if array_rebin:
            scale_hist = hh.rebinHist(scale_hist, pt_ax, rebinPtV)
            nom_scale_hist = hh.rebinHist(nom_scale_hist, pt_ax, rebinPtV)
        else:
            scale_hist = scale_hist[{pt_ax : s[::hist.rebin(rebinPtV)]}]
            nom_scale_hist = nom_scale_hist[{pt_ax : s[::hist.rebin(rebinPtV)]}]

    # difference between a given scale and the nominal, plus the sum
    # this emulates the "weight if idx else nominal" logic and corresponds to the decorrelated
    # variations
    if scale_hist.name is None:
        out_name = "scale_helicity_variations" if hasHelicityAxis else "scale_vpt_variations" if hasPtAxis else "scale_vcharge_variations"
    else:
        out_name = scale_hist.name + "_variations"

    nom_axes = nom_hist.axes
    if nom_axes != scale_hist.axes[:len(nom_axes)]:
        raise ValueError("Cannot convert to variations histogram becuase the assumption that the order of the gen axes " \
                "and reco-like axes is respected does not hold! Gen axes must be trailing! "\
                f" Found nominal (reco-like) axes {nom_axes.name}, full axes {scale_hist.axes.name}")

    expd = scale_hist.ndim - nom_hist.ndim
    expandnom = np.expand_dims(nom_hist.values(flow=True), [-expd+i for i in range(expd)])
    systhist = scale_hist.values(flow=True) - nom_scale_hist.values(flow=True) + expandnom

    scale_variation_hist = hist.Hist(*scale_hist.axes, 
                                     name = out_name, data = systhist)

    return scale_variation_hist

def decorrelateByAxis(hvar, hnom, axisToDecorrName, decorrEdges, newDecorrAxisName=None):

    commonMessage = f"Requested to decorrelate uncertainty in histogram {hvar.name} by {axisToDecorrName} axis"
    if axisToDecorrName not in hnom.axes.name:
        raise ValueError(f"{commonMessage}, but available axes for nominal histogram are {hnom.axes.name}")
    
    # for convenience, broadcast the nominal into the same shape as hvar
    # hvar may often have the same dimension as hnom, but sometimes it might have been mirrored and thus have at least the mirror axis
    hnomAsVar = hh.broadcastSystHist(hnom, hvar)

    ax = hnomAsVar.axes[axisToDecorrName]
    axisToDecorrIndex = list(hnomAsVar.axes).index(ax)
    logger.debug(f"Decorrelating versus axis {axisToDecorrName} with index {axisToDecorrIndex}")

    if len(decorrEdges):
        if len(decorrEdges) < 3:
            raise ValueError(f"{commonMessage}, but less than 3 edges (thus 2 bins) were specified.")
        # check that the edges in decorrEdges correspond to a subset of the edges of axis names axisToDecorrName
        badEdges = []
        for edge in decorrEdges:
            if all(not np.isclose(edge, j, atol=0.0001) for j in ax.edges):
                badEdges.append(edge)
        if len(badEdges):
            raise ValueError(f"Inconsistent edges specified to decorrelate uncertainty versus axis {axisToDecorrName}\n"
                             f"Original axis edges: {ax.edges}\n"
                             f"Decorrelation edges: {decorrEdges}\n"
                             f"Inconsistent edges:  {badEdges}")
    else:
        # empty array automatically uses all edges of the chosen axis
        decorrEdges = [x for x in ax.edges]

    # add new axis to the broadcasted nominal (then we will copy the syst in the relevant bins)
    axis_decorr_name = newDecorrAxisName if newDecorrAxisName != None else f"{axisToDecorrName}_decorr"
    axis_decorr = hist.axis.Variable(decorrEdges, underflow=False, overflow=False, name=axis_decorr_name)
    hvarnew = hh.addGenericAxis(hnomAsVar, axis_decorr)

    for isyst in range(len(decorrEdges)-1):
        indexLow = ax.index(decorrEdges[isyst] + 0.001) # add epsilon to ensure picking the bin on the right of the edge (note that the second bin index is excluded from the slice selection below)
        # for the upper edge add an additional protection for the very last edge in case the axis doesn't have the overflow bin, since the edge lookup might be undefined in that case
        # since the upper edge is no longer associated to the following bin, which would be the overflow bin, but to the inner bin (adding epsilon seems to work nonetheless, but it is probably by chance)
        indexHigh = ax.index(decorrEdges[isyst+1] + 0.001) if decorrEdges[isyst+1] < ax.edges[-1] else ax.size # it seems hist.overflow doesn't work inside slice()
        slices = [slice(None) if n != axisToDecorrIndex else slice(indexLow,indexHigh) for n in range(len(hnomAsVar.axes.name))]
        hvarnew.values(flow=False)[*slices, isyst] = hvar.values(flow=False)[*slices] # use values instead of view, because hvar has storage=Double(), while hnom (and hence hvarnew) has storage=Weight

    # if there is a mirror axis, put it at the end, since CardTool.py requires it like that
    if "mirror" in hvarnew.axes.name:
        sortedAxes = [n for n in hvarnew.axes.name if n != "mirror"]
        sortedAxes.append("mirror")
        hvarnew = hvarnew.project(*sortedAxes)

    return hvarnew

def make_fakerate_variation(href, fakerate_axes, fakerate_axes_syst, variation_fakerate=0.5, flow=False):
    # 1) calculate fakerate in bins of fakerate axes
    # TODO: update
    nameMT, failMT, passMT = sel.get_mt_selection(href)
    hist_failMT_failIso = href[{**common.failIso, nameMT: failMT}].project(*fakerate_axes)
    hist_failMT_passIso = href[{**common.passIso, nameMT: failMT}].project(*fakerate_axes)
    fr = hh.divideHists(hist_failMT_failIso, hist_failMT_failIso+hist_failMT_passIso).values(flow=flow)

    # 2) add a variation
    diff = np.minimum(fr, 1 - fr)
    frUp = fr + variation_fakerate * diff
    hRateFail = hist.Hist(*[href.axes[n] for n in fakerate_axes], storage=hist.storage.Double(), data=frUp)
    hRatePass = hist.Hist(*[href.axes[n] for n in fakerate_axes], storage=hist.storage.Double(), data=1-frUp)

    # 3) apply the varied fakerate to the original histogram to get the veried bin contents, subtract the nominal histogram to only have the difference
    hvar = hist.Hist(*[a for a in href.axes], storage=hist.storage.Double(), data=-1*href.values(flow=flow))
    s = hist.tag.Slicer()

    # fail Iso, fail MT
    slices = [failMT if n==nameMT else 0 if n==common.passIsoName else slice(None) for n in hvar.axes.name]
    hvar.values(flow=flow)[*slices] += hh.multiplyHists(href[{common.passIsoName: s[::hist.sum], nameMT: failMT}], hRateFail).values(flow=flow)
    # pass Iso, fail MT
    slices = [failMT if n==nameMT else 1 if n==common.passIsoName else slice(None) for n in hvar.axes.name]
    hvar.values(flow=flow)[*slices] += hh.multiplyHists(href[{common.passIsoName: s[::hist.sum], nameMT: failMT}], hRatePass).values(flow=flow)
    # fail Iso, pass MT
    slices = [passMT if n==nameMT else 0 if n==common.passIsoName else slice(None) for n in hvar.axes.name]
    hvar.values(flow=flow)[*slices] += hh.multiplyHists(href[{common.passIsoName: s[::hist.sum], nameMT: passMT}], hRateFail).values(flow=flow)
    # pass Iso, pass MT
    slices = [passMT if n==nameMT else 1 if n==common.passIsoName else slice(None) for n in hvar.axes.name]
    hvar.values(flow=flow)[*slices] += hh.multiplyHists(href[{common.passIsoName: s[::hist.sum], nameMT: passMT}], hRatePass).values(flow=flow)

    # 4) expand the variations to be used as systematic axes
    hsyst = hh.expand_hist_by_duplicate_axes(hvar, fakerate_axes, fakerate_axes_syst)

    # 5) add back to the nominal histogram and broadcase the nominal histogram
    return hh.addHists(href, hsyst)

def hist_to_variations(hist_in, gen_axes = [], sum_axes = [], rebin_axes=[], rebin_edges=[]):

    if hist_in.name is None:
        out_name = "hist_variations"
    else:
        out_name = hist_in.name + "_variations"

    s = hist.tag.Slicer()

    #do rebinning
    for rebin_axis, edges in zip(rebin_axes, rebin_edges):
        hist_in = hh.rebinHist(hist_in, rebin_axis, edges)

    axisNames = hist_in.axes.name
    sum_expr = {axis : s[::hist.sum] for axis in sum_axes if axis in axisNames}
    hist_in = hist_in[sum_expr]
    axisNames = hist_in.axes.name

    gen_sum_expr = {genAxis : s[::hist.sum] for genAxis in gen_axes if genAxis in axisNames}
    if len(gen_sum_expr) == 0:
        # all the axes have already been projected out, nothing else to do
        return hist_in

    nom_hist = hist_in[{"vars" : 0}]
    nom_hist_sum = nom_hist[gen_sum_expr]

    variation_data = hist_in.view(flow=True) - nom_hist.view(flow=True)[..., None] + nom_hist_sum.view(flow=True)[..., *len(gen_sum_expr)*[None], None]

    variation_hist = hist.Hist(*hist_in.axes, storage = hist_in._storage_type(),
                                     name = out_name, data = variation_data)

    return variation_hist

def uncertainty_hist_from_envelope(h, proj_ax, entries):
    hdown = hh.syst_min_or_max_env_hist(h, proj_ax, "vars", entries, no_flow=["ptVgen"], do_min=True)
    hup = hh.syst_min_or_max_env_hist(h, proj_ax, "vars", entries, no_flow=["ptVgen"], do_min=False)
    hnew = hist.Hist(*h.axes[:-1], common.down_up_axis, storage=h._storage_type())
    hnew[...,0] = hdown.view(flow=True)
    hnew[...,1] = hup.view(flow=True)
    return hnew

def define_mass_weights(df, proc):
    if "massWeight_tensor" in df.GetColumnNames():
        logger.debug("massWeight_tensor already defined, do nothing here.")
        return df
    nweights = 23 if proc in common.zprocs_all else 21
    # from -100 to 100 MeV with 10 MeV increment
    df = df.Define("massWeight_tensor", f"wrem::vec_to_tensor_t<double, {nweights}>(MEParamWeight)")
    df = df.Define("massWeight_tensor_wnom", "auto res = massWeight_tensor; res = nominal_weight*res; return res;")

    return df

def add_massweights_hist(results, df, axes, cols, base_name="nominal", proc="", addhelicity=False, storage_type=hist.storage.Double()):
    name = Datagroups.histName(base_name, syst="massWeight"+(proc[0] if len(proc) else proc))
    mass_axis = hist.axis.StrCategory(massWeightNames(proc=proc), name="massShift")
    if addhelicity:
        massweightHelicity, massWeight_axes = make_massweight_helper_helicity(mass_axis)
        df = df.Define("massWeight_tensor_wnom_helicity", massweightHelicity, ['massWeight_tensor_wnom', 'helWeight_tensor'])
        massWeight = df.HistoBoost(name, axes, [*cols, "massWeight_tensor_wnom_helicity"],
                                   tensor_axes=massWeight_axes,
                                   storage=storage_type)
    else:
        massWeight = df.HistoBoost(name, axes, [*cols, "massWeight_tensor_wnom"], 
                                   tensor_axes=[mass_axis], 
                                   storage=storage_type)
    results.append(massWeight)

def massWeightNames(matches=None, proc="", exclude=[]):
    if isinstance(exclude, (int, float)):
        exclude = [exclude, ]
    central=10
    nweights=21
    names = [f"massShift{proc[0] if len(proc) else proc}{int(abs(central-i)*10)}MeV{'' if i == central else ('Down' if i < central else 'Up')}" for i in range(nweights) if int(abs(central-i)*10) not in exclude]
    if proc and (proc in common.zprocs_all or proc=="Z") and 2.1 not in exclude:
        # This is the PDG uncertainty (turned off for now since it doesn't seem to have been read into the nano)
        names.extend(["massShiftZ2p1MeVDown", "massShiftZ2p1MeVUp"])

    # If name is "" it won't be stored
    return [x if not matches or any(y in x for y in matches) else "" for x in names]

def define_width_weights(df, proc):
    if "widthWeight_tensor" in df.GetColumnNames():
        logger.debug("widthWeight_tensor already defined, do nothing here.")
        return df
    nweights = 5
    df = df.Define("widthWeight_tensor", f"wrem::vec_to_tensor_t<double, {nweights}>(MEParamWeightAltSet1)")
    df = df.Define("widthWeight_tensor_wnom", "auto res = widthWeight_tensor; res = nominal_weight*res; return res;")
    return df

def add_widthweights_hist(results, df, axes, cols, base_name="nominal", proc="", storage_type=hist.storage.Double()):
    name = Datagroups.histName(base_name, syst="widthWeight"+(proc[0] if len(proc) else proc))
    widthWeight = df.HistoBoost(name, axes, [*cols, "widthWeight_tensor_wnom"], 
                    tensor_axes=[hist.axis.StrCategory(widthWeightNames(proc=proc), name="width")], 
                    storage=storage_type)
    results.append(widthWeight)

def widthWeightNames(matches=None, proc=""):
    central=3
    if proc[0] == "Z":
        widths=(2.49333, 2.49493, 2.4929, 2.4952, 2.4975)
    elif proc[0] == "W":
        widths=(2.09053, 2.09173, 2.043, 2.085, 2.127) 
    else:
        raise RuntimeError(f"No width found for process {proc}")
    # 0 and 1 are Up, Down from mass uncertainty EW fit (already accounted for in mass variations)
    # 2, 3, and 4 are PDG width Down, Central, Up
    names = [f"width{proc[0]}{str(width).replace('.','p')}GeV" for width in widths]

    return [x if not matches or any(y in x for y in matches) else "" for x in names]

def add_pdf_hists(results, df, dataset, axes, cols, pdfs, base_name="nominal", addhelicity=False, propagateToHelicity=False, storage_type=hist.storage.Double()):
    # Remove duplicates but preserve the order of the first set
    for pdf in pdfs:
        try:
            pdfInfo = theory_tools.pdf_info_map(dataset, pdf)
        except ValueError as e:
            logger.info(e)
            continue

        pdfName = pdfInfo["name"]
        tensorName = f"{pdfName}Weights_tensor"
        tensorASName = f"{pdfName}ASWeights_tensor"
        npdf=pdfInfo["entries"]
        pdfHistName = Datagroups.histName(base_name, syst=pdfName)
        names = getattr(theory_tools, f"pdfNames{'Sym' if pdfInfo['combine'] == 'symHessian' else 'Asym'}Hessian")(pdfInfo["entries"], pdfName)
        pdf_ax = hist.axis.StrCategory(names, name="pdfVar")
        if tensorName not in df.GetColumnNames():
            logger.warning(f"PDF {pdf} was not found for sample {dataset}. Skipping uncertainty hist!")
            continue

        has_as = "alphasRange" in pdfInfo
        if has_as:
            asr = pdfInfo["alphasRange"] 
            alphaSHistName = Datagroups.histName(base_name, syst=f"{pdfName}alphaS{asr}")
            as_ax = hist.axis.StrCategory(["as0118"]+(["as0117", "as0119"] if asr == "001" else ["as0116", "as0120"]), name="alphasVar")

        if addhelicity:
            pdfHeltensor, pdfHeltensor_axes =  make_pdfweight_helper_helicity(npdf, pdf_ax)
            df = df.Define(f'{tensorName}_helicity', pdfHeltensor, [tensorName, "helWeight_tensor"])
<<<<<<< HEAD
            pdfHist = df.HistoBoost(pdfHistName, axes, [*cols, f'{tensorName}_helicity'], tensor_axes=pdfHeltensor_axes, storage=storage_type)
            alphaSHeltensor, alphaSHeltensor_axes =  make_pdfweight_helper_helicity(3, as_ax)
            df = df.Define(f'{tensorASName}_helicity', alphaSHeltensor, [tensorASName, "helWeight_tensor"])
            alphaSHist = df.HistoBoost(alphaSHistName, axes, [*cols, f'{tensorASName}_helicity'], tensor_axes=alphaSHeltensor_axes, storage=storage_type)
        else:
            pdfHist = df.HistoBoost(pdfHistName, axes, [*cols, tensorName], tensor_axes=[pdf_ax], storage=storage_type)
            alphaSHist = df.HistoBoost(alphaSHistName, axes, [*cols, tensorASName], tensor_axes=[as_ax], storage=storage_type)
=======
            pdfHist = df.HistoBoost(pdfHistName, axes, [*cols, f'{tensorName}_helicity'], tensor_axes=pdfHeltensor_axes, storage=hist.storage.Double())
            if has_as:
                alphaSHeltensor, alphaSHeltensor_axes =  make_pdfweight_helper_helicity(3, as_ax)
                df = df.Define(f'{tensorASName}_helicity', alphaSHeltensor, [tensorASName, "helWeight_tensor"])
                alphaSHist = df.HistoBoost(alphaSHistName, axes, [*cols, f'{tensorASName}_helicity'], tensor_axes=alphaSHeltensor_axes, storage=hist.storage.Double())
        else:
            pdfHist = df.HistoBoost(pdfHistName, axes, [*cols, tensorName], tensor_axes=[pdf_ax], storage=hist.storage.Double())
            if has_as:
                alphaSHist = df.HistoBoost(alphaSHistName, axes, [*cols, tensorASName], tensor_axes=[as_ax], storage=hist.storage.Double())
>>>>>>> 5adba804

            if propagateToHelicity:

                pdfhelper = ROOT.wrem.makeHelicityMomentPdfTensor[npdf]()
                df = df.Define(f"helicity_moments_{tensorName}_tensor", pdfhelper, ["csSineCosThetaPhi", f"{tensorName}", "unity"])
                alphahelper = ROOT.wrem.makeHelicityMomentPdfTensor[3]()
                df = df.Define(f"helicity_moments_{tensorASName}_tensor", alphahelper, ["csSineCosThetaPhi", f"{tensorASName}", "unity"])
                pdfHist_hel = df.HistoBoost(f"helicity_{pdfHistName}", axes, [*cols, f"helicity_moments_{tensorName}_tensor"], tensor_axes=[axis_helicity,pdf_ax], storage=storage_type)
                alphaSHist_hel = df.HistoBoost(f"helicity_{alphaSHistName}", axes, [*cols, f"helicity_moments_{tensorASName}_tensor"], tensor_axes=[axis_helicity,as_ax], storage=storage_type)
                results.extend([pdfHist_hel, alphaSHist_hel])

        results.extend([pdfHist, alphaSHist])
    return df

def add_qcdScale_hist(results, df, axes, cols, base_name="nominal", addhelicity=False, storage_type=hist.storage.Double()):
    name = Datagroups.histName(base_name, syst="qcdScale")
    if addhelicity:
        qcdbyHelicity, qcdbyHelicity_axes = make_qcdscale_helper_helicity(theory_tools.scale_tensor_axes)
        df = df.Define('scaleWeights_tensor_wnom_helicity', qcdbyHelicity, ['scaleWeights_tensor_wnom', 'helWeight_tensor'])
        scaleHist = df.HistoBoost(name, axes, [*cols, "scaleWeights_tensor_wnom_helicity"], tensor_axes=qcdbyHelicity_axes, storage=storage_type)
    else:
        scaleHist = df.HistoBoost(name, axes, [*cols, "scaleWeights_tensor_wnom"], tensor_axes=theory_tools.scale_tensor_axes, storage=storage_type)
    results.append(scaleHist)

def add_qcdScaleByHelicityUnc_hist(results, df, helper, axes, cols, base_name="nominal", addhelicity=False, storage_type=hist.storage.Double()):
    name = Datagroups.histName(base_name, syst="qcdScaleByHelicity")
    if "helicityWeight_tensor" not in df.GetColumnNames():
        df = df.Define("helicityWeight_tensor", helper, ["massVgen", "absYVgen", "ptVgen", "chargeVgen", "csSineCosThetaPhi", "nominal_weight"])
    if addhelicity:
        qcdbyHelicity, qcdbyHelicity_axes = make_qcdscale_helper_helicity(helper.tensor_axes)
        df = df.Define('scaleWeights_tensor_wnom_helicity', qcdbyHelicity, ['helicityWeight_tensor', 'helWeight_tensor'])
        qcdScaleByHelicityUnc = df.HistoBoost(name, axes, [*cols, "scaleWeights_tensor_wnom_helicity"], tensor_axes=qcdbyHelicity_axes, storage=storage_type)
    else:
        qcdScaleByHelicityUnc = df.HistoBoost(name, axes, [*cols,"helicityWeight_tensor"], tensor_axes=helper.tensor_axes, storage=storage_type)
    results.append(qcdScaleByHelicityUnc)

def add_QCDbkg_jetPt_hist(results, df, nominal_axes, nominal_cols, base_name="nominal", jet_pt=30, storage_type=hist.storage.Double()):
    # branching the rdataframe to add special filter, no need to return dQCDbkGVar
    name = Datagroups.histName(base_name, syst=f"qcdJetPt{str(jet_pt)}")
    dQCDbkGVar = df.Define(f"goodCleanJetsPt{jet_pt}", f"goodCleanJetsNoPt && Jet_pt > {jet_pt}")
    dQCDbkGVar = dQCDbkGVar.Filter(f"passMT || Sum(goodCleanJetsPt{jet_pt})>=1")
    qcdJetPt = dQCDbkGVar.HistoBoost(name, nominal_axes, [*nominal_cols, "nominal_weight"], storage=storage_type)
    results.append(qcdJetPt)

def add_luminosity_unc_hists(results, df, args, axes, cols, addhelicity=False, storage_type=hist.storage.Double()):
    # TODO: implement for theory agnostic with addhelicity=True
    if addhelicity:
        pass
    else:
        df = df.Define("luminosityScaling", f"wrem::constantScaling(nominal_weight, {args.lumiUncertainty})")
        luminosity = df.HistoBoost("nominal_luminosity", axes, [*cols, "luminosityScaling"], tensor_axes = [common.down_up_axis], storage=storage_type)
        results.append(luminosity)
    return df

# TODO: generalize to non-constant scaling if needed
def add_scaledByCondition_unc_hists(results, df, args, axes, cols, newWeightName, histName, condition, scale, storage_type=hist.storage.Double()):
    # scale represents the scaling factor of the nominal weight, 1.1 means +10%, 2.0 means + 100% and so on
    df = df.Define(newWeightName, f"({condition}) ? ({scale}*nominal_weight) : nominal_weight")
    # df = df.Filter(f"wrem::printVar({newWeightName})")
    # df = df.Filter(f"wrem::printVar(nominal_weight)")
    scaledHist = df.HistoBoost(f"nominal_{histName}", axes, [*cols, newWeightName], storage=storage_type)
    results.append(scaledHist)
    return df

def add_muon_efficiency_unc_hists(results, df, helper_stat, helper_syst, axes, cols, base_name="nominal", what_analysis=ROOT.wrem.AnalysisType.Wmass, smooth3D=False, addhelicity=False, storage_type=hist.storage.Double()):
    # TODO: update for dilepton
    if what_analysis == ROOT.wrem.AnalysisType.Wmass:
        muon_columns_stat = ["goodMuons_pt0", "goodMuons_eta0",
                             "goodMuons_uT0", "goodMuons_charge0"]
        muon_columns_syst = ["goodMuons_pt0", "goodMuons_eta0",
                             "goodMuons_SApt0", "goodMuons_SAeta0",
                             "goodMuons_uT0", "goodMuons_charge0",
                             "passIso"]
    else:
        muvars_stat = ["pt0", "eta0", "uT0", "charge0"]
        muon_columns_stat_trig    = [f"trigMuons_{v}" for v in muvars_stat]
        muon_columns_stat_nonTrig = [f"nonTrigMuons_{v}" for v in muvars_stat]

        muvars_syst = ["pt0", "eta0", "SApt0", "SAeta0", "uT0", "charge0"]
        muon_columns_syst_trig    = [f"trigMuons_{v}" for v in muvars_syst]
        muon_columns_syst_nonTrig = [f"nonTrigMuons_{v}" for v in muvars_syst]
        
        if what_analysis == ROOT.wrem.AnalysisType.Wlike:
            muon_columns_stat = [*muon_columns_stat_trig, *muon_columns_stat_nonTrig]
            muon_columns_syst = [*muon_columns_syst_trig, *muon_columns_syst_nonTrig]
        elif what_analysis == ROOT.wrem.AnalysisType.Dilepton:
            muon_columns_stat = [*muon_columns_stat_trig, "trigMuons_passTrigger0", *muon_columns_stat_nonTrig, "nonTrigMuons_passTrigger0"]
            muon_columns_syst = [*muon_columns_syst_trig, "trigMuons_passTrigger0", *muon_columns_syst_nonTrig, "nonTrigMuons_passTrigger0"]
        else:
            raise NotImplementedError(f"add_muon_efficiency_unc_hists: analysis {what_analysis} not implemented.")            
        
    if not smooth3D:
        # will use different helpers and member functions
        muon_columns_stat = [x for x in muon_columns_stat if "_uT0" not in x]
        muon_columns_syst = [x for x in muon_columns_syst if "_uT0" not in x]

    # change variables for tracking, to use standalone variables
    muon_columns_stat_tracking = [x.replace("_pt0", "_SApt0").replace("_eta0", "_SAeta0") for x in muon_columns_stat]
        
    for key,helper in helper_stat.items():
        if "tracking" in key:
            muon_columns_stat_step = muon_columns_stat_tracking
        elif "iso" in key and what_analysis == ROOT.wrem.AnalysisType.Wmass:
            muon_columns_stat_step = muon_columns_stat + ["passIso"]
        else:
            muon_columns_stat_step = muon_columns_stat
            
        df = df.Define(f"effStatTnP_{key}_tensor", helper, [*muon_columns_stat_step, "nominal_weight"])
        name = Datagroups.histName(base_name, syst=f"effStatTnP_{key}")
        if addhelicity:
            helper_helicity, helper_helicity_axes = make_muon_eff_stat_helpers_helicity(helper)
            df = df.Define(f"effStatTnP_{key}_ByHelicity_tensor", helper_helicity, [f"effStatTnP_{key}_tensor", "helWeight_tensor"])
            effStatTnP = df.HistoBoost(name, axes, [*cols, f"effStatTnP_{key}_ByHelicity_tensor"], tensor_axes = helper_helicity_axes, storage=storage_type)
        else:
            effStatTnP = df.HistoBoost(name, axes, [*cols, f"effStatTnP_{key}_tensor"], tensor_axes = helper.tensor_axes, storage=storage_type)
        results.append(effStatTnP)
    
    df = df.Define("effSystTnP_weight", helper_syst, [*muon_columns_syst, "nominal_weight"])
    name = Datagroups.histName(base_name, syst=f"effSystTnP")
    if addhelicity:
        helper_syst_helicity, helper_syst_helicity_axes = make_muon_eff_syst_helper_helicity(helper_syst)
        df = df.Define("effSystTnP_weight_ByHelicity_tensor", helper_syst_helicity, ["effSystTnP_weight", "helWeight_tensor"])
        effSystTnP = df.HistoBoost(name, axes, [*cols, "effSystTnP_weight_ByHelicity_tensor"], tensor_axes = helper_syst_helicity_axes, storage=storage_type)
    else:
        effSystTnP = df.HistoBoost(name, axes, [*cols, "effSystTnP_weight"], tensor_axes = helper_syst.tensor_axes, storage=storage_type)
    results.append(effSystTnP)
    
    return df

def add_L1Prefire_unc_hists(results, df, helper_stat, helper_syst, axes, cols, base_name="nominal", addhelicity=False, storage_type=hist.storage.Double()):
    df = df.Define("muonL1PrefireStat_tensor", helper_stat, ["Muon_correctedEta", "Muon_correctedPt", "Muon_correctedPhi", "Muon_correctedCharge", "Muon_looseId", "nominal_weight"])
    name = Datagroups.histName(base_name, syst=f"muonL1PrefireStat")    

    if addhelicity:
        prefirebyhelicity_stat, prefire_axes_stat = make_muon_prefiring_helper_stat_byHelicity(helper_stat)
        df = df.Define("muonL1PrefireStatByHelicity_tensor", prefirebyhelicity_stat, ["muonL1PrefireStat_tensor", "helWeight_tensor"])
        muonL1PrefireStat = df.HistoBoost(name, axes, [*cols, "muonL1PrefireStatByHelicity_tensor"], tensor_axes = prefire_axes_stat, storage=storage_type)
    else:
        muonL1PrefireStat = df.HistoBoost(name, axes, [*cols, "muonL1PrefireStat_tensor"], tensor_axes = helper_stat.tensor_axes, storage=storage_type)
    results.append(muonL1PrefireStat)

    df = df.Define("muonL1PrefireSyst_tensor", helper_syst, ["Muon_correctedEta", "Muon_correctedPt", "Muon_correctedPhi", "Muon_correctedCharge", "Muon_looseId", "nominal_weight"])
    name = Datagroups.histName(base_name, syst=f"muonL1PrefireSyst")
    prefirebyhelicity_syst, prefire_axes_syst = make_muon_prefiring_helper_syst_byHelicity()
    if addhelicity:
        df = df.Define("muonL1PrefireSystByHelicity_tensor", prefirebyhelicity_syst, ["muonL1PrefireSyst_tensor", "helWeight_tensor"])
        muonL1PrefireSyst = df.HistoBoost(name, axes, [*cols, "muonL1PrefireSystByHelicity_tensor"], tensor_axes = prefire_axes_syst, storage=storage_type)
    else:
        muonL1PrefireSyst = df.HistoBoost(name, axes, [*cols, "muonL1PrefireSyst_tensor"], tensor_axes = [common.down_up_axis], storage=storage_type)
    results.append(muonL1PrefireSyst)

    df = df.Define("ecalL1Prefire_tensor", f"wrem::twoPointScaling(nominal_weight/L1PreFiringWeight_ECAL_Nom, L1PreFiringWeight_ECAL_Dn, L1PreFiringWeight_ECAL_Up)")
    name = Datagroups.histName(base_name, syst=f"ecalL1Prefire")
    if addhelicity:
        #can reuse the same helper since it's the tensor multiplication of same types
        df = df.Define("ecalL1PrefireByHelicity_tensor", prefirebyhelicity_syst, ["ecalL1Prefire_tensor", "helWeight_tensor"])
        ecalL1Prefire = df.HistoBoost(name, axes, [*cols, "ecalL1PrefireByHelicity_tensor"], tensor_axes = prefire_axes_syst, storage=storage_type)
    else:
        ecalL1Prefire = df.HistoBoost(name, axes, [*cols, "ecalL1Prefire_tensor"], tensor_axes = [common.down_up_axis], storage=storage_type)
    results.append(ecalL1Prefire)

    return df

def add_muonscale_hist(results, df, netabins, mag, isW, axes, cols, base_name="nominal", muon_eta="goodMuons_eta0", storage_type=hist.storage.Double()):
    nweights = 21 if isW else 23

    df = df.Define(f"muonScaleDummy{netabins}Bins{muon_eta}", f"wrem::dummyScaleFromMassWeights<{netabins}, {nweights}>(nominal_weight, massWeight_tensor, {muon_eta}, {mag}, {str(isW).lower()})")

    scale_etabins_axis = hist.axis.Regular(netabins, -2.4, 2.4, name="scaleEtaSlice", underflow=False, overflow=False)
    name = Datagroups.histName(base_name, syst=f"muonScaleSyst")

    dummyMuonScaleSyst = df.HistoBoost(name, axes, [*cols, f"muonScaleDummy{netabins}Bins{muon_eta}"], tensor_axes=[common.down_up_axis, scale_etabins_axis], storage=storage_type)
    results.append(dummyMuonScaleSyst)

    return df


def add_muonscale_smeared_hist(results, df, netabins, mag, isW, axes, cols, base_name="nominal", muon_eta="goodMuons_eta0", storage_type=hist.storage.Double()):
    # add_muonscale_hist has to be called first such that "muonScaleDummy{netabins}Bins{muon_eta}" is defined
    nweights = 21 if isW else 23

    scale_etabins_axis = hist.axis.Regular(netabins, -2.4, 2.4, name="scaleEtaSlice", underflow=False, overflow=False)
    name = Datagroups.histName(base_name, syst=f"muonScaleSyst_gen_smear")

    dummyMuonScaleSyst_gen_smear = df.HistoBoost(name, axes, [*cols, f"muonScaleDummy{netabins}Bins{muon_eta}"], tensor_axes=[common.down_up_axis, scale_etabins_axis], storage=storage_type)
    results.append(dummyMuonScaleSyst_gen_smear)

    return df

def scetlib_scale_unc_hist(h, obs, syst_ax="vars"):
    hnew = hist.Hist(*h.axes[:-1], hist.axis.StrCategory(["central"]+scetlib_scale_vars(),
                        name=syst_ax), storage=h._storage_type())
    
    hnew[...,"central"] = h[...,"central"].view(flow=True)
    hnew[...,"resumFOScaleUp"] = h[...,"kappaFO2."].view(flow=True)
    hnew[...,"resumFOScaleDown"] = h[...,"kappaFO0.5"].view(flow=True)
    hnew[...,"resumLambdaUp"] = h[...,"lambda0.8"].view(flow=True)
    hnew[...,"resumLambdaDown"] = h[...,"lambda1.5"].view(flow=True)
    
    transition_names = [x for x in h.axes[syst_ax] if "transition" in x]    
    hnew[...,"resumTransitionUp"] = hh.syst_min_or_max_env_hist(h, obs, syst_ax, 
                                    h.axes[syst_ax].index(transition_names), do_min=False).view(flow=True)
    hnew[...,"resumTransitionDown"] = hh.syst_min_or_max_env_hist(h, obs, syst_ax, 
                                    h.axes[syst_ax].index(transition_names), do_min=True).view(flow=True)
    
    resum_names = [x for x in h.axes[syst_ax] if not any(i in x for i in ["lambda", "kappa", "transition"])]
    hnew[...,"resumScaleUp"] = hh.syst_min_or_max_env_hist(h, obs, syst_ax, 
                                    h.axes[syst_ax].index(resum_names), do_min=False).view(flow=True)
    hnew[...,"resumScaleDown"] = hh.syst_min_or_max_env_hist(h, obs, syst_ax, 
                                    h.axes[syst_ax].index(resum_names), do_min=True).view(flow=True)
    return hnew

def add_theory_hists(results, df, args, dataset_name, corr_helpers, qcdScaleByHelicity_helper, axes, cols, 
    base_name="nominal", for_wmass=True, addhelicity=False, storage_type=hist.storage.Double()
):
    logger.debug(f"Make theory histograms for {dataset_name} dataset, histogram {base_name}")
    axis_chargeVgen = qcdScaleByHelicity_helper.hist.axes["chargeVgen"]
    axis_ptVgen = hist.axis.Variable(
        common.ptV_binning, 
        name = "ptVgen", underflow=False
    )
    #for hel analysis, ptVgen is part of axes/col
    ## FIXME:
    ## here should probably not force using the same ptVgen axis when addhelicity=True
    #scale_axes = [*axes, axis_chargeVgen] if addhelicity else [*axes, axis_ptVgen, axis_chargeVgen]
    #scale_cols = [*cols, "chargeVgen"] if addhelicity else [*cols, "ptVgen", "chargeVgen"]
    scale_axes = [*axes, axis_ptVgen]
    scale_cols = [*cols, "ptVgen"]

    df = theory_tools.define_scale_tensor(df)
    df = define_mass_weights(df, dataset_name)
    df = define_width_weights(df, dataset_name)

    add_pdf_hists(results, df, dataset_name, axes, cols, args.pdfs, base_name=base_name, addhelicity=addhelicity, storage_type=storage_type)
    add_qcdScale_hist(results, df, scale_axes, scale_cols, base_name=base_name, addhelicity=addhelicity, storage_type=storage_type)

    isZ = dataset_name in common.zprocs_all

    if args.theoryCorr and dataset_name in corr_helpers:
        results.extend(theory_tools.make_theory_corr_hists(df, base_name, axes, cols, 
            corr_helpers[dataset_name], args.theoryCorr, modify_central_weight=not args.theoryCorrAltOnly, isW = not isZ, storage_type=storage_type)
        )

    if for_wmass or isZ:
        logger.debug(f"Make QCD scale histograms for {dataset_name}")
        # there is no W backgrounds for the Wlike, make QCD scale histograms only for Z
        # should probably remove the charge here, because the Z only has a single charge and the pt distribution does not depend on which charged lepton is selected

        if not args.skipHelicity:
            add_qcdScaleByHelicityUnc_hist(results, df, qcdScaleByHelicity_helper, scale_axes, scale_cols, 
                base_name=base_name, addhelicity=addhelicity, storage_type=storage_type)

        # TODO: Should have consistent order here with the scetlib correction function
        add_massweights_hist(results, df, axes, cols, proc=dataset_name, base_name=base_name, addhelicity=addhelicity, storage_type=storage_type)
        add_widthweights_hist(results, df, axes, cols, proc=dataset_name, base_name=base_name, storage_type=storage_type)

    return df<|MERGE_RESOLUTION|>--- conflicted
+++ resolved
@@ -455,25 +455,15 @@
         if addhelicity:
             pdfHeltensor, pdfHeltensor_axes =  make_pdfweight_helper_helicity(npdf, pdf_ax)
             df = df.Define(f'{tensorName}_helicity', pdfHeltensor, [tensorName, "helWeight_tensor"])
-<<<<<<< HEAD
             pdfHist = df.HistoBoost(pdfHistName, axes, [*cols, f'{tensorName}_helicity'], tensor_axes=pdfHeltensor_axes, storage=storage_type)
-            alphaSHeltensor, alphaSHeltensor_axes =  make_pdfweight_helper_helicity(3, as_ax)
-            df = df.Define(f'{tensorASName}_helicity', alphaSHeltensor, [tensorASName, "helWeight_tensor"])
-            alphaSHist = df.HistoBoost(alphaSHistName, axes, [*cols, f'{tensorASName}_helicity'], tensor_axes=alphaSHeltensor_axes, storage=storage_type)
-        else:
-            pdfHist = df.HistoBoost(pdfHistName, axes, [*cols, tensorName], tensor_axes=[pdf_ax], storage=storage_type)
-            alphaSHist = df.HistoBoost(alphaSHistName, axes, [*cols, tensorASName], tensor_axes=[as_ax], storage=storage_type)
-=======
-            pdfHist = df.HistoBoost(pdfHistName, axes, [*cols, f'{tensorName}_helicity'], tensor_axes=pdfHeltensor_axes, storage=hist.storage.Double())
             if has_as:
                 alphaSHeltensor, alphaSHeltensor_axes =  make_pdfweight_helper_helicity(3, as_ax)
                 df = df.Define(f'{tensorASName}_helicity', alphaSHeltensor, [tensorASName, "helWeight_tensor"])
-                alphaSHist = df.HistoBoost(alphaSHistName, axes, [*cols, f'{tensorASName}_helicity'], tensor_axes=alphaSHeltensor_axes, storage=hist.storage.Double())
+                alphaSHist = df.HistoBoost(alphaSHistName, axes, [*cols, f'{tensorASName}_helicity'], tensor_axes=alphaSHeltensor_axes, storage=storage_type)
         else:
-            pdfHist = df.HistoBoost(pdfHistName, axes, [*cols, tensorName], tensor_axes=[pdf_ax], storage=hist.storage.Double())
+            pdfHist = df.HistoBoost(pdfHistName, axes, [*cols, tensorName], tensor_axes=[pdf_ax], storage=storage_type)
             if has_as:
-                alphaSHist = df.HistoBoost(alphaSHistName, axes, [*cols, tensorASName], tensor_axes=[as_ax], storage=hist.storage.Double())
->>>>>>> 5adba804
+                alphaSHist = df.HistoBoost(alphaSHistName, axes, [*cols, tensorASName], tensor_axes=[as_ax], storage=storage_type)
 
             if propagateToHelicity:
 
