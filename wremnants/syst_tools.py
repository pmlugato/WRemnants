import ROOT
import hist
import numpy as np
from utilities import boostHistHelpers as hh, common, logging
from wremnants import theory_tools
from wremnants.datasets.datagroups import Datagroups
from wremnants.helicity_utils import *
import re
import collections.abc

logger = logging.child_logger(__name__)

def syst_transform_map(base_hist, hist_name):
    pdfInfo = theory_tools.pdfMapExtended 
    pdfNames = [pdfInfo[k]["name"] for k in pdfInfo.keys()]

    def pdfUnc(h, pdfName, axis_name="pdfVar"):
        key =  list(pdfInfo.keys())[list(pdfNames).index(pdfName)]
        unc = pdfInfo[key]["combine"]
        scale = pdfInfo[key]["scale"] if "scale" in pdfInfo[key] else 1.
        return theory_tools.hessianPdfUnc(h, uncType=unc, scale=scale, axis_name=axis_name)

    def uncHist(unc):
        return unc if base_hist == "nominal" else f"{base_hist}_{unc}"

    transforms = {}
    transforms.update({pdf+"Up" : {"action" : lambda h,p=pdf: pdfUnc(h, p)[0] if "pdfVar" in h.axes.name else h} for pdf in pdfNames})
    transforms.update({pdf+"Down" : {"action" : lambda h,p=pdf: pdfUnc(h, p)[1] if "pdfVar" in h.axes.name else h} for pdf in pdfNames})
    transforms["scetlib_dyturboMSHT20Up"] = {"action" : lambda h: pdfUnc(h, "pdfMSHT20", "vars")[0], "procs" : common.vprocs_all}
    transforms["scetlib_dyturboMSHT20Down"] = {"action" : lambda h: pdfUnc(h, "pdfMSHT20", "vars")[1], "procs" : common.vprocs_all}
    transforms["scetlib_dyturboMSHT20an3loUp"] = {"action" : lambda h: pdfUnc(h, "pdfMSHT20", "vars")[0], "procs" : common.zprocs_all}
    transforms["scetlib_dyturboMSHT20an3loDown"] = {"action" : lambda h: pdfUnc(h, "pdfMSHT20", "vars")[1], "procs" : common.zprocs_all}

    s = hist.tag.Slicer()
    transforms.update({
        "QCDscale_muRmuFUp" : {
            "action" : lambda h: h if "muRfact" not in h.axes.name else h[{"muRfact" : 2.j, "muFfact" : 2.j, "ptVgen" : s[::hist.sum]}]},
        "QCDscale_muRmuFDown" : {
            "action" : lambda h: h if "muRfact" not in h.axes.name else h[{"muRfact" : 0.5j, "muFfact" : 0.5j, "ptVgen" : s[::hist.sum]}]},
        "QCDscale_muRUp" : {
            "action" : lambda h: h if "muRfact" not in h.axes.name else h[{"muRfact" : 2.j, "muFfact" : 1.j, "ptVgen" : s[::hist.sum]}]},
        "QCDscale_muRDown" : {
            "action" : lambda h: h if "muRfact" not in h.axes.name else h[{"muRfact" : 0.5j, "muFfact" : 1.j, "ptVgen" : s[::hist.sum]}]},
        "QCDscale_muFUp" : {
            "action" : lambda h: h if "muRfact" not in h.axes.name else h[{"muRfact" : 1.j, "muFfact" : 2.j, "ptVgen" : s[::hist.sum]}]},
        "QCDscale_muFDown" : {
            "action" : lambda h: h if "muRfact" not in h.axes.name else h[{"muRfact" : 1.j, "muFfact" : 0.5j, "ptVgen" : s[::hist.sum]}]},
        "QCDscale_cen" : {
            "action" : lambda h: h if "muRfact" not in h.axes.name else h[{"muRfact" : 1.j, "muFfact" : 1.j, "ptVgen" : s[::hist.sum]}]},
    })

    def scetlibIdx(h, i):
        return h if not ("vars" in h.axes.name and h.axes["vars"].size > i) else h[{"vars" : i}]

    def projAx(hname):
        return hname.split("-")

    transforms.update({
        "resumFOScaleUp" : {
            "action" : lambda h: scetlibIdx(h, 2)},
        "resumFOScaleDown" : {
            "action" : lambda h: scetlibIdx(h, 1)},
        "resumLambdaDown" : {
            "action" : lambda h: scetlibIdx(h, 3)},
        "resumLambdaUp" : {
            "action" : lambda h: scetlibIdx(h, 4)},
        "resumTransitionUp" : {
            "action" : lambda h: hh.syst_min_or_max_env_hist(h, projAx(hist_name), "vars", 
                ["transition_points0.2_0.65_1.1", "transition_points0.4_0.55_0.7", 
                "transition_points0.2_0.45_0.7", "transition_points0.4_0.75_1.1", ],
                 no_flow=["ptVgen"], do_min=False)},
        "resumTransitionDown" : {
            "action" : lambda h: hh.syst_min_or_max_env_hist(h, projAx(hist_name), "vars", 
                ["transition_points0.2_0.65_1.1", "transition_points0.4_0.55_0.7", 
                "transition_points0.2_0.45_0.7", "transition_points0.4_0.75_1.1", ],
                 no_flow=["ptVgen"], do_min=True)},
       "resumTNPAllUp" : {
           "action" : lambda h: h if "vars" not in h.axes.name else theory_tools.hessianPdfUnc(h[{"vars" :
                 [x for x in h.axes["vars"] if any(re.match(y, x) for y in ["pdf0", "^gamma_", "^q_", "b_", "^s+", "^s-", "^h_"])]}], 
                "vars", uncType="asymHessian")[0]},
       "resumTNPAllDown" : {
           "action" : lambda h: h if "vars" not in h.axes.name else theory_tools.hessianPdfUnc(h[{"vars" :
                 [x for x in h.axes["vars"] if any(re.match(y, x) for y in ["pdf0", "^gamma_", "^q_", "b_", "^s+", "^s-", "^h_"])]}], 
                "vars", uncType="asymHessian")[1]},
       "resumScaleAllUp" : {
           "action" : lambda h: h if "vars" not in h.axes.name else hh.syst_min_or_max_env_hist(h, projAx(hist_name), "vars",
                 [x for x in h.axes["vars"] if any(re.match(y, x) for y in ["pdf0", "^nuB.*", "nuS.*", "^muB.*", "^muS.*",])],
                    do_min=False)},
       "resumScaleAllDown" : {
           "action" : lambda h: h if "vars" not in h.axes.name else hh.syst_min_or_max_env_hist(h, projAx(hist_name), "vars",
                 [x for x in h.axes["vars"] if any(re.match(y, x) for y in ["pdf0", "^nuB.*", "nuS.*", "^muB.*", "^muS.*",])],
                    do_min=True)},
       "resumNPUp" : {
            "action" : lambda h: hh.syst_min_or_max_env_hist(h, projAx(hist_name), "vars", 
                 [x for x in h.axes["vars"] if "Omega" in x or "cnu" in x or "omega" in x],
                 no_flow=["ptVgen"], do_min=False) if "vars" in h.axes.name else h},
        "resumNPDown" : {
            "action" : lambda h: hh.syst_min_or_max_env_hist(h, projAx(hist_name), "vars", 
                 [x for x in h.axes["vars"] if "omega" in x or "cnu" in x or "omega" in x],
                 no_flow=["ptVgen"], do_min=True) if "vars" in h.axes.name else h},
       "resumNPOmegaUp" : {
            "action" : lambda h: hh.syst_min_or_max_env_hist(h, projAx(hist_name), "vars", 
                [x for x in h.axes["vars"] if re.match("^Omega-*\d+", x)],
                 do_min=False) if "vars" in h.axes.name else h},
        "resumNPOmegaDown" : {
            "action" : lambda h: hh.syst_min_or_max_env_hist(h, projAx(hist_name), "vars", 
                [x for x in h.axes["vars"] if re.match("^Omega-*\d+", x)],
                 do_min=True) if "vars" in h.axes.name else h},
       "resumNPomega_nuUp" : {
            "action" : lambda h: hh.syst_min_or_max_env_hist(h, projAx(hist_name), "vars", 
                [x for x in h.axes["vars"] if re.match("^omega_nu-*\d+", x)],
                 do_min=False) if "vars" in h.axes.name else h},
        "resumNPomega_nuDown" : {
            "action" : lambda h: hh.syst_min_or_max_env_hist(h, projAx(hist_name), "vars", 
                [x for x in h.axes["vars"] if re.match("^omega_nu-*\d+", x)],
                 do_min=True) if "vars" in h.axes.name else h},
       "resumNPc_nuUp" : {
            "action" : lambda h: hh.syst_min_or_max_env_hist(h, projAx(hist_name), "vars", 
                [x for x in h.axes["vars"] if re.match("^c_nu-*\d+", x)],
                 do_min=False) if "vars" in h.axes.name else h},
        "resumNPc_nuDown" : {
            "action" : lambda h: hh.syst_min_or_max_env_hist(h, projAx(hist_name), "vars", 
                [x for x in h.axes["vars"] if re.match("^c_nu-*\d+", x)],
                 do_min=True) if "vars" in h.axes.name else h},
        "resumScaleMax" : {
            "action" : lambda h: hh.syst_min_or_max_env_hist(h, projAx(hist_name), "vars", range(9,44), no_flow=["ptVgen"], do_min=False)},
        "resumScaleMin" : {
            "action" : lambda h: hh.syst_min_or_max_env_hist(h, projAx(hist_name), "vars", range(9,44), no_flow=["ptVgen"], do_min=True)},
    })
    #for k,v in transforms.items():
    #    if any([x in k for x in ["QCDscale", "resum", "pdf"]]):
    #        #v["procs"] = common.vprocs 

    return transforms

def scale_helicity_hist_to_variations(scale_hist, sum_axes=[], rebinPtV=None):
    s = hist.tag.Slicer()
    axisNames = scale_hist.axes.name

    sum_expr = {axis : s[::hist.sum] for axis in sum_axes if axis in axisNames}
    scale_hist = scale_hist[sum_expr]
    axisNames = scale_hist.axes.name
    
    # select nominal QCD scales, but keep the sliced axis at size 1 for broadcasting
    nom_scale_hist = scale_hist[{"muRfact" : s[1.j:1.j+1], "muFfact" : s[1.j:1.j+1]}]
    # select nominal QCD scales and project down to nominal axes
    genAxes = ["ptVgen", "chargeVgen", "helicity"]
    nom_sel = {"muRfact" : s[1.j], "muFfact" : s[1.j] }
    nom_sel.update({genAxis : s[::hist.sum] for genAxis in genAxes if genAxis in axisNames})
    nom_hist = nom_scale_hist[nom_sel]
    
    hasHelicityAxis = "helicity" in axisNames
    hasPtAxis = "ptVgen" in axisNames

    if rebinPtV and hasPtAxis:
        # Treat single bin array as a float
        array_rebin = isinstance(rebinPtV, collections.abc.Sequence)
        if array_rebin and len(rebinPtV) == 1:
            rebinPtV = rebinPtV[0]
            array_rebin = False

        if array_rebin:
            scale_hist = hh.rebinHist(scale_hist, "ptVgen", rebinPtV)
            nom_scale_hist = hh.rebinHist(nom_scale_hist, "ptVgen", rebinPtV)
        else:
            scale_hist = scale_hist[{"ptVgen" : s[::hist.rebin(rebinPtV)]}]
            nom_scale_hist = nom_scale_hist[{"ptVgen" : s[::hist.rebin(rebinPtV)]}]

    # difference between a given scale and the nominal, plus the sum
    # this emulates the "weight if idx else nominal" logic and corresponds to the decorrelated
    # variations
    if scale_hist.name is None:
        out_name = "scale_helicity_variations" if hasHelicityAxis else "scale_vpt_variations" if hasPtAxis else "scale_vcharge_variations"
    else:
        out_name = scale_hist.name + "_variations"

    expd = scale_hist.ndim - nom_hist.ndim
    expandnom = np.expand_dims(nom_hist.values(flow=True), [-expd+i for i in range(expd)])
    systhist = scale_hist.values(flow=True) - nom_scale_hist.values(flow=True) + expandnom

    scale_variation_hist = hist.Hist(*scale_hist.axes, 
                                     name = out_name, data = systhist)

    return scale_variation_hist 

def hist_to_variations(hist_in):

    if hist_in.name is None:
        out_name = "hist_variations"
    else:
        out_name = hist_in.name + "_variations"

    s = hist.tag.Slicer()

    genAxes = ["absYVgenNP", "chargeVgenNP"]

    nom_hist = hist_in[{"vars" : 0}]
    nom_hist_sum = nom_hist[{genAxis : s[::hist.sum] for genAxis in genAxes}]

    variation_data = hist_in.view(flow=True) - nom_hist.view(flow=True)[...,None] + nom_hist_sum.view(flow=True)[..., None, None, None]

    variation_hist = hist.Hist(*hist_in.axes, storage = hist_in._storage_type(),
                                     name = out_name, data = variation_data)

    return variation_hist

def uncertainty_hist_from_envelope(h, proj_ax, entries):
    hdown = hh.syst_min_or_max_env_hist(h, proj_ax, "vars", entries, no_flow=["ptVgen"], do_min=True)
    hup = hh.syst_min_or_max_env_hist(h, proj_ax, "vars", entries, no_flow=["ptVgen"], do_min=False)
    hnew = hist.Hist(*h.axes[:-1], common.down_up_axis, storage=h._storage_type())
    hnew[...,0] = hdown.view(flow=True)
    hnew[...,1] = hup.view(flow=True)
    return hnew

def define_mass_weights(df, proc):
    if "massWeight_tensor" in df.GetColumnNames():
        logger.debug("massWeight_tensor already defined, do nothing here.")
        return df
    nweights = 23 if proc in common.zprocs_all else 21
    # from -100 to 100 MeV with 10 MeV increment
    df = df.Define("massWeight_tensor", f"wrem::vec_to_tensor_t<double, {nweights}>(MEParamWeight)")
    df = df.Define("massWeight_tensor_wnom", "auto res = massWeight_tensor; res = nominal_weight*res; return res;")

    return df

def add_massweights_hist(results, df, axes, cols, base_name="nominal", proc="", addhelicity=False):
    name = Datagroups.histName(base_name, syst="massWeight"+(proc[0] if len(proc) else proc))
    mass_axis = hist.axis.StrCategory(massWeightNames(proc=proc), name="massShift")
    if addhelicity:
        massweightHelicity, massWeight_axes = make_massweight_helper_helicity(mass_axis)
        df = df.Define("massWeight_tensor_wnom_helicity", massweightHelicity, ['massWeight_tensor_wnom', 'helWeight_tensor'])
        massWeight = df.HistoBoost(name, axes, [*cols, "massWeight_tensor_wnom_helicity"],
                                   tensor_axes=massWeight_axes,
                                   storage=hist.storage.Double())
    else:
        massWeight = df.HistoBoost(name, axes, [*cols, "massWeight_tensor_wnom"], 
                                   tensor_axes=[mass_axis], 
                                   storage=hist.storage.Double())
    results.append(massWeight)

def massWeightNames(matches=None, proc=""):
    central=10
    nweights=21
    names = [f"massShift{proc[0] if len(proc) else proc}{int(abs(central-i)*10)}MeV{'' if i == central else ('Down' if i < central else 'Up')}" for i in range(nweights)]
    if proc and proc in common.zprocs_all:
        # This is the PDG uncertainty (turned off for now since it doesn't seem to have been read into the nano)
        names.extend(["massShiftZ2p1MeVDown", "massShiftZ2p1MeVUp"])

    # If name is "" it won't be stored
    return [x if not matches or any(y in x for y in matches) else "" for x in names]

def define_width_weights(df, proc):
    if "widthWeight_tensor" in df.GetColumnNames():
        logger.debug("widthWeight_tensor already defined, do nothing here.")
        return df
    nweights = 5
    df = df.Define("widthWeight_tensor", f"wrem::vec_to_tensor_t<double, {nweights}>(MEParamWeightAltSet1)")
    df = df.Define("widthWeight_tensor_wnom", "auto res = widthWeight_tensor; res = nominal_weight*res; return res;")
    return df

def add_widthweights_hist(results, df, axes, cols, base_name="nominal", proc=""):
    name = Datagroups.histName(base_name, syst="widthWeight"+(proc[0] if len(proc) else proc))
    widthWeight = df.HistoBoost(name, axes, [*cols, "widthWeight_tensor_wnom"], 
                    tensor_axes=[hist.axis.StrCategory(widthWeightNames(proc=proc), name="width")], 
                    storage=hist.storage.Double())
    results.append(widthWeight)

def widthWeightNames(matches=None, proc=""):
    central=3
    if proc[0] == "Z":
        widths=(2.49333, 2.49493, 2.4929, 2.4952, 2.4975)
    elif proc[0] == "W":
        widths=(2.09053, 2.09173, 2.043, 2.085, 2.127) 
    else:
        raise RuntimeError(f"No width found for process {proc}")
    # 0 and 1 are Up, Down from mass uncertainty EW fit (already accounted for in mass variations)
    names = [f"width{proc[0]}{str(widths[i]).replace('.','p')}GeV" for i in (0, 1)]
    # 2, 3, and 4 are PDG width Down, Central, Up
    names.append(f"widthShift{proc[0]}{str(2.3 if proc[0] == 'Z' else 42).replace('.','p')}MeVDown")
    names.append(f"width{proc[0]}{str(widths[central]).replace('.','p')}GeV")
    names.append(f"widthShift{proc[0]}{str(2.3 if proc[0] == 'Z' else 42).replace('.','p')}MeVUp")

    return [x if not matches or any(y in x for y in matches) else "" for x in names]

def add_pdf_hists(results, df, dataset, axes, cols, pdfs, base_name="nominal", addhelicity=False):
    for pdf in pdfs:
        try:
            pdfInfo = theory_tools.pdf_info_map(dataset, pdf)
        except ValueError as e:
            logger.info(e)
            continue

        pdfName = pdfInfo["name"]
        tensorName = f"{pdfName}Weights_tensor"
        tensorASName = f"{pdfName}ASWeights_tensor"
        npdf=pdfInfo["entries"]
        pdfHistName = Datagroups.histName(base_name, syst=pdfName)
        names = getattr(theory_tools, f"pdfNames{'Sym' if pdfInfo['combine'] == 'symHessian' else 'Asym'}Hessian")(pdfInfo["entries"], pdfName)
        pdf_ax = hist.axis.StrCategory(names, name="pdfVar")
        if tensorName not in df.GetColumnNames():
            logger.warning(f"PDF {pdf} was not found for sample {dataset}. Skipping uncertainty hist!")
            continue

        if pdfInfo["alphasRange"] == "001":
            alphaSHistName = Datagroups.histName(base_name, syst=f"{pdfName}alphaS001")
            as_ax = hist.axis.StrCategory(["as0117", "as0119"], name="alphasVar")
        else:
            alphaSHistName = Datagroups.histName(base_name, syst=f"{pdfName}alphaS002")
            as_ax = hist.axis.StrCategory(["as0116", "as0120"], name="alphasVar")

        if addhelicity:
            pdfHeltensor, pdfHeltensor_axes =  make_pdfweight_helper_helicity(npdf, pdf_ax)
            df = df.Define(f'{tensorName}_helicity', pdfHeltensor, [tensorName, "helWeight_tensor"])
            pdfHist = df.HistoBoost(pdfHistName, axes, [*cols, f'{tensorName}_helicity'], tensor_axes=pdfHeltensor_axes, storage=hist.storage.Double())
            alphaSHeltensor, alphaSHeltensor_axes =  make_pdfweight_helper_helicity(2, as_ax)
            df = df.Define(f'{tensorASName}_helicity', alphaSHeltensor, [tensorASName, "helWeight_tensor"])
            alphaSHist = df.HistoBoost(alphaSHistName, axes, [*cols, f'{tensorASName}_helicity'], tensor_axes=alphaSHeltensor_axes, storage=hist.storage.Double())
        else:
            pdfHist = df.HistoBoost(pdfHistName, axes, [*cols, tensorName], tensor_axes=[pdf_ax], storage=hist.storage.Double())
            alphaSHist = df.HistoBoost(alphaSHistName, axes, [*cols, tensorASName], tensor_axes=[as_ax], storage=hist.storage.Double())
        results.extend([pdfHist, alphaSHist])
    return df

def add_qcdScale_hist(results, df, axes, cols, base_name="nominal", addhelicity=False):
    name = Datagroups.histName(base_name, syst="qcdScale")
    if addhelicity:
        qcdbyHelicity, qcdbyHelicity_axes = make_qcdscale_helper_helicity(theory_tools.scale_tensor_axes)
        df = df.Define('scaleWeights_tensor_wnom_helicity', qcdbyHelicity, ['scaleWeights_tensor_wnom', 'helWeight_tensor'])
        scaleHist = df.HistoBoost(name, axes, [*cols, "scaleWeights_tensor_wnom_helicity"], tensor_axes=qcdbyHelicity_axes, storage=hist.storage.Double())
    else:
        scaleHist = df.HistoBoost(name, axes, [*cols, "scaleWeights_tensor_wnom"], tensor_axes=theory_tools.scale_tensor_axes, storage=hist.storage.Double())
    results.append(scaleHist)

def add_qcdScaleByHelicityUnc_hist(results, df, helper, axes, cols, base_name="nominal", addhelicity=False):
    name = Datagroups.histName(base_name, syst="qcdScaleByHelicity")
<<<<<<< HEAD
    if "helicityWeight_tensor" not in df.GetColumnNames():
        df = df.Define("helicityWeight_tensor", helper, ["massVgen", "absYVgen", "ptVgen", "chargeVgen", "csSineCosThetaPhi", "scaleWeights_tensor", "nominal_weight"])
    qcdScaleByHelicityUnc = df.HistoBoost(name, axes, [*cols, "helicityWeight_tensor"], tensor_axes=helper.tensor_axes, storage=hist.storage.Double())
=======
    df = df.Define("helicityWeight_tensor", helper, ["massVgen", "absYVgen", "ptVgen", "chargeVgen", "csSineCosThetaPhi", "scaleWeights_tensor", "nominal_weight"])
    if addhelicity:
        qcdbyHelicity, qcdbyHelicity_axes = make_qcdscale_helper_helicity(helper.tensor_axes)
        df = df.Define('scaleWeights_tensor_wnom_helicity', qcdbyHelicity, ['helicityWeight_tensor', 'helWeight_tensor'])
        qcdScaleByHelicityUnc = df.HistoBoost(name, axes, [*cols, "scaleWeights_tensor_wnom_helicity"], tensor_axes=qcdbyHelicity_axes, storage=hist.storage.Double())
    else:
        qcdScaleByHelicityUnc = df.HistoBoost(name, axes, [*cols,"helicityWeight_tensor"], tensor_axes=helper.tensor_axes, storage=hist.storage.Double())
>>>>>>> ab48056e
    results.append(qcdScaleByHelicityUnc)

def add_QCDbkg_jetPt_hist(results, df, nominal_axes, nominal_cols, base_name="nominal", jet_pt=30):
    # branching the rdataframe to add special filter, no need to return dQCDbkGVar
    name = Datagroups.histName(base_name, syst=f"qcdJetPt{str(jet_pt)}")
    dQCDbkGVar = df.Define(f"goodCleanJetsPt{jet_pt}", f"goodCleanJetsNoPt && Jet_pt > {jet_pt}")
    dQCDbkGVar = dQCDbkGVar.Filter(f"passMT || Sum(goodCleanJetsPt{jet_pt})>=1")
    qcdJetPt = dQCDbkGVar.HistoBoost(name, nominal_axes, [*nominal_cols, "nominal_weight"], storage=hist.storage.Double())
    results.append(qcdJetPt)

def add_luminosity_unc_hists(results, df, args, axes, cols, addhelicity=False):
    # TODO: implement for theory agnostic with addhelicity=True
    if addhelicity:
        pass
    else:
        df = df.Define("luminosityScaling", f"wrem::constantScaling(nominal_weight, {args.lumiUncertainty})")
        luminosity = df.HistoBoost("nominal_luminosity", axes, [*cols, "luminosityScaling"], tensor_axes = [common.down_up_axis], storage=hist.storage.Double())
        results.append(luminosity)
    return df
    
def add_muon_efficiency_unc_hists(results, df, helper_stat, helper_syst, axes, cols, base_name="nominal", what_analysis=ROOT.wrem.AnalysisType.Wmass, smooth3D=False, addhelicity=False):
    # TODO: update for dilepton
    if what_analysis == ROOT.wrem.AnalysisType.Wmass:
        muon_columns_stat = ["goodMuons_pt0", "goodMuons_eta0",
                             "goodMuons_uT0", "goodMuons_charge0"]
        muon_columns_syst = ["goodMuons_pt0", "goodMuons_eta0",
                             "goodMuons_SApt0", "goodMuons_SAeta0",
                             "goodMuons_uT0", "goodMuons_charge0",
                             "passIso"]
    else:
        muvars_stat = ["pt0", "eta0", "uT0", "charge0"]
        muon_columns_stat_trig    = [f"trigMuons_{v}" for v in muvars_stat]
        muon_columns_stat_nonTrig = [f"nonTrigMuons_{v}" for v in muvars_stat]

        muvars_syst = ["pt0", "eta0", "SApt0", "SAeta0", "uT0", "charge0"]
        muon_columns_syst_trig    = [f"trigMuons_{v}" for v in muvars_syst]
        muon_columns_syst_nonTrig = [f"nonTrigMuons_{v}" for v in muvars_syst]
        
        if what_analysis == ROOT.wrem.AnalysisType.Wlike:
            muon_columns_stat = [*muon_columns_stat_trig, *muon_columns_stat_nonTrig]
            muon_columns_syst = [*muon_columns_syst_trig, *muon_columns_syst_nonTrig]
        elif what_analysis == ROOT.wrem.AnalysisType.Dilepton:
            muon_columns_stat = [*muon_columns_stat_trig, "trigMuons_passTrigger0", *muon_columns_stat_nonTrig, "nonTrigMuons_passTrigger0"]
            muon_columns_syst = [*muon_columns_syst_trig, "trigMuons_passTrigger0", *muon_columns_syst_nonTrig, "nonTrigMuons_passTrigger0"]
        else:
            raise NotImplementedError(f"add_muon_efficiency_unc_hists: analysis {what_analysis} not implemented.")            
        
    if not smooth3D:
        # will use different helpers and member functions
        muon_columns_stat = [x for x in muon_columns_stat if "_uT0" not in x]
        muon_columns_syst = [x for x in muon_columns_syst if "_uT0" not in x]

    # change variables for tracking, to use standalone variables
    muon_columns_stat_tracking = [x.replace("_pt0", "_SApt0").replace("_eta0", "_SAeta0") for x in muon_columns_stat]
        
    for key,helper in helper_stat.items():
        if "tracking" in key:
            muon_columns_stat_step = muon_columns_stat_tracking
        elif "iso" in key and what_analysis == ROOT.wrem.AnalysisType.Wmass:
            muon_columns_stat_step = muon_columns_stat + ["passIso"]
        else:
            muon_columns_stat_step = muon_columns_stat
            
        df = df.Define(f"effStatTnP_{key}_tensor", helper, [*muon_columns_stat_step, "nominal_weight"])
        name = Datagroups.histName(base_name, syst=f"effStatTnP_{key}")
        if addhelicity:
            helper_helicity, helper_helicity_axes = make_muon_eff_stat_helpers_helicity(helper)
            df = df.Define(f"effStatTnP_{key}_ByHelicity_tensor", helper_helicity, [f"effStatTnP_{key}_tensor", "helWeight_tensor"])
            effStatTnP = df.HistoBoost(name, axes, [*cols, f"effStatTnP_{key}_ByHelicity_tensor"], tensor_axes = helper_helicity_axes, storage=hist.storage.Double())
        else:
            effStatTnP = df.HistoBoost(name, axes, [*cols, f"effStatTnP_{key}_tensor"], tensor_axes = helper.tensor_axes, storage=hist.storage.Double())
        results.append(effStatTnP)
    
    df = df.Define("effSystTnP_weight", helper_syst, [*muon_columns_syst, "nominal_weight"])
    name = Datagroups.histName(base_name, syst=f"effSystTnP")
    if addhelicity:
        helper_syst_helicity, helper_syst_helicity_axes = make_muon_eff_syst_helper_helicity(helper_syst)
        df = df.Define("effSystTnP_weight_ByHelicity_tensor", helper_syst_helicity, ["effSystTnP_weight", "helWeight_tensor"])
        effSystTnP = df.HistoBoost(name, axes, [*cols, "effSystTnP_weight_ByHelicity_tensor"], tensor_axes = helper_syst_helicity_axes, storage=hist.storage.Double())
    else:
        effSystTnP = df.HistoBoost(name, axes, [*cols, "effSystTnP_weight"], tensor_axes = helper_syst.tensor_axes, storage=hist.storage.Double())
    results.append(effSystTnP)
    
    return df

def add_L1Prefire_unc_hists(results, df, helper_stat, helper_syst, axes, cols, base_name="nominal", addhelicity=False):
    df = df.Define("muonL1PrefireStat_tensor", helper_stat, ["Muon_correctedEta", "Muon_correctedPt", "Muon_correctedPhi", "Muon_correctedCharge", "Muon_looseId", "nominal_weight"])
    name = Datagroups.histName(base_name, syst=f"muonL1PrefireStat")    

    if addhelicity:
        prefirebyhelicity_stat, prefire_axes_stat = make_muon_prefiring_helper_stat_byHelicity(helper_stat)
        df = df.Define("muonL1PrefireStatByHelicity_tensor", prefirebyhelicity_stat, ["muonL1PrefireStat_tensor", "helWeight_tensor"])
        muonL1PrefireStat = df.HistoBoost(name, axes, [*cols, "muonL1PrefireStatByHelicity_tensor"], tensor_axes = prefire_axes_stat, storage=hist.storage.Double())
    else:
        muonL1PrefireStat = df.HistoBoost(name, axes, [*cols, "muonL1PrefireStat_tensor"], tensor_axes = helper_stat.tensor_axes, storage=hist.storage.Double())
    results.append(muonL1PrefireStat)

    df = df.Define("muonL1PrefireSyst_tensor", helper_syst, ["Muon_correctedEta", "Muon_correctedPt", "Muon_correctedPhi", "Muon_correctedCharge", "Muon_looseId", "nominal_weight"])
    name = Datagroups.histName(base_name, syst=f"muonL1PrefireSyst")
    prefirebyhelicity_syst, prefire_axes_syst = make_muon_prefiring_helper_syst_byHelicity()
    if addhelicity:
        df = df.Define("muonL1PrefireSystByHelicity_tensor", prefirebyhelicity_syst, ["muonL1PrefireSyst_tensor", "helWeight_tensor"])
        muonL1PrefireSyst = df.HistoBoost(name, axes, [*cols, "muonL1PrefireSystByHelicity_tensor"], tensor_axes = prefire_axes_syst, storage=hist.storage.Double())
    else:
        muonL1PrefireSyst = df.HistoBoost(name, axes, [*cols, "muonL1PrefireSyst_tensor"], tensor_axes = [common.down_up_axis], storage=hist.storage.Double())
    results.append(muonL1PrefireSyst)

    df = df.Define("ecalL1Prefire_tensor", f"wrem::twoPointScaling(nominal_weight/L1PreFiringWeight_ECAL_Nom, L1PreFiringWeight_ECAL_Dn, L1PreFiringWeight_ECAL_Up)")
    name = Datagroups.histName(base_name, syst=f"ecalL1Prefire")
    if addhelicity:
        #can reuse the same helper since it's the tensor multiplication of same types
        df = df.Define("ecalL1PrefireByHelicity_tensor", prefirebyhelicity_syst, ["ecalL1Prefire_tensor", "helWeight_tensor"])
        ecalL1Prefire = df.HistoBoost(name, axes, [*cols, "ecalL1PrefireByHelicity_tensor"], tensor_axes = prefire_axes_syst, storage=hist.storage.Double())
    else:
        ecalL1Prefire = df.HistoBoost(name, axes, [*cols, "ecalL1Prefire_tensor"], tensor_axes = [common.down_up_axis], storage=hist.storage.Double())
    results.append(ecalL1Prefire)

    return df

def add_muonscale_hist(results, df, netabins, mag, isW, axes, cols, base_name="nominal", muon_eta="goodMuons_eta0"):
    nweights = 21 if isW else 23

    df = df.Define(f"muonScaleDummy{netabins}Bins{muon_eta}", f"wrem::dummyScaleFromMassWeights<{netabins}, {nweights}>(nominal_weight, massWeight_tensor, {muon_eta}, {mag}, {str(isW).lower()})")

    scale_etabins_axis = hist.axis.Regular(netabins, -2.4, 2.4, name="scaleEtaSlice", underflow=False, overflow=False)
    name = Datagroups.histName(base_name, syst=f"muonScaleSyst")

    dummyMuonScaleSyst = df.HistoBoost(name, axes, [*cols, f"muonScaleDummy{netabins}Bins{muon_eta}"], tensor_axes=[common.down_up_axis, scale_etabins_axis], storage=hist.storage.Double())
    results.append(dummyMuonScaleSyst)

    return df


def add_muonscale_smeared_hist(results, df, netabins, mag, isW, axes, cols, base_name="nominal", muon_eta="goodMuons_eta0"):
    # add_muonscale_hist has to be called first such that "muonScaleDummy{netabins}Bins{muon_eta}" is defined
    nweights = 21 if isW else 23

    scale_etabins_axis = hist.axis.Regular(netabins, -2.4, 2.4, name="scaleEtaSlice", underflow=False, overflow=False)
    name = Datagroups.histName(base_name, syst=f"muonScaleSyst_gen_smear")

    dummyMuonScaleSyst_gen_smear = df.HistoBoost(name, axes, [*cols, f"muonScaleDummy{netabins}Bins{muon_eta}"], tensor_axes=[common.down_up_axis, scale_etabins_axis], storage=hist.storage.Double())
    results.append(dummyMuonScaleSyst_gen_smear)

    return df

def scetlib_scale_unc_hist(h, obs, syst_ax="vars"):
    hnew = hist.Hist(*h.axes[:-1], hist.axis.StrCategory(["central"]+scetlib_scale_vars(),
                        name=syst_ax), storage=h._storage_type())
    
    hnew[...,"central"] = h[...,"central"].view(flow=True)
    hnew[...,"resumFOScaleUp"] = h[...,"kappaFO2."].view(flow=True)
    hnew[...,"resumFOScaleDown"] = h[...,"kappaFO0.5"].view(flow=True)
    hnew[...,"resumLambdaUp"] = h[...,"lambda0.8"].view(flow=True)
    hnew[...,"resumLambdaDown"] = h[...,"lambda1.5"].view(flow=True)
    
    transition_names = [x for x in h.axes[syst_ax] if "transition" in x]    
    hnew[...,"resumTransitionUp"] = hh.syst_min_or_max_env_hist(h, obs, syst_ax, 
                                    h.axes[syst_ax].index(transition_names), do_min=False).view(flow=True)
    hnew[...,"resumTransitionDown"] = hh.syst_min_or_max_env_hist(h, obs, syst_ax, 
                                    h.axes[syst_ax].index(transition_names), do_min=True).view(flow=True)
    
    resum_names = [x for x in h.axes[syst_ax] if not any(i in x for i in ["lambda", "kappa", "transition"])]
    hnew[...,"resumScaleUp"] = hh.syst_min_or_max_env_hist(h, obs, syst_ax, 
                                    h.axes[syst_ax].index(resum_names), do_min=False).view(flow=True)
    hnew[...,"resumScaleDown"] = hh.syst_min_or_max_env_hist(h, obs, syst_ax, 
                                    h.axes[syst_ax].index(resum_names), do_min=True).view(flow=True)
    return hnew

def add_theory_hists(results, df, args, dataset_name, corr_helpers, qcdScaleByHelicity_helper, axes, cols, base_name="nominal", for_wmass=True, addhelicity=False):
    logger.debug(f"Make theory histograms for {dataset_name} dataset, histogram {base_name}")
    axis_chargeVgen = qcdScaleByHelicity_helper.hist.axes["chargeVgen"]
    axis_ptVgen = hist.axis.Variable(
        common.ptV_10quantiles_binning, 
        name = "ptVgen", underflow=False
    )
    #for hel analysis, ptVgen is part of axes/col
    ## FIXME:
    ## here should probably not force using the same ptVgen axis when addhelicity=True
    #scale_axes = [*axes, axis_chargeVgen] if addhelicity else [*axes, axis_ptVgen, axis_chargeVgen]
    #scale_cols = [*cols, "chargeVgen"] if addhelicity else [*cols, "ptVgen", "chargeVgen"]
    scale_axes = [*axes, axis_ptVgen, axis_chargeVgen]
    scale_cols = [*cols, "ptVgen", "chargeVgen"]

    df = theory_tools.define_scale_tensor(df)
    df = define_mass_weights(df, dataset_name)
    if args.widthVariations:
        df = define_width_weights(df, dataset_name)

    add_pdf_hists(results, df, dataset_name, axes, cols, args.pdfs, base_name=base_name, addhelicity=addhelicity)
    add_qcdScale_hist(results, df, scale_axes, scale_cols, base_name=base_name, addhelicity=addhelicity)

    isZ = dataset_name in common.zprocs_all

    if args.theoryCorr and dataset_name in corr_helpers:
        results.extend(theory_tools.make_theory_corr_hists(df, base_name, axes, cols, 
            corr_helpers[dataset_name], args.theoryCorr, modify_central_weight=not args.theoryCorrAltOnly, isW = not isZ)
        )

    if for_wmass or isZ:
        logger.debug(f"Make QCD scale histograms for {dataset_name}")
        # there is no W backgrounds for the Wlike, make QCD scale histograms only for Z
        # should probably remove the charge here, because the Z only has a single charge and the pt distribution does not depend on which charged lepton is selected

        if not args.skipHelicity:
            add_qcdScaleByHelicityUnc_hist(results, df, qcdScaleByHelicity_helper, scale_axes, scale_cols, base_name=base_name, addhelicity=addhelicity)

        # TODO: Should have consistent order here with the scetlib correction function
        add_massweights_hist(results, df, axes, cols, proc=dataset_name, base_name=base_name, addhelicity=addhelicity)
        if args.widthVariations:
            add_widthweights_hist(results, df, axes, cols, proc=dataset_name, base_name=base_name)

    return df<|MERGE_RESOLUTION|>--- conflicted
+++ resolved
@@ -333,19 +333,14 @@
 
 def add_qcdScaleByHelicityUnc_hist(results, df, helper, axes, cols, base_name="nominal", addhelicity=False):
     name = Datagroups.histName(base_name, syst="qcdScaleByHelicity")
-<<<<<<< HEAD
     if "helicityWeight_tensor" not in df.GetColumnNames():
         df = df.Define("helicityWeight_tensor", helper, ["massVgen", "absYVgen", "ptVgen", "chargeVgen", "csSineCosThetaPhi", "scaleWeights_tensor", "nominal_weight"])
-    qcdScaleByHelicityUnc = df.HistoBoost(name, axes, [*cols, "helicityWeight_tensor"], tensor_axes=helper.tensor_axes, storage=hist.storage.Double())
-=======
-    df = df.Define("helicityWeight_tensor", helper, ["massVgen", "absYVgen", "ptVgen", "chargeVgen", "csSineCosThetaPhi", "scaleWeights_tensor", "nominal_weight"])
     if addhelicity:
         qcdbyHelicity, qcdbyHelicity_axes = make_qcdscale_helper_helicity(helper.tensor_axes)
         df = df.Define('scaleWeights_tensor_wnom_helicity', qcdbyHelicity, ['helicityWeight_tensor', 'helWeight_tensor'])
         qcdScaleByHelicityUnc = df.HistoBoost(name, axes, [*cols, "scaleWeights_tensor_wnom_helicity"], tensor_axes=qcdbyHelicity_axes, storage=hist.storage.Double())
     else:
         qcdScaleByHelicityUnc = df.HistoBoost(name, axes, [*cols,"helicityWeight_tensor"], tensor_axes=helper.tensor_axes, storage=hist.storage.Double())
->>>>>>> ab48056e
     results.append(qcdScaleByHelicityUnc)
 
 def add_QCDbkg_jetPt_hist(results, df, nominal_axes, nominal_cols, base_name="nominal", jet_pt=30):
