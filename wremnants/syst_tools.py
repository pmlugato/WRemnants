--- conflicted
+++ resolved
@@ -220,28 +220,16 @@
 
     return df
 
-<<<<<<< HEAD
 def add_massweights_hist(results, df, axes, cols, base_name="nominal", proc="", addhelicity=False):
-    name = Datagroups.histName(base_name, syst="massWeight")
+    name = Datagroups.histName(base_name, syst="massWeight"+(proc[0] if len(proc) else proc))
     if addhelicity:
         mass_axis = hist.axis.StrCategory(massWeightNames(proc=proc), name="massShift")
         massweightHelicity, massWeight_axes = make_massweight_helper_helicity(mass_axis)
-        df=df.Define("massWeight_tensor_wnom_helicity", massweightHelicity, ['massWeight_tensor_wnom', 'helWeight_tensor'])
-        massWeight = df.HistoBoost(name, axes, [*cols, "massWeight_tensor_wnom_helicity"],
-                        tensor_axes=massWeight_axes,
-                        storage=hist.storage.Double())
+        df = df.Define("massWeight_tensor_wnom_helicity", massweightHelicity, ['massWeight_tensor_wnom', 'helWeight_tensor'])
     else:
         massWeight = df.HistoBoost(name, axes, [*cols, "massWeight_tensor_wnom"], 
                                    tensor_axes=[hist.axis.StrCategory(massWeightNames(proc=proc), name="massShift")], 
                                    storage=hist.storage.Double())
-
-=======
-def add_massweights_hist(results, df, axes, cols, base_name="nominal", proc=""):
-    name = Datagroups.histName(base_name, syst="massWeight"+(proc[0] if len(proc) else proc))
-    massWeight = df.HistoBoost(name, axes, [*cols, "massWeight_tensor_wnom"], 
-                    tensor_axes=[hist.axis.StrCategory(massWeightNames(proc=proc), name="massShift")], 
-                    storage=hist.storage.Double())
->>>>>>> 011d3d48
     results.append(massWeight)
 
 def massWeightNames(matches=None, proc=""):
