import ROOT
import hist
import numpy as np
from utilities import boostHistHelpers as hh, common, logging
from wremnants import theory_tools
from wremnants.datasets.datagroups import Datagroups
from wremnants.helicity_utils import *
import re
import collections.abc

logger = logging.child_logger(__name__)

def syst_transform_map(base_hist, hist_name):
    pdfInfo = theory_tools.pdfMapExtended 
    pdfNames = [pdfInfo[k]["name"] for k in pdfInfo.keys()]

    def pdfUnc(h, pdfName, axis_name="pdfVar"):
        key =  list(pdfInfo.keys())[list(pdfNames).index(pdfName)]
        unc = pdfInfo[key]["combine"]
        scale = pdfInfo[key]["scale"] if "scale" in pdfInfo[key] else 1.
        return theory_tools.hessianPdfUnc(h, uncType=unc, scale=scale, axis_name=axis_name)

    def uncHist(unc):
        return unc if base_hist == "nominal" else f"{base_hist}_{unc}"

    transforms = {}
    transforms.update({pdf+"Up" : {"action" : lambda h,p=pdf: pdfUnc(h, p)[0] if "pdfVar" in h.axes.name else h} for pdf in pdfNames})
    transforms.update({pdf+"Down" : {"action" : lambda h,p=pdf: pdfUnc(h, p)[1] if "pdfVar" in h.axes.name else h} for pdf in pdfNames})
    transforms["scetlib_dyturboMSHT20Up"] = {"action" : lambda h: pdfUnc(h, "pdfMSHT20", "vars")[0], "procs" : common.vprocs}
    transforms["scetlib_dyturboMSHT20Down"] = {"action" : lambda h: pdfUnc(h, "pdfMSHT20", "vars")[1], "procs" : common.vprocs}
    transforms["scetlib_dyturboMSHT20an3loUp"] = {"action" : lambda h: pdfUnc(h, "pdfMSHT20", "vars")[0], "procs" : common.zprocs}
    transforms["scetlib_dyturboMSHT20an3loDown"] = {"action" : lambda h: pdfUnc(h, "pdfMSHT20", "vars")[1], "procs" : common.zprocs}

    s = hist.tag.Slicer()
    transforms.update({
        "QCDscale_muRmuFUp" : {
            "action" : lambda h: h if "muRfact" not in h.axes.name else h[{"muRfact" : 2.j, "muFfact" : 2.j, "ptVgen" : s[::hist.sum]}]},
        "QCDscale_muRmuFDown" : {
            "action" : lambda h: h if "muRfact" not in h.axes.name else h[{"muRfact" : 0.5j, "muFfact" : 0.5j, "ptVgen" : s[::hist.sum]}]},
        "QCDscale_muRUp" : {
            "action" : lambda h: h if "muRfact" not in h.axes.name else h[{"muRfact" : 2.j, "muFfact" : 1.j, "ptVgen" : s[::hist.sum]}]},
        "QCDscale_muRDown" : {
            "action" : lambda h: h if "muRfact" not in h.axes.name else h[{"muRfact" : 0.5j, "muFfact" : 1.j, "ptVgen" : s[::hist.sum]}]},
        "QCDscale_muFUp" : {
            "action" : lambda h: h if "muRfact" not in h.axes.name else h[{"muRfact" : 1.j, "muFfact" : 2.j, "ptVgen" : s[::hist.sum]}]},
        "QCDscale_muFDown" : {
            "action" : lambda h: h if "muRfact" not in h.axes.name else h[{"muRfact" : 1.j, "muFfact" : 0.5j, "ptVgen" : s[::hist.sum]}]},
        "QCDscale_cen" : {
            "action" : lambda h: h if "muRfact" not in h.axes.name else h[{"muRfact" : 1.j, "muFfact" : 1.j, "ptVgen" : s[::hist.sum]}]},
    })

    def scetlibIdx(h, i):
        return h if not ("vars" in h.axes.name and h.axes["vars"].size > i) else h[{"vars" : i}]

    def projAx(hname):
        return hname.split("-")

    transforms.update({
        "resumFOScaleUp" : {
            "action" : lambda h: scetlibIdx(h, 2)},
        "resumFOScaleDown" : {
            "action" : lambda h: scetlibIdx(h, 1)},
        "resumLambdaDown" : {
            "action" : lambda h: scetlibIdx(h, 3)},
        "resumLambdaUp" : {
            "action" : lambda h: scetlibIdx(h, 4)},
        "resumTransitionUp" : {
            "action" : lambda h: hh.syst_min_or_max_env_hist(h, projAx(hist_name), "vars", 
                ["transition_points0.2_0.65_1.1", "transition_points0.4_0.55_0.7", 
                "transition_points0.2_0.45_0.7", "transition_points0.4_0.75_1.1", ],
                 no_flow=["ptVgen"], do_min=False)},
        "resumTransitionDown" : {
            "action" : lambda h: hh.syst_min_or_max_env_hist(h, projAx(hist_name), "vars", 
                ["transition_points0.2_0.65_1.1", "transition_points0.4_0.55_0.7", 
                "transition_points0.2_0.45_0.7", "transition_points0.4_0.75_1.1", ],
                 no_flow=["ptVgen"], do_min=True)},
       "resumTNPAllUp" : {
           "action" : lambda h: h if "vars" not in h.axes.name else theory_tools.hessianPdfUnc(h[{"vars" :
                 [x for x in h.axes["vars"] if any(re.match(y, x) for y in ["pdf0", "^gamma_", "^q_", "b_", "^s+", "^s-", "^h_"])]}], 
                "vars", uncType="asymHessian")[0]},
       "resumTNPAllDown" : {
           "action" : lambda h: h if "vars" not in h.axes.name else theory_tools.hessianPdfUnc(h[{"vars" :
                 [x for x in h.axes["vars"] if any(re.match(y, x) for y in ["pdf0", "^gamma_", "^q_", "b_", "^s+", "^s-", "^h_"])]}], 
                "vars", uncType="asymHessian")[1]},
       "resumScaleAllUp" : {
           "action" : lambda h: h if "vars" not in h.axes.name else hh.syst_min_or_max_env_hist(h, projAx(hist_name), "vars",
                 [x for x in h.axes["vars"] if any(re.match(y, x) for y in ["pdf0", "^nuB.*", "nuS.*", "^muB.*", "^muS.*",])],
                    do_min=False)},
       "resumScaleAllDown" : {
           "action" : lambda h: h if "vars" not in h.axes.name else hh.syst_min_or_max_env_hist(h, projAx(hist_name), "vars",
                 [x for x in h.axes["vars"] if any(re.match(y, x) for y in ["pdf0", "^nuB.*", "nuS.*", "^muB.*", "^muS.*",])],
                    do_min=True)},
       "resumNPUp" : {
            "action" : lambda h: hh.syst_min_or_max_env_hist(h, projAx(hist_name), "vars", 
                 [x for x in h.axes["vars"] if "Omega" in x or "cnu" in x or "omega" in x],
                 no_flow=["ptVgen"], do_min=False) if "vars" in h.axes.name else h},
        "resumNPDown" : {
            "action" : lambda h: hh.syst_min_or_max_env_hist(h, projAx(hist_name), "vars", 
                 [x for x in h.axes["vars"] if "omega" in x or "cnu" in x or "omega" in x],
                 no_flow=["ptVgen"], do_min=True) if "vars" in h.axes.name else h},
       "resumNPOmegaUp" : {
            "action" : lambda h: hh.syst_min_or_max_env_hist(h, projAx(hist_name), "vars", 
                [x for x in h.axes["vars"] if re.match("^Omega-*\d+", x)],
                 do_min=False) if "vars" in h.axes.name else h},
        "resumNPOmegaDown" : {
            "action" : lambda h: hh.syst_min_or_max_env_hist(h, projAx(hist_name), "vars", 
                [x for x in h.axes["vars"] if re.match("^Omega-*\d+", x)],
                 do_min=True) if "vars" in h.axes.name else h},
       "resumNPomega_nuUp" : {
            "action" : lambda h: hh.syst_min_or_max_env_hist(h, projAx(hist_name), "vars", 
                [x for x in h.axes["vars"] if re.match("^omega_nu-*\d+", x)],
                 do_min=False) if "vars" in h.axes.name else h},
        "resumNPomega_nuDown" : {
            "action" : lambda h: hh.syst_min_or_max_env_hist(h, projAx(hist_name), "vars", 
                [x for x in h.axes["vars"] if re.match("^omega_nu-*\d+", x)],
                 do_min=True) if "vars" in h.axes.name else h},
       "resumNPc_nuUp" : {
            "action" : lambda h: hh.syst_min_or_max_env_hist(h, projAx(hist_name), "vars", 
                [x for x in h.axes["vars"] if re.match("^c_nu-*\d+", x)],
                 do_min=False) if "vars" in h.axes.name else h},
        "resumNPc_nuDown" : {
            "action" : lambda h: hh.syst_min_or_max_env_hist(h, projAx(hist_name), "vars", 
                [x for x in h.axes["vars"] if re.match("^c_nu-*\d+", x)],
                 do_min=True) if "vars" in h.axes.name else h},
        "resumScaleMax" : {
            "action" : lambda h: hh.syst_min_or_max_env_hist(h, projAx(hist_name), "vars", range(9,44), no_flow=["ptVgen"], do_min=False)},
        "resumScaleMin" : {
            "action" : lambda h: hh.syst_min_or_max_env_hist(h, projAx(hist_name), "vars", range(9,44), no_flow=["ptVgen"], do_min=True)},
    })
    #for k,v in transforms.items():
    #    if any([x in k for x in ["QCDscale", "resum", "pdf"]]):
    #        #v["procs"] = common.vprocs 

    return transforms

def scale_helicity_hist_to_variations(scale_hist, sum_axes=[], rebinPtV=None):
    s = hist.tag.Slicer()
    axisNames = scale_hist.axes.name

    sum_expr = {axis : s[::hist.sum] for axis in sum_axes if axis in axisNames}
    scale_hist = scale_hist[sum_expr]
    axisNames = scale_hist.axes.name
    
    # select nominal QCD scales, but keep the sliced axis at size 1 for broadcasting
    nom_scale_hist = scale_hist[{"muRfact" : s[1.j:1.j+1], "muFfact" : s[1.j:1.j+1]}]
    # select nominal QCD scales and project down to nominal axes
    genAxes = ["ptVgen", "chargeVgen", "helicity"]
    nom_sel = {"muRfact" : s[1.j], "muFfact" : s[1.j] }
    nom_sel.update({genAxis : s[::hist.sum] for genAxis in genAxes if genAxis in axisNames})
    nom_hist = nom_scale_hist[nom_sel]
    
    hasHelicityAxis = "helicity" in axisNames
    hasPtAxis = "ptVgen" in axisNames

    if rebinPtV and hasPtAxis:
        # Treat single bin array as a float
        array_rebin = isinstance(rebinPtV, collections.abc.Sequence)
        if array_rebin and len(rebinPtV) == 1:
            rebinPtV = rebinPtV[0]
            array_rebin = False

        if array_rebin:
            scale_hist = hh.rebinHist(scale_hist, "ptVgen", rebinPtV)
            nom_scale_hist = hh.rebinHist(nom_scale_hist, "ptVgen", rebinPtV)
        else:
            scale_hist = scale_hist[{"ptVgen" : s[::hist.rebin(rebinPtV)]}]
            nom_scale_hist = nom_scale_hist[{"ptVgen" : s[::hist.rebin(rebinPtV)]}]

    # difference between a given scale and the nominal, plus the sum
    # this emulates the "weight if idx else nominal" logic and corresponds to the decorrelated
    # variations
    if scale_hist.name is None:
        out_name = "scale_helicity_variations" if hasHelicityAxis else "scale_vpt_variations" if hasPtAxis else "scale_vcharge_variations"
    else:
        out_name = scale_hist.name + "_variations"

    expd = scale_hist.ndim - nom_hist.ndim
    expandnom = np.expand_dims(nom_hist.values(flow=True), [-expd+i for i in range(expd)])
    systhist = scale_hist.values(flow=True) - nom_scale_hist.values(flow=True) + expandnom

    scale_variation_hist = hist.Hist(*scale_hist.axes, 
                                     name = out_name, data = systhist)

    return scale_variation_hist 

def hist_to_variations(hist_in):

    if hist_in.name is None:
        out_name = "hist_variations"
    else:
        out_name = hist_in.name + "_variations"

    s = hist.tag.Slicer()

    genAxes = ["absYVgenNP", "chargeVgenNP"]

    nom_hist = hist_in[{"vars" : 0}]
    nom_hist_sum = nom_hist[{genAxis : s[::hist.sum] for genAxis in genAxes}]

    variation_data = hist_in.view(flow=True) - nom_hist.view(flow=True)[...,None] + nom_hist_sum.view(flow=True)[..., None, None, None]

    variation_hist = hist.Hist(*hist_in.axes, storage = hist_in._storage_type(),
                                     name = out_name, data = variation_data)

    return variation_hist

def uncertainty_hist_from_envelope(h, proj_ax, entries):
    hdown = hh.syst_min_or_max_env_hist(h, proj_ax, "vars", entries, no_flow=["ptVgen"], do_min=True)
    hup = hh.syst_min_or_max_env_hist(h, proj_ax, "vars", entries, no_flow=["ptVgen"], do_min=False)
    hnew = hist.Hist(*h.axes[:-1], common.down_up_axis, storage=h._storage_type())
    hnew[...,0] = hdown.view(flow=True)
    hnew[...,1] = hup.view(flow=True)
    return hnew

def define_mass_weights(df, proc):
    nweights = 23 if proc in common.zprocs_all else 21
    # from -100 to 100 MeV with 10 MeV increment
    df = df.Define("massWeight_tensor", f"wrem::vec_to_tensor_t<double, {nweights}>(MEParamWeight)")
    df = df.Define("massWeight_tensor_wnom", "auto res = massWeight_tensor; res = nominal_weight*res; return res;")

    return df

def add_massweights_hist(results, df, axes, cols, base_name="nominal", proc="", addhelicity=False):
    name = Datagroups.histName(base_name, syst="massWeight"+(proc[0] if len(proc) else proc))
    mass_axis = hist.axis.StrCategory(massWeightNames(proc=proc), name="massShift")
    if addhelicity:
        massweightHelicity, massWeight_axes = make_massweight_helper_helicity(mass_axis)
        df=df.Define("massWeight_tensor_wnom_helicity", massweightHelicity, ['massWeight_tensor_wnom', 'helWeight_tensor'])
        massWeight = df.HistoBoost(name, axes, [*cols, "massWeight_tensor_wnom_helicity"],
                        tensor_axes=massWeight_axes,
                        storage=hist.storage.Double())
    else:
        massWeight = df.HistoBoost(name, axes, [*cols, "massWeight_tensor_wnom"], 
                                   tensor_axes=mass_axis, 
                                   storage=hist.storage.Double())
    results.append(massWeight)

def massWeightNames(matches=None, proc=""):
    central=10
    nweights=21
    names = [f"massShift{proc[0] if len(proc) else proc}{int(abs(central-i)*10)}MeV{'' if i == central else ('Down' if i < central else 'Up')}" for i in range(nweights)]
    if proc and proc in common.zprocs_all:
        # This is the PDG uncertainty (turned off for now since it doesn't seem to have been read into the nano)
        names.extend(["massShiftZ2p1MeVDown", "massShiftZ2p1MeVUp"])

    # If name is "" it won't be stored
    return [x if not matches or any(y in x for y in matches) else "" for x in names]

def add_pdf_hists(results, df, dataset, axes, cols, pdfs, base_name="nominal", addhelicity=False):
    for pdf in pdfs:
        try:
            pdfInfo = theory_tools.pdf_info_map(dataset, pdf)
        except ValueError as e:
            logger.info(e)
            continue

        pdfName = pdfInfo["name"]
        tensorName = f"{pdfName}Weights_tensor"
        tensorASName = f"{pdfName}ASWeights_tensor"
        npdf=pdfInfo["entries"]
        pdfHistName = Datagroups.histName(base_name, syst=pdfName)
        names = getattr(theory_tools, f"pdfNames{'Sym' if pdfInfo['combine'] == 'symHessian' else 'Asym'}Hessian")(pdfInfo["entries"], pdfName)
        pdf_ax = hist.axis.StrCategory(names, name="pdfVar")
        if tensorName not in df.GetColumnNames():
            logger.warning(f"PDF {pdf} was not found for sample {dataset}. Skipping uncertainty hist!")
            continue

        if pdfInfo["alphasRange"] == "001":
            alphaSHistName = Datagroups.histName(base_name, syst=f"{pdfName}alphaS001")
            as_ax = hist.axis.StrCategory(["as0117", "as0119"], name="alphasVar")
        else:
            alphaSHistName = Datagroups.histName(base_name, syst=f"{pdfName}alphaS002")
            as_ax = hist.axis.StrCategory(["as0116", "as0120"], name="alphasVar")

        if addhelicity:
            pdfHeltensor, pdfHeltensor_axes =  make_pdfweight_helper_helicity(npdf, pdf_ax)
            df = df.Define(f'{tensorName}_helicity', pdfHeltensor, [tensorName, "helWeight_tensor"])
            pdfHist = df.HistoBoost(pdfHistName, axes, [*cols, f'{tensorName}_helicity'], tensor_axes=pdfHeltensor_axes, storage=hist.storage.Double())
            alphaSHeltensor, alphaSHeltensor_axes =  make_pdfweight_helper_helicity(2, as_ax)
            df = df.Define(f'{tensorASName}_helicity', alphaSHeltensor, [tensorASName, "helWeight_tensor"])
            alphaSHist = df.HistoBoost(alphaSHistName, axes, [*cols, f'{tensorASName}_helicity'], tensor_axes=alphaSHeltensor_axes, storage=hist.storage.Double())
        else:
            pdfHist = df.HistoBoost(pdfHistName, axes, [*cols, tensorName], tensor_axes=[pdf_ax], storage=hist.storage.Double())
            alphaSHist = df.HistoBoost(alphaSHistName, axes, [*cols, tensorASName], tensor_axes=[as_ax], storage=hist.storage.Double())
        results.extend([pdfHist, alphaSHist])
    return df

def add_qcdScale_hist(results, df, axes, cols, base_name="nominal", addhelicity=False):
    name = Datagroups.histName(base_name, syst="qcdScale")
    if addhelicity:
        qcdbyHelicity, qcdbyHelicity_axes = make_qcdscale_helper_helicity(theory_tools.scale_tensor_axes)
        df = df.Define('scaleWeights_tensor_wnom_helicity', qcdbyHelicity, ['scaleWeights_tensor_wnom', 'helWeight_tensor'])
        scaleHist = df.HistoBoost(name, axes, [*cols, "scaleWeights_tensor_wnom_helicity"], tensor_axes=qcdbyHelicity_axes, storage=hist.storage.Double())
    else:
        scaleHist = df.HistoBoost(name, axes, [*cols, "scaleWeights_tensor_wnom"], tensor_axes=theory_tools.scale_tensor_axes, storage=hist.storage.Double())
    results.append(scaleHist)

def add_qcdScaleByHelicityUnc_hist(results, df, helper, axes, cols, base_name="nominal"):
    name = Datagroups.histName(base_name, syst="qcdScaleByHelicity")
    df = df.Define("helicityWeight_tensor", helper, ["massVgen", "absYVgen", "ptVgen", "chargeVgen", "csSineCosThetaPhi", "scaleWeights_tensor", "nominal_weight"])
    qcdScaleByHelicityUnc = df.HistoBoost(name, axes, [*cols,"helicityWeight_tensor"], tensor_axes=helper.tensor_axes, storage=hist.storage.Double())
    results.append(qcdScaleByHelicityUnc)

def add_QCDbkg_jetPt_hist(results, df, nominal_axes, nominal_cols, base_name="nominal", jet_pt=30):
    # branching the rdataframe to add special filter, no need to return dQCDbkGVar
    name = Datagroups.histName(base_name, syst=f"qcdJetPt{str(jet_pt)}")
    dQCDbkGVar = df.Define(f"goodCleanJetsPt{jet_pt}", f"goodCleanJetsNoPt && Jet_pt > {jet_pt}")
    dQCDbkGVar = dQCDbkGVar.Filter(f"passMT || Sum(goodCleanJetsPt{jet_pt})>=1")
    qcdJetPt = dQCDbkGVar.HistoBoost(name, nominal_axes, [*nominal_cols, "nominal_weight"], storage=hist.storage.Double())
    results.append(qcdJetPt)
<<<<<<< HEAD
                                        
def add_muon_efficiency_unc_hists(results, df, helper_stat, helper_syst, axes, cols, base_name="nominal", is_w_like=False, addhelicity=False):
=======
>>>>>>> 559d085e

def add_muon_efficiency_unc_hists(results, df, helper_stat, helper_syst, axes, cols, base_name="nominal", what_analysis=ROOT.wrem.AnalysisType.Wmass, smooth3D=False):
    # TODO: update for dilepton
    if what_analysis == ROOT.wrem.AnalysisType.Wmass:
        muon_columns_stat = ["goodMuons_pt0", "goodMuons_eta0",
                             "goodMuons_uT0", "goodMuons_charge0"]
        muon_columns_syst = ["goodMuons_pt0", "goodMuons_eta0",
                             "goodMuons_SApt0", "goodMuons_SAeta0",
                             "goodMuons_uT0", "goodMuons_charge0",
                             "passIso"]
    else:
        muvars_stat = ["pt0", "eta0", "uT0", "charge0"]
        muon_columns_stat_trig    = [f"trigMuons_{v}" for v in muvars_stat]
        muon_columns_stat_nonTrig = [f"nonTrigMuons_{v}" for v in muvars_stat]

        muvars_syst = ["pt0", "eta0", "SApt0", "SAeta0", "uT0", "charge0"]
        muon_columns_syst_trig    = [f"trigMuons_{v}" for v in muvars_syst]
        muon_columns_syst_nonTrig = [f"nonTrigMuons_{v}" for v in muvars_syst]
        
        if what_analysis == ROOT.wrem.AnalysisType.Wlike:
            muon_columns_stat = [*muon_columns_stat_trig, *muon_columns_stat_nonTrig]
            muon_columns_syst = [*muon_columns_syst_trig, *muon_columns_syst_nonTrig]
        elif what_analysis == ROOT.wrem.AnalysisType.Dilepton:
            muon_columns_stat = [*muon_columns_stat_trig, "trigMuons_passTrigger0", *muon_columns_stat_nonTrig, "nonTrigMuons_passTrigger0"]
            muon_columns_syst = [*muon_columns_syst_trig, "trigMuons_passTrigger0", *muon_columns_syst_nonTrig, "nonTrigMuons_passTrigger0"]
        else:
            raise ValueError(f"add_muon_efficiency_unc_hists: analysis {what_analysis} not implemented.")
            
        
    if not smooth3D:
        # will use different helpers and member functions
        muon_columns_stat = [x for x in muon_columns_stat if "_uT0" not in x]
        muon_columns_syst = [x for x in muon_columns_syst if "_uT0" not in x]

    # change variables for tracking, to use standalone variables
    muon_columns_stat_tracking = [x.replace("_pt0", "_SApt0").replace("_eta0", "_SAeta0") for x in muon_columns_stat]
        
    for key,helper in helper_stat.items():
        if "tracking" in key:
            muon_columns_stat_step = muon_columns_stat_tracking
        elif "iso" in key and what_analysis == ROOT.wrem.AnalysisType.Wmass:
            muon_columns_stat_step = muon_columns_stat + ["passIso"]
        else:
            muon_columns_stat_step = muon_columns_stat
            
        df = df.Define(f"effStatTnP_{key}_tensor", helper, [*muon_columns_stat_step, "nominal_weight"])
        name = Datagroups.histName(base_name, syst=f"effStatTnP_{key}")
        if addhelicity:
            helper_helicity, helper_helicity_axes = make_muon_eff_stat_helpers_helicity(helper)
            df = df.Define(f"effStatTnP_{key}_ByHelicity_tensor", helper_helicity, [f"effStatTnP_{key}_tensor", "helWeight_tensor"])
            effStatTnP = df.HistoBoost(name, axes, [*cols, f"effStatTnP_{key}_ByHelicity_tensor"], tensor_axes = helper_helicity_axes, storage=hist.storage.Double())
        else:
            effStatTnP = df.HistoBoost(name, axes, [*cols, f"effStatTnP_{key}_tensor"], tensor_axes = helper.tensor_axes, storage=hist.storage.Double())
        results.append(effStatTnP)
    
    df = df.Define("effSystTnP_weight", helper_syst, [*muon_columns_syst, "nominal_weight"])
    name = Datagroups.histName(base_name, syst=f"effSystTnP")
    if addhelicity:
        helper_syst_helicity, helper_syst_helicity_axes = make_muon_eff_syst_helper_helicity(helper_syst)
        df = df.Define("effSystTnP_weight_ByHelicity_tensor", helper_syst_helicity, ["effSystTnP_weight", "helWeight_tensor"])
        effSystTnP = df.HistoBoost(name, axes, [*cols, "effSystTnP_weight_ByHelicity_tensor"], tensor_axes = helper_syst_helicity_axes)
    else:
        effSystTnP = df.HistoBoost(name, axes, [*cols, "effSystTnP_weight"], tensor_axes = helper_syst.tensor_axes, storage=hist.storage.Double())
    results.append(effSystTnP)
    
    return df

def add_L1Prefire_unc_hists(results, df, helper_stat, helper_syst, axes, cols, base_name="nominal", addhelicity=False):
    df = df.Define("muonL1PrefireStat_tensor", helper_stat, ["Muon_correctedEta", "Muon_correctedPt", "Muon_correctedPhi", "Muon_correctedCharge", "Muon_looseId", "nominal_weight"])
    name = Datagroups.histName(base_name, syst=f"muonL1PrefireStat")    

    if addhelicity:
        prefirebyhelicity_stat, prefire_axes_stat = make_muon_prefiring_helper_stat_byHelicity(helper_stat)
        df = df.Define("muonL1PrefireStatByHelicity_tensor", prefirebyhelicity_stat, ["muonL1PrefireStat_tensor", "helWeight_tensor"])
        muonL1PrefireStat = df.HistoBoost(name, axes, [*cols, "muonL1PrefireStatByHelicity_tensor"], tensor_axes = prefire_axes_stat, storage=hist.storage.Double())
    else:
        muonL1PrefireStat = df.HistoBoost(name, axes, [*cols, "muonL1PrefireStat_tensor"], tensor_axes = helper_stat.tensor_axes, storage=hist.storage.Double())
    results.append(muonL1PrefireStat)

    df = df.Define("muonL1PrefireSyst_tensor", helper_syst, ["Muon_correctedEta", "Muon_correctedPt", "Muon_correctedPhi", "Muon_correctedCharge", "Muon_looseId", "nominal_weight"])
    name = Datagroups.histName(base_name, syst=f"muonL1PrefireSyst")
    prefirebyhelicity_syst, prefire_axes_syst = make_muon_prefiring_helper_syst_byHelicity()
    if addhelicity:
        df = df.Define("muonL1PrefireSystByHelicity_tensor", prefirebyhelicity_syst, ["muonL1PrefireSyst_tensor", "helWeight_tensor"])
        muonL1PrefireSyst = df.HistoBoost(name, axes, [*cols, "muonL1PrefireSystByHelicity_tensor"], tensor_axes = prefire_axes_syst, storage=hist.storage.Double())
    else:
        muonL1PrefireSyst = df.HistoBoost(name, axes, [*cols, "muonL1PrefireSyst_tensor"], tensor_axes = [common.down_up_axis], storage=hist.storage.Double())
    results.append(muonL1PrefireSyst)

    df = df.Define("ecalL1Prefire_tensor", f"wrem::twoPointScaling(nominal_weight/L1PreFiringWeight_ECAL_Nom, L1PreFiringWeight_ECAL_Dn, L1PreFiringWeight_ECAL_Up)")
    name = Datagroups.histName(base_name, syst=f"ecalL1Prefire")
    if addhelicity:
        #can reuse the same helper since it's the tensor multiplication of same types
        df = df.Define("ecalL1PrefireByHelicity_tensor", prefirebyhelicity_syst, ["ecalL1Prefire_tensor", "helWeight_tensor"])
        ecalL1Prefire = df.HistoBoost(name, axes, [*cols, "ecalL1PrefireByHelicity_tensor"], tensor_axes = prefire_axes_syst, storage=hist.storage.Double())
    else:
        ecalL1Prefire = df.HistoBoost(name, axes, [*cols, "ecalL1Prefire_tensor"], tensor_axes = [common.down_up_axis], storage=hist.storage.Double())
    results.append(ecalL1Prefire)

    return df

def add_muonscale_hist(results, df, netabins, mag, isW, axes, cols, base_name="nominal", muon_eta="goodMuons_eta0"):
    nweights = 21 if isW else 23

    df = df.Define(f"muonScaleDummy{netabins}Bins{muon_eta}", f"wrem::dummyScaleFromMassWeights<{netabins}, {nweights}>(nominal_weight, massWeight_tensor, {muon_eta}, {mag}, {str(isW).lower()})")

    scale_etabins_axis = hist.axis.Regular(netabins, -2.4, 2.4, name="scaleEtaSlice", underflow=False, overflow=False)
    name = Datagroups.histName(base_name, syst=f"muonScaleSyst")

    dummyMuonScaleSyst = df.HistoBoost(name, axes, [*cols, f"muonScaleDummy{netabins}Bins{muon_eta}"], tensor_axes=[common.down_up_axis, scale_etabins_axis], storage=hist.storage.Double())
    results.append(dummyMuonScaleSyst)

    return df


def add_muonscale_smeared_hist(results, df, netabins, mag, isW, axes, cols, base_name="nominal", muon_eta="goodMuons_eta0"):
    # add_muonscale_hist has to be called first such that "muonScaleDummy{netabins}Bins{muon_eta}" is defined
    nweights = 21 if isW else 23

    scale_etabins_axis = hist.axis.Regular(netabins, -2.4, 2.4, name="scaleEtaSlice", underflow=False, overflow=False)
    name = Datagroups.histName(base_name, syst=f"muonScaleSyst_gen_smear")

    dummyMuonScaleSyst_gen_smear = df.HistoBoost(name, axes, [*cols, f"muonScaleDummy{netabins}Bins{muon_eta}"], tensor_axes=[common.down_up_axis, scale_etabins_axis], storage=hist.storage.Double())
    results.append(dummyMuonScaleSyst_gen_smear)

    return df

def scetlib_scale_unc_hist(h, obs, syst_ax="vars"):
    hnew = hist.Hist(*h.axes[:-1], hist.axis.StrCategory(["central"]+scetlib_scale_vars(),
                        name=syst_ax), storage=h._storage_type())
    
    hnew[...,"central"] = h[...,"central"].view(flow=True)
    hnew[...,"resumFOScaleUp"] = h[...,"kappaFO2."].view(flow=True)
    hnew[...,"resumFOScaleDown"] = h[...,"kappaFO0.5"].view(flow=True)
    hnew[...,"resumLambdaUp"] = h[...,"lambda0.8"].view(flow=True)
    hnew[...,"resumLambdaDown"] = h[...,"lambda1.5"].view(flow=True)
    
    transition_names = [x for x in h.axes[syst_ax] if "transition" in x]    
    hnew[...,"resumTransitionUp"] = hh.syst_min_or_max_env_hist(h, obs, syst_ax, 
                                    h.axes[syst_ax].index(transition_names), do_min=False).view(flow=True)
    hnew[...,"resumTransitionDown"] = hh.syst_min_or_max_env_hist(h, obs, syst_ax, 
                                    h.axes[syst_ax].index(transition_names), do_min=True).view(flow=True)
    
    resum_names = [x for x in h.axes[syst_ax] if not any(i in x for i in ["lambda", "kappa", "transition"])]
    hnew[...,"resumScaleUp"] = hh.syst_min_or_max_env_hist(h, obs, syst_ax, 
                                    h.axes[syst_ax].index(resum_names), do_min=False).view(flow=True)
    hnew[...,"resumScaleDown"] = hh.syst_min_or_max_env_hist(h, obs, syst_ax, 
                                    h.axes[syst_ax].index(resum_names), do_min=True).view(flow=True)
    return hnew

def add_theory_hists(results, df, args, dataset_name, corr_helpers, qcdScaleByHelicity_helper, axes, cols, base_name="nominal", for_wmass=True, addhelicity=False):
    axis_chargeVgen = qcdScaleByHelicity_helper.hist.axes["chargeVgen"]
    axis_ptVgen = hist.axis.Variable(
        common.ptV_10quantiles_binning, 
        name = "ptVgen", underflow=False
    )
    #for hel analysis, ptVgen is part of axes/col
    scale_axes = [*axes, axis_chargeVgen] if addhelicity else [*axes, axis_ptVgen, axis_chargeVgen]
    scale_cols = [*cols, "chargeVgen"] if addhelicity else [*cols, "ptVgen", "chargeVgen"]

    df = theory_tools.define_scale_tensor(df)
    df = define_mass_weights(df, dataset_name)

    add_pdf_hists(results, df, dataset_name, axes, cols, args.pdfs, base_name=base_name, addhelicity=addhelicity)
    add_qcdScale_hist(results, df, scale_axes, scale_cols, base_name=base_name, addhelicity=addhelicity)

    isZ = dataset_name in common.zprocs

    if args.theoryCorr and dataset_name in corr_helpers:
        results.extend(theory_tools.make_theory_corr_hists(df, base_name, axes, cols, 
            corr_helpers[dataset_name], args.theoryCorr, modify_central_weight=not args.theoryCorrAltOnly, isW = not isZ)
        )

    if for_wmass or isZ:
        # there is no W backgrounds for the Wlike, make QCD scale histograms only for Z
        # should probably remove the charge here, because the Z only has a single charge and the pt distribution does not depend on which charged lepton is selected

        if not args.skipHelicity:
            add_qcdScaleByHelicityUnc_hist(results, df, qcdScaleByHelicity_helper, scale_axes, scale_cols, base_name=base_name)

        # TODO: Should have consistent order here with the scetlib correction function
        add_massweights_hist(results, df, axes, cols, proc=dataset_name, base_name=base_name, addhelicity=addhelicity)

    return df<|MERGE_RESOLUTION|>--- conflicted
+++ resolved
@@ -308,13 +308,8 @@
     dQCDbkGVar = dQCDbkGVar.Filter(f"passMT || Sum(goodCleanJetsPt{jet_pt})>=1")
     qcdJetPt = dQCDbkGVar.HistoBoost(name, nominal_axes, [*nominal_cols, "nominal_weight"], storage=hist.storage.Double())
     results.append(qcdJetPt)
-<<<<<<< HEAD
-                                        
-def add_muon_efficiency_unc_hists(results, df, helper_stat, helper_syst, axes, cols, base_name="nominal", is_w_like=False, addhelicity=False):
-=======
->>>>>>> 559d085e
-
-def add_muon_efficiency_unc_hists(results, df, helper_stat, helper_syst, axes, cols, base_name="nominal", what_analysis=ROOT.wrem.AnalysisType.Wmass, smooth3D=False):
+
+def add_muon_efficiency_unc_hists(results, df, helper_stat, helper_syst, axes, cols, base_name="nominal", what_analysis=ROOT.wrem.AnalysisType.Wmass, smooth3D=False, addhelicity=False):
     # TODO: update for dilepton
     if what_analysis == ROOT.wrem.AnalysisType.Wmass:
         muon_columns_stat = ["goodMuons_pt0", "goodMuons_eta0",
