--- conflicted
+++ resolved
@@ -40,8 +40,7 @@
         )
         quit()
     return newax
-
-<<<<<<< HEAD
+  
 
 def make_muon_efficiency_helpers_smooth(
     filename=data_dir + "/muonSF/allSmooth_GtoHout_vtxAgnIso.root",
@@ -53,17 +52,6 @@
     isoDefinition="iso04vtxAgn",
 ):
 
-=======
-def make_muon_efficiency_helpers_smooth(filename = data_dir + "/muonSF/allSmooth_GtoHout_vtxAgnIso.root",
-                                        era = None,
-                                        what_analysis = ROOT.wrem.AnalysisType.Wmass,
-                                        max_pt = np.inf,
-                                        isoEfficiencySmoothing = False,
-                                        isAltBkg = False,
-                                        smooth3D=False,
-                                        isoDefinition="iso04vtxAgn"):
-    
->>>>>>> 3e8bed1e
     logger.debug(f"Make efficiency helper smooth")
 
     # need the following hack to call the helpers with this enum class from python
@@ -183,25 +171,12 @@
                 elif eff_type == "isoantitrig":
                     hist_name = hist_name.replace("isoantitrig", "isonotrig")
                     if templateAnalysisArg == "wrem::AnalysisType::Dilepton":
-<<<<<<< HEAD
                         logger.warning(
                             f"Substituting temporarily missing 2D histogram for 'isoantitrig' with 'isonotrig'"
                         )
             hist_root = input_tools.safeGetRootObject(fin, hist_name)
             # logger.debug(f"syst: {eff_type} -> {hist_name}")
-=======
-                        logger.warning(f"Substituting temporarily missing 2D histogram for 'isoantitrig' with 'isonotrig'")
-            
-            if isAltBkg is True:
-                try:
-                    hist_root = input_tools.safeGetRootObject(fin, hist_name)
-                except:
-                    continue
-            else:    
-                hist_root = input_tools.safeGetRootObject(fin, hist_name)
-            
-            #logger.debug(f"syst: {eff_type} -> {hist_name}")
->>>>>>> 3e8bed1e
+
 
             hist_hist = narf.root_to_hist(
                 hist_root, axis_names=["SF eta", "SF pt", "nomi-statUpDown-syst"]
@@ -325,7 +300,6 @@
                 #
                 # extract nominal (first bin that is not underflow) and put in corresponding bin of destination (bin 0 is the first bin because no underflow)
                 ## Note: must call sf_syst_3D with flow=False because it has overflow bins but hist_hist does not (it was made without them in 4D)
-<<<<<<< HEAD
                 nominalLayer = hist_hist.view(flow=False)[:, :, :, 0]
                 sf_syst_3D.view(flow=False)[
                     :,
@@ -335,13 +309,7 @@
                     0,
                     :,
                 ] = nominalLayer  # hist_hist.view(flow=False)[:,:,:,0]
-=======
-                nominalLayer = hist_hist.view(flow=False)[:,:,:,0]
-                sf_syst_3D.view(flow=False)[:, :, axis_charge.index(charge), axis_eff_type_3D.index(eff_type), 0, :] = nominalLayer #hist_hist.view(flow=False)[:,:,:,0]
-                
-                if isAltBkg is True: continue
-                
->>>>>>> 3e8bed1e
+
                 # take syst/nomi histogram ratio in 2D (eta-pt), and broadcast into eta-pt-ut)
                 chargeTag = charge_tag if eff_type in chargeDependentSteps else "both"
                 syst_view_etaPt = sf_syst_from2D_for3D[
@@ -590,15 +558,10 @@
                         elif eff_type == "isoantitrig":
                             hist_name = hist_name.replace("isoantitrig", "isonotrig")
                             if templateAnalysisArg == "wrem::AnalysisType::Dilepton":
-<<<<<<< HEAD
                                 logger.warning(
                                     f"Substituting temporarily missing 2D histogram for 'isoantitrig' with 'isonotrig'"
                                 )
-=======
-                                logger.warning(f"Substituting temporarily missing 2D histogram for 'isoantitrig' with 'isonotrig'")
-                    
-                    
->>>>>>> 3e8bed1e
+
                     hist_root = input_tools.safeGetRootObject(fin, hist_name)
 
                     # logger.info(f"stat: {effStatKey}|{eff_type} -> {hist_name}")
