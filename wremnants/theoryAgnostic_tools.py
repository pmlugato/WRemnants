from utilities import differential, logging
from wremnants import syst_tools, theory_tools, helicity_utils, helicity_utils_polvar
from copy import deepcopy
import hist

logger = logging.child_logger(__name__)

def select_fiducial_space(df, ptVgenMax, absYVgenMax, accept=True, select=True, usePtOverM=False):
    # accept defines the selection for in-acceptance (IA) or out-of-acceptance (OOA)
    # select is needed to actually apply the selection. For --poiAsNoi one integrates over the gen bins to build the nominal histogram in setupCombine/CardTool.py,
    # so all bins must be kept including overflows, and thus the explicit cut must be removed, although this is only for IA, since OOA is usually built as an independent histogram)
    # In the future the OOA might be build from the overflow bins directly (it might be possible to define multiple pieces too)
    ptvar = "qtOverQ" if usePtOverM else "ptVgen"
    selection = f"{ptvar} < {ptVgenMax} && absYVgen < {absYVgenMax}"
    df = df.Define("fiducial", selection)
    if accept:
        if select:
            df = df.Filter("fiducial")
            logger.debug(f"Theory agnostic fiducial cut: {selection}")
        else:
            logger.debug(f"Theory agnostic fiducial cut not explicitly applied to fill overflow bins, it was: {selection}")
    else:
        df = df.Filter("fiducial == 0")
        logger.debug(f"Theory agnostic fiducial cut (out-of-acceptance): not ({selection})")
    return df

def define_helicity_weights(df, filename=None):
    # define the helicity tensor, here nominal_weight will only have theory weights, no experimental pieces, it is defined in theory_tools.define_theory_weights_and_corrs
<<<<<<< HEAD
    weightsByHelicity_helper = helicity_utils.makehelicityWeightHelper(filename)
=======
    weightsByHelicity_helper = wremnants.makehelicityWeightHelper(filename)
>>>>>>> 33cbf0aa
    df = df.Define("helWeight_tensor", weightsByHelicity_helper, ["massVgen", "absYVgen", "ptVgen", "chargeVgen", "csSineCosThetaPhigen", "nominal_weight"])
    df = df.Define("nominal_weight_helicity", "wrem::scalarmultiplyHelWeightTensor(nominal_weight, helWeight_tensor)")
    return df

def add_xnorm_histograms(results, df, args, dataset_name, corr_helpers, qcdScaleByHelicity_helper, theoryAgnostic_axes, theoryAgnostic_cols):
    # add histograms before any selection
    axis_helicity = helicity_utils.axis_helicity_multidim
    df_xnorm = df
    df_xnorm = df_xnorm.DefinePerSample("exp_weight", "1.0")
    df_xnorm = theory_tools.define_theory_weights_and_corrs(df_xnorm, dataset_name, corr_helpers, args)
    # define the helicity tensor, here nominal_weight will only have theory weights, no experimental pieces, it is defined in theory_tools.define_theory_weights_and_corrs
    df_xnorm = define_helicity_weights(df_xnorm)
    df_xnorm = df_xnorm.DefinePerSample("xnorm", "0.5")
    axis_xnorm = hist.axis.Regular(1, 0., 1., name = "count", underflow=False, overflow=False)
    xnorm_axes = [axis_xnorm, *theoryAgnostic_axes]
    xnorm_cols = ["xnorm", *theoryAgnostic_cols]
    xnormByHelicity = df_xnorm.HistoBoost("xnorm", xnorm_axes, [*xnorm_cols, "nominal_weight_helicity"], tensor_axes=[axis_helicity])
    results.append(xnormByHelicity)
    if not args.onlyMainHistograms:
        syst_tools.add_theory_hists(results, df_xnorm, args, dataset_name, corr_helpers, qcdScaleByHelicity_helper, xnorm_axes, xnorm_cols, base_name="xnorm", for_wmass=True, addhelicity=True)
    else:
        #FIXME: hardcoded to keep mass weights (this would be done in add_theory_hists) but removing all other theory systs
        df_xnorm = syst_tools.define_mass_weights(df_xnorm, dataset_name)
        syst_tools.add_massweights_hist(results, df_xnorm, xnorm_axes, xnorm_cols, base_name="xnorm", proc=dataset_name, addhelicity=True)<|MERGE_RESOLUTION|>--- conflicted
+++ resolved
@@ -1,5 +1,5 @@
 from utilities import differential, logging
-from wremnants import syst_tools, theory_tools, helicity_utils, helicity_utils_polvar
+from wremnants import syst_tools, theory_tools, helicity_utils
 from copy import deepcopy
 import hist
 
@@ -26,11 +26,7 @@
 
 def define_helicity_weights(df, filename=None):
     # define the helicity tensor, here nominal_weight will only have theory weights, no experimental pieces, it is defined in theory_tools.define_theory_weights_and_corrs
-<<<<<<< HEAD
     weightsByHelicity_helper = helicity_utils.makehelicityWeightHelper(filename)
-=======
-    weightsByHelicity_helper = wremnants.makehelicityWeightHelper(filename)
->>>>>>> 33cbf0aa
     df = df.Define("helWeight_tensor", weightsByHelicity_helper, ["massVgen", "absYVgen", "ptVgen", "chargeVgen", "csSineCosThetaPhigen", "nominal_weight"])
     df = df.Define("nominal_weight_helicity", "wrem::scalarmultiplyHelWeightTensor(nominal_weight, helWeight_tensor)")
     return df
