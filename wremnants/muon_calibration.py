--- conflicted
+++ resolved
@@ -538,34 +538,7 @@
         )
     return df
 
-<<<<<<< HEAD
-def define_cvh_reco_muon_kinematics(df, kinematic_vars = ["pt", "eta", "phi", "charge"]):
-    for var in kinematic_vars:
-        df = df.Define(
-            f"goodMuons_{var.lower()}0_cvh",
-            f"Muon_cvh{var.capitalize()}[goodMuons][0]"
-        )
-    return df
-
-def define_uncrct_reco_muon_kinematics(df, kinematic_vars = ["pt", "eta", "phi", "charge"]):
-    for var in kinematic_vars:
-        df = df.Define(
-            f"goodMuons_{var.lower()}0_uncrct",
-            f"Muon_{var.lower()}[goodMuons][0]"
-        )
-    return df
-
-def transport_smearing_weights_to_reco(
-    resultdict,
-    procs = ['WplusmunuPostVFP', 'WminusmunuPostVFP', 'ZmumuPostVFP'],
-    nonClosureScheme = "A-M-separated"
-):
-    logger.debug(f"Transport smearing weights {nonClosureScheme} for processes {procs}")
-    time0 = time.time()
-
-=======
 def transport_smearing_weights_to_reco(resultdict, procs, nonClosureScheme = "A-M-separated"):
->>>>>>> 86897cb1
     hists_to_transport = ['muonScaleSyst_responseWeights_gensmear']
     if nonClosureScheme == "A-M-separated":
         hists_to_transport.append('Z_non_closure_parametrized_A_gensmear')
@@ -614,22 +587,6 @@
                 
     logger.info(f"Transport smearing weights: {time.time() - time0}")
 
-<<<<<<< HEAD
-def muon_scale_variation_from_manual_shift(
-    resultdict, procs = ['WplusmunuPostVFP', 'WminusmunuPostVFP', 'ZmumuPostVFP'],
-):
-    logger.debug(f"Make muon scale variations from manual shift for processes {procs}")
-    time0 = time.time()
-
-    for proc in procs:
-        proc_hists = resultdict[proc]['output']
-        manual_shift_hists = [proc_hists['nominal_muonScaleVariationDnTenthmil'].get(), proc_hists['nominal_muonScaleVariationUpTenthmil'].get()]
-        proc_hists['muonScaleSyst_manualShift'] = hh.combineUpDownVarHists(*manual_shift_hists)
-
-    logger.info(f"Make muon scale variations from manual shift: {time.time() - time0}")
-
-=======
->>>>>>> 86897cb1
 def make_alt_reco_and_gen_hists(df, results, nominal_axes, nominal_columns, matched_reco_sel = "goodMuons"):
 
     nominal_cols_gen = nominal_columns[:]
