--- conflicted
+++ resolved
@@ -1,10 +1,6 @@
 from utilities import boostHistHelpers as hh, common, logging
 from utilities.io_tools import input_tools
-<<<<<<< HEAD
-from wremnants import histselections
-=======
-from wremnants import syst_tools
->>>>>>> 84be64ae
+from wremnants import histselections, syst_tools
 
 import numpy as np
 import hist
