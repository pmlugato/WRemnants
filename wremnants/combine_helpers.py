from utilities import boostHistHelpers as hh, common, logging
from wremnants import syst_tools,theory_tools
import numpy as np
import re

logger = logging.child_logger(__name__)

def add_scale_uncertainty(card_tool, scale_type, samples, to_fakes, name_append="", resum=None, use_hel_hist=False, rebin_pt=None):
    if not len(samples):
        logger.warning(f"Skipping QCD scale syst '{scale_type}', no process to apply it to")
        return
        
    helicity = "Helicity" in scale_type
    pt_binned = "Pt" in scale_type

    scale_hist = "qcdScale" if not (helicity or use_hel_hist) else "qcdScaleByHelicity"

    # All possible syst_axes
    # TODO: Move the axes to common and refer to axis_chargeVgen etc by their name attribute, not just
    # assuming the name is unchanged
    syst_axes = ["ptVgen", "chargeVgen", "muRfact", "muFfact"]
    syst_ax_labels = ["PtVBin", "genQ", "muR", "muF"]
    if helicity:
        syst_axes.insert(2, "helicity")
        syst_ax_labels.insert(2, "AngCoeff")

    group_name = f"QCDscale{name_append}"
    # Exclude all combinations where muR = muF = 1 (nominal) or where
    # they are extreme values (ratio = 4 or 1/4)
    skip_entries = [(1.j, 1.j), (0.5j, 2.j), (2.j, 0.5j)]
    # In order to make prettier names than the automated ones.
    # No harm in leaving extra replaces that won't be triggered
    name_replace = [("muR2muF2", "muRmuFUp"), ("muR0muF0", "muRmuFDown"), ("muR2muF1", "muRUp"), 
                        ("muR0muF1", "muRDown"), ("muR1muF0", "muFDown"), ("muR1muF2", "muFUp"),
    ]
    action_map = {}
    sum_axes = ["ptVgen", "chargeVgen",]
    if use_hel_hist or helicity:
        sum_axes.append("helicity")

    # NOTE: The map needs to be keyed on the base procs not the group names, which is
    # admittedly a bit nasty
    expanded_samples = card_tool.datagroups.getProcNames(samples, afterFilter=True)
    logger.debug(f"using {scale_hist} histogram for QCD scale systematics")
    logger.debug(f"expanded_samples: {expanded_samples}")
    action_map = {proc : syst_tools.scale_helicity_hist_to_variations for proc in expanded_samples}
        
    # Determine if it should be summed over based on scale_type passed in. If not,
    # Remove it from the sum list and set names appropriately
    def set_sum_over_axis(identifier, ax_name):
        nonlocal sum_axes,group_name,syst_axes,syst_ax_labels
        if identifier in scale_type:
            sum_axes.remove(ax_name)
            group_name += identifier
        elif ax_name in syst_axes:
            idx = syst_axes.index(ax_name)
            syst_axes.pop(idx)
            syst_ax_labels.pop(idx)

    for ax,name in zip(sum_axes[:], ["Pt", "Charge", "Helicity"]):
        set_sum_over_axis(name, ax)

    action_args = {"sum_axes" : sum_axes}
    if pt_binned:
        action_args["rebinPtV"] = rebin_pt

    # Skip extreme muR/muF values for all bin combos (-1 = any)
    nsyst_dims = len(syst_axes)
    skip_entries = [(*[-1]*(nsyst_dims-2),*x) for x in skip_entries]

    if resum:
        group_name += "Resum"
        # At least I hope this is the binning... Ideally would get it from the hist, but it's not trivial here
        other_dims = []

        if pt_binned:
            binning = np.array(common.ptV_10quantiles_binning)
            pt30_idx = np.argmax(binning > 30)
            # Drop the uncertainties for < 30
            other_dims = [[-1]*(nsyst_dims-1)]
            if helicity:
                # Skip only the 1+cos^2 term
                other_dims = [(*[-1]*(nsyst_dims-4), -1.j, -1, -1)]

            skip_entries.extend([(complex(0, x), *other) for other in other_dims for x in binning[:pt30_idx-1]])
        elif helicity:
            skip_entries.append((*[-1]*(nsyst_dims-2), -1.j, -1, -1))
        
        obs = ("eta", "pt") if not card_tool.project else card_tool.project
        # TODO: Implement pT splitting for SCETlib
        # TODO: The hist used needs to be configurable
        
        theory_unc = args_from_metadata(card_tool, "theory_corr")
        if not theory_unc:
            logger.error("Can not add resummation uncertainties. No theory correction was applied!")
        theory_unc = theory_unc[0]+"_unc"

<<<<<<< HEAD
        theory_unc = args_from_metadata(card_tool.datagroups.getMetaInfo(), "theoryCorr", "scetlib_dyturboCorr")+"_unc"
        if "--theoryCorrAltOnly" in card_tool.datagroups.getMetaInfo()["command"]:
            logger.warning("The theory correction was only applied as an alternate hist. Using its syst isn't well defined!")
=======
        if args_from_metadata(card_tool, "theory_corr_alt_only"):
            logger.error("The theory correction was only applied as an alternate hist. Using its syst isn't well defined!")
>>>>>>> 45b7ee5e

        card_tool.addSystematic(name=theory_unc,
            processes=samples,
            group="resumTNP",
            systAxes=["vars"],
            passToFakes=to_fakes,
            systNameReplace=[("central", ""), ("+1", "Up"), ("-1", "Down"), ("-0.5", "Down"), ("+0.5", "Up"), ("up", "Up"), ("down", "Down")],
            skipEntries=[('^kappaFO.*',), ('^recoil_scheme.*',), ('^c_nu.*',), ('Omega\d.\d*',), ("^transition_points.*",)],
            rename=f"resumTNP", 
        )
        card_tool.addSystematic(name=theory_unc,
            processes=samples,
            group="resumNonpert",
            systAxes=["downUpVar"],
            passToFakes=to_fakes,
            actionMap={s : lambda h: hh.syst_min_and_max_env_hist(h, obs, "vars", 
                ['c_nu-0.15-omega_nu0.43', 'c_nu0.05', 'c_nu0.5-omega_nu0.15', 'c_nu-0.5-omega_nu0.37', 'Omega0.', 'Omega0.71',],
            no_flow=["ptVgen"]) for s in expanded_samples},
            outNames=["scetlibNonpertUp", "scetlibNonpertDown"],
            rename=f"scetlibNonpert", 
        )
        card_tool.addSystematic(name=theory_unc,
            processes=samples,
            group="resumTransition",
            systAxes=["downUpVar"],
            passToFakes=to_fakes,
            actionMap={s : lambda h: hh.syst_min_and_max_env_hist(h, obs, "vars", 
                ['transition_points0.4_0.75_1.1', 'transition_points0.2_0.45_0.7', 'transition_points0.4_0.55_0.7', 'transition_points0.2_0.65_1.1'],
            no_flow=["ptVgen"]) for s in expanded_samples},
            outNames=["resumTransitionUp", "resumTransitionDown"],
            rename=f"scetlibResumTransition", 
        )

    if helicity:
        # Drop the uncertainty of A5,A6,A7
        skip_entries.extend([(*[-1]*(nsyst_dims-3), complex(0, i), -1, -1) for i in (5,6,7)])

    # Skip MiNNLO unc. 
    if resum and not (pt_binned or helicity):
        logger.warning("Without pT or helicity splitting, only the SCETlib uncertainty will be applied!")
    else:
        card_tool.addSystematic(scale_hist,
            actionMap=action_map,
            actionArgs=action_args,
            processes=samples,
            group=group_name,
            systAxes=syst_axes,
            labelsByAxis=syst_ax_labels,
            # Exclude all combinations where muR = muF = 1 (nominal) or where
            # they are extreme values (ratio = 4 or 1/4)
            skipEntries=skip_entries,
            systNameReplace=name_replace,
            baseName=group_name+"_",
            passToFakes=to_fakes,
            rename=group_name, # Needed to allow it to be called multiple times
        )

def args_from_metadata(card_tool, arg):
    meta_data = card_tool.datagroups.getMetaInfo()
    if "args" not in meta_data.keys() or arg not in meta_data["args"].keys():
        raise IOError(f"The argument {arg} was not found in the metadata, maybe you run on an obsolete file.")

    return meta_data["args"][arg]


def add_pdf_uncertainty(card_tool, samples, to_fakes, action=None):
    pdf = args_from_metadata(card_tool, "pdfs")[0]
    logger.info(f"Using PDF {pdf}")
    pdfInfo = theory_tools.pdf_info_map("ZmumuPostVFP", pdf)
    pdfName = pdfInfo["name"]

    symHessian = pdfInfo["combine"] == "symHessian"
    card_tool.addSystematic(pdfName, 
        processes=samples,
        mirror=True if symHessian else False,
        group=pdfName,
        systAxes=["pdfVar"],
        # Needs to be a tuple, since for multiple axis it would be (ax1, ax2, ax3)...
        # -1 means all possible values of the mirror axis
        skipEntries=[("^pdf0[a-z]*", -1) if symHessian else ("^pdf0[a-z]*",)],
        passToFakes=to_fakes,
        actionMap=action,
        scale=pdfInfo["scale"] if "scale" in pdfInfo else 1,
    )

    asRange = pdfInfo['alphasRange']
    card_tool.addSystematic(f"{pdfName}alphaS{asRange}", 
        processes=samples,
        mirror=False,
        group=pdfName,
        systAxes=["alphasVar"],
        systNameReplace=[("as", "pdfAlphaS")]+[("0116", "Down"), ("0120", "Up")] if asRange == "002" else [("0117", "Down"), ("0119", "Up")],
        scale=0.75, # TODO: this depends on the set, should be provided in theory_tools.py
        passToFakes=to_fakes,
    )<|MERGE_RESOLUTION|>--- conflicted
+++ resolved
@@ -95,14 +95,8 @@
             logger.error("Can not add resummation uncertainties. No theory correction was applied!")
         theory_unc = theory_unc[0]+"_unc"
 
-<<<<<<< HEAD
-        theory_unc = args_from_metadata(card_tool.datagroups.getMetaInfo(), "theoryCorr", "scetlib_dyturboCorr")+"_unc"
-        if "--theoryCorrAltOnly" in card_tool.datagroups.getMetaInfo()["command"]:
-            logger.warning("The theory correction was only applied as an alternate hist. Using its syst isn't well defined!")
-=======
-        if args_from_metadata(card_tool, "theory_corr_alt_only"):
+        if args_from_metadata(card_tool, "theoryCorrAltOnly"):
             logger.error("The theory correction was only applied as an alternate hist. Using its syst isn't well defined!")
->>>>>>> 45b7ee5e
 
         card_tool.addSystematic(name=theory_unc,
             processes=samples,
