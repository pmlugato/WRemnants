--- conflicted
+++ resolved
@@ -8,25 +8,18 @@
     # reset datagroups
     dg.groups = {}
 
-<<<<<<< HEAD
-    sigOp = None
-    fakeOp = None
     if dg.mode == "wmass":
+        fakeOpArgs = {"fakerate_integration_axes":[]}
         if applySelection:
             sigOp = sel.signalHistWmass
             fakeOp = sel.fakeHistABCD
-        elif simultaneousABCD:
+        else:
+            sigOp = None
             fakeOp = sel.fakeHistSimultaneousABCD
-=======
-    if dg.mode == "wmass" and applySelection:
-        sigOp = sel.signalHistWmass
-        fakeOp = sel.fakeHistABCD
-        fakeOpArgs = {"fakerate_integration_axes":[]}
     else:
         sigOp = None
         fakeOp = None
         fakeOpArgs = None
->>>>>>> ff9ee657
 
     dg.addGroup("Data",
         members = dg.get_members_from_results(is_data=True),
