import narf
from utilities import logging
import subprocess
import glob
import random
import pathlib
import socket
#set the debug level for logging incase of full printout 
from wremnants.datasets.datasetDict_v9 import dataDictV9
from wremnants.datasets.datasetDict_v8 import dataDictV8
from wremnants.datasets.datasetDict_gen import genDataDict
from wremnants.datasets.datasetDict_lowPU import dataDictLowPU

logger = logging.child_logger(__name__)

def buildXrdFileList(path, xrd):
    xrdpath = path[path.find('/store'):]
    logger.debug(f"Looking for path {xrdpath}")
    # xrdfs doesn't like wildcards, just use the mount if they are included
    if "*" not in path:
        f = subprocess.check_output(['xrdfs', f'root://{xrd}', 'ls', xrdpath]).decode(sys.stdout.encoding)
        return filter(lambda x: "root" in x[-4:], f.split())
    else:
        return [f"root://{xrd}/{f}" for f in glob.glob(path)]

#TODO add the rest of the samples!
def makeFilelist(paths, maxFiles=-1, format_args={}, is_data=False, oneMCfileEveryN=None):
    filelist = []
    for path in paths:
        if format_args:
            path = path.format(**format_args)
            logger.debug(f"Reading files from path {path}")
        files = glob.glob(path) if path[:4] != "/eos" else buildXrdFileList(path, "eoscms.cern.ch")
        if len(files) == 0:
            logger.warning(f"Did not find any files matching path {path}!")
        filelist.extend(files)

    if oneMCfileEveryN != None and not is_data:
        tmplist = []
        for i,f in enumerate(filelist):
            if i % oneMCfileEveryN == 0:
                tmplist.append(f)
        logger.warning(f"Using {len(tmplist)} files instead of {len(filelist)}")
        filelist = tmplist

    return filelist if maxFiles < 0 or len(filelist) < maxFiles else random.Random(1).sample(filelist, maxFiles)

def selectProc(selection, datasets):
    if any(selection == x.group for x in datasets):
        # if the selection matches any of the group names in the given dataset, the selection is applied to groups
        return list(filter(lambda x, s=selection: x.group is not None and x.group == s, datasets))
    else:
        # otherwise, the selection is applied to sample names
        return list(filter(lambda x, s=selection: s in x.name, datasets))

def selectProcs(selections, datasets):
    new_datasets = []
    for selection in selections:
        new_datasets += selectProc(selection, datasets)

    # remove duplicates selected by multiple filters
    new_datasets = list(set(new_datasets))
    return new_datasets

def filterProcs(filters, datasets):
    if filters:
        if isinstance(filters, list):
            new_datasets = selectProcs(filters, datasets)
        elif isinstance(filters, str):
            new_datasets = selectProc(filters, datasets)
        else:
            new_datasets = list(filter(filters, datasets))
    else:
        return datasets

    if len(new_datasets) == 0:
        logger.warning("Try to filter processes/groups but didn't find any match. Continue without filtering.")
        return datasets

    return new_datasets

def excludeProcs(excludes, datasets):
    if excludes:
        if isinstance(excludes, list):
            # remove selected datasets
            return list(filter(lambda x: x not in selectProcs(excludes, datasets), datasets))
        elif isinstance(excludes, str):
            # remove selected datasets
            return list(filter(lambda x: x not in selectProc(excludes, datasets), datasets))
        else:
            return list(filter(excludes, datasets))
    else:
        return datasets

def getDataPath(mode=None):
    import socket
    hostname = socket.gethostname()

    if hostname == "lxplus8s10.cern.ch":
        base_path = "/scratch/shared/NanoAOD"
    if hostname == "cmswmass2.cern.ch":
        base_path = "/data/shared/NanoAOD"
    elif "mit.edu" in hostname:
        base_path = "/scratch/submit/cms/wmass/NanoAOD"
    elif hostname == "cmsanalysis.pi.infn.it":
        base_path = "/scratchnvme/wmass/NANOV9/postVFP"

    # NOTE: If anyone wants to run this at Pisa they'd probably want a different path
    if mode and "lowpu" in mode:
        base_path = f"{base_path}/LowPU/"

    return base_path

def getDatasets(maxFiles=-1, filt=None, excl=None, mode=None, base_path=None, nanoVersion="v9", 
                data_tag="TrackFitV722_NanoProdv2", mc_tag="TrackFitV718_NanoProdv1", oneMCfileEveryN=None):
    if not base_path:
        base_path = getDataPath(mode)
    logger.info(f"Loading 2016 samples from {base_path}.")

    if nanoVersion == "v8":
        dataDict = dataDictV8
        logger.info('Using NanoAOD V8')
    elif nanoVersion == "v9":
        dataDict = dataDictV9
    else:
        raise ValueError("Only NanoAODv8 and NanoAODv9 are supported")

    if mode == "gen":
        dataDict.update(genDataDict)     
    elif mode == "lowPU":
        dataDict = dataDictLowPU

    narf_datasets = []
    for sample,info in dataDict.items():
        if sample in genDataDict:
            base_path = base_path.replace("NanoAOD", "NanoGen")

        is_data = info.get("group","") == "Data"

        prod_tag = data_tag if is_data else mc_tag
        paths = makeFilelist(info["filepaths"], maxFiles, format_args=dict(BASE_PATH=base_path, NANO_PROD_TAG=prod_tag), is_data=is_data, oneMCfileEveryN=oneMCfileEveryN)
<<<<<<< HEAD
=======
            
        if checkFileForZombie:
            paths = [p for p in paths if not is_zombie(p)]
>>>>>>> a0226675

        if not paths:
            logger.warning(f"Failed to find any files for dataset {sample}. Looking at {info['filepaths']}. Skipping!")
            continue

        narf_info = dict(
            name=sample,
            filepaths=paths,
        )

        if is_data:
            if mode == "gen":
                continue
            narf_info.update(dict(
                is_data=True,
                lumi_csv=info["lumicsv"],
                lumi_json=info["lumijson"],
                group=info["group"] if "group" in info else None,
            ))
        else:
            narf_info.update(dict(
                xsec=info["xsec"],
                group=info["group"] if "group" in info else None,
                )
            )
        narf_datasets.append(narf.Dataset(**narf_info))
    
    narf_datasets = filterProcs(filt, narf_datasets)
    narf_datasets = excludeProcs(excl, narf_datasets)

    for sample in narf_datasets:
        if not sample.filepaths:
            logger.warning(f"Failed to find any files for sample {sample.name}!")

    return narf_datasets<|MERGE_RESOLUTION|>--- conflicted
+++ resolved
@@ -139,12 +139,9 @@
 
         prod_tag = data_tag if is_data else mc_tag
         paths = makeFilelist(info["filepaths"], maxFiles, format_args=dict(BASE_PATH=base_path, NANO_PROD_TAG=prod_tag), is_data=is_data, oneMCfileEveryN=oneMCfileEveryN)
-<<<<<<< HEAD
-=======
             
         if checkFileForZombie:
             paths = [p for p in paths if not is_zombie(p)]
->>>>>>> a0226675
 
         if not paths:
             logger.warning(f"Failed to find any files for dataset {sample}. Looking at {info['filepaths']}. Skipping!")
