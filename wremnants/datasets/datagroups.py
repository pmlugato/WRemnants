--- conflicted
+++ resolved
@@ -534,13 +534,8 @@
         if forceNonzero:
             h = hh.clipNegativeVals(h, createNew=False)
         if scaleToNewLumi > 0:
-<<<<<<< HEAD
             h = hh.scale(h, scaleToNewLumi, createNew=False)                        
         scale = self.processScaleFactor(proc)
-=======
-            h = hh.scaleByLumi(h, scaleToNewLumi, createNew=False)                        
-        scale = self.processScaleFactor(proc)                                                        
->>>>>>> 00c676d3
         if scaleOp:
             scale = scale*scaleOp(proc)
         return h*scale
