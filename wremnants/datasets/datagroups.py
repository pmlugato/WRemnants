from utilities import boostHistHelpers as hh
from wremnants import histselections as sel
from wremnants.datasets import datasets2016
import logging
import lz4.frame
import pickle
import narf
#import uproot
import ROOT
import re
import pandas as pd
import math
from utilities import common

logger = common.child_logger(__name__)

class datagroups(object):
    def __init__(self, infile, combine=False):
        self.combine = combine
        self.lumi = 1.
        if not infile.endswith(".root"):
            with lz4.frame.open(infile) as f:
                self.results = pickle.load(f)
            self.rtfile = None
        else:
            self.rtfile = ROOT.TFile.Open(infile)
            self.results = None

        self.lumi = None
        if self.datasets and self.results:
            self.data = [x for x in self.datasets.values() if x.is_data]
            if self.data:
                self.lumi = sum([self.results[x.name]["lumi"] for x in self.data if x.name in self.results])
        self.groups = {}

        if not self.lumi:
            self.lumi = 1
            
        self.nominalName = "nominal"
        self.globalAction = None

    # To be used for applying a selection, rebinning, etc.
    def setGlobalAction(self, action):
        self.globalAction = action

    def setNominalName(self, name):
        self.nominalName = name

    def processScaleFactor(self, proc):
        if proc.is_data:
            return 1
        return self.lumi*1000*proc.xsec/self.results[proc.name]["weight_sum"]

    def getMetaInfo(self):
        return self.results["meta_info"]

    # for reading pickle files
    # as a reminder, the ND hists with tensor axes in the pickle files are organized as
    # pickle[procName]["output"][baseName] where
    ## procName are grouped into datagroups
    ## baseName takes values such as "nominal"
    def setHists(self, baseName, syst, procsToRead=None, label=None, nominalIfMissing=True, 
                 applySelection=True, forceNonzero=True, preOpMap=None, preOpArgs=None, scaleToNewLumi=-1):
        if not label:
            label = syst if syst else baseName
        if not procsToRead:
            procsToRead = self.groups.keys()

        foundExact = False
        for procName in procsToRead:
            logger.debug(f"Reading group {procName}")
            group = self.groups[procName]
            group[label] = None

            for member in group["members"]:
                logger.debug(f"Looking at group member {member.name}")
                scale = group["scale"] if "scale" in group else None
                try:
                    h = self.readHist(baseName, member, syst, scaleOp=scale, forceNonzero=forceNonzero, scaleToNewLumi=scaleToNewLumi)
                    foundExact = True
                except ValueError as e:
                    if nominalIfMissing:
                        logger.info(f"{str(e)}. Using nominal hist {self.nominalName} instead")
                        h = self.readHist(self.nominalName, member, "", scaleOp=scale, forceNonzero=forceNonzero, scaleToNewLumi=scaleToNewLumi)
                    else:
                        logger.warning(str(e))
                        continue

                if preOpMap and member.name in preOpMap:
                    logger.debug(f"Applying preOp to {member.name} after loading")
                    h = preOpMap[member.name](h, **preOpArgs)

                if self.globalAction:
                    h = self.globalAction(h)

                group[label] = h if not group[label] else hh.addHists(h, group[label])

            # Can use to apply common rebinning or selection on top of the usual one
            if "rebinOp" in group and group["rebinOp"]:
                group[label] = group["rebinOp"](group[label])

            if not applySelection and "selectOp" in group and group["selectOp"]:
                logger.warning(f"Selection requested for process {procName} but applySelection=False, thus it will be ignored")
            if applySelection and group[label] and "selectOp" in group and group["selectOp"]:
                group[label] = group["selectOp"](group[label])
        # Avoid situation where the nominal is read for all processes for this syst
        if not foundExact:
            raise ValueError(f"Did not find systematic {syst} for any processes!")

    #TODO: Better organize to avoid duplicated code
    def setHistsCombine(self, baseName, syst, channel, procsToRead=None, excluded_procs=[], label=None):
        if type(excluded_procs) == str: excluded_procs = excluded_procs.split(",")
        #TODO Set axis names properly
        if baseName == "x":
            axisNames=["eta", "pt"]

        if not label:
            label = syst
        if not procsToRead:
            procsToRead = list(filter(lambda x: x not in excluded_procs, self.groups.keys()))

        for procName in procsToRead:
            group = self.groups[procName]
            group[label] = None
            if type(channel) == str: channel = channel.split(",")
            narf_hist = None
            for chn in channel:
                name = self.histNameCombine(procName, baseName, syst, chn)
                rthist = self.rtfile.Get(name)
                if not rthist:
                    raise RuntimeError(f"Failed to load hist {name} from file")
                if not narf_hist:
                    narf_hist = narf.root_to_hist(rthist, axis_names=axisNames)
                else:
                    narf_hist = hh.addHists(narf_hist, narf.root_to_hist(rthist, axis_names=axisNames))

            if self.globalAction:
                narf_hist = self.globalAction(narf_hist)

            group[label] = narf_hist

    def histName(self, baseName, procName="", syst=""):
        return datagroups.histName(baseName, procName, syst, nominalName=self.nominalName)

    def histNameCombine(self, procName, baseName, syst, channel):
        return datagroups.histNameCombine(procName, baseName, syst, channel)

    def loadHistsForDatagroups(
        self, baseName, syst, procsToRead=None, excluded_procs=None, channel="", label="",
        nominalIfMissing=True, applySelection=True, forceNonzero=True, pseudodata=False,
        preOpMap={}, preOpArgs={}, scaleToNewLumi=-1
    ):
        logger.debug(f"the basename and syst is: {baseName}, {syst}")
        logger.debug(f"The procsToRead and excludedProcs are: {procsToRead}, {excluded_procs}")
        if self.rtfile and self.combine:
            self.setHistsCombine(baseName, syst, channel, procsToRead, excluded_procs, label)
        else:
            self.setHists(baseName, syst, procsToRead, label, nominalIfMissing, applySelection, forceNonzero, preOpMap, preOpArgs, scaleToNewLumi=scaleToNewLumi)

    def getDatagroups(self, excluded_procs=[]):
        if type(excluded_procs) == str:
            excluded_procs = list(excluded_procs)
        return dict(filter(lambda x: x[0] not in excluded_procs, self.groups.items()))

    def getNames(self, matches=[], exclude=False):
        if not matches:
            return list(x for x in self.groups.keys())
        else:
            if not exclude:
                return list(filter(lambda x: any([re.match(expr, x) for expr in matches]), self.groups.keys()))
            else:
                return list(filter(lambda x: x not in matches, self.groups.keys()))

    def getProcNames(self, to_expand=[], exclude_group=[]):
        procs = []
        if not to_expand:
            to_expand = self.groups.keys()
        for group_name in to_expand:
            if group_name not in exclude_group:
                for member in self.groups[group_name]["members"]:
                    procs.append(member.name)
        return procs

    def sortByYields(self, histName, nominalName="nominal"):
        def get_sum(h):
            return h.sum() if not hasattr(h.sum(), "value") else h.sum().value
        self.groups = dict(
            sorted(self.groups.items(), key=lambda x: get_sum(
                x[1][histName if histName in x[1] else nominalName])
                    if nominalName in x[1] or histName in x[1] else 0,
                reverse=True)
        )

    def getDatagroupsForHist(self, histName):
        filled = {}
        for k, v in self.groups.items():
            if histName in v:
                filled[k] = v
        return filled

    def resultsDict(self):
        return self.results

    def processes(self):
        return self.groups.keys()

    def addSummedProc(self, refname, name, label, color="red", exclude=["Data"], relabel=None, 
            procsToRead=None, reload=False, rename=None, action=None, preOpMap={}, preOpArgs={}):
        if reload:
            self.loadHistsForDatagroups(refname, syst=name, excluded_procs=exclude,
                procsToRead=procsToRead, preOpMap=preOpMap, preOpArgs=preOpArgs)

        if not rename:
            rename = name
        self.groups[rename] = dict(
            label=label,
            color=color,
            members=[],
        )
        tosum = []
        procs = procsToRead if procsToRead else self.groups.keys()
        for proc in filter(lambda x: x not in exclude+[rename], procs):
            h = self.groups[proc][name]
            if not h:
                raise ValueError(f"Failed to find hist for proc {proc}, histname {name}")
            if action:
                logger.debug(f"Applying action in addSummedProc! Before sum {h.sum()}")
                h = action(h)
                logger.debug(f"After action sum {h.sum()}")
            tosum.append(h)
        histname = refname if not relabel else relabel
        self.groups[rename][histname] = hh.sumHists(tosum)

    def copyWithAction(self, action, name, refproc, refname, label, color):
        self.groups[name] = dict(
            label=label,
            color=color,
            members=[],
        )
        self.groups[name][refname] = action(self.groups[refproc][refname])

    def setSelectOp(self, op, processes=None, exclude=False): 
        if processes == None:
            procs = self.getDatagroups()
        else:
            if exclude:
                procs = self.getDatagroups(excluded_procs=processes)
            else:
                procs = [processes] if isinstance(processes, str) else [p for p in processes]
        for proc in procs:
            if proc not in self.groups.keys():
                raise ValueError(f"In setSelectOp(): process {proc} not found")
            self.groups[proc]["selectOp"] = op

    @staticmethod
    def histName(baseName, procName="", syst=""):
        # This is kind of hacky to deal with the different naming from combine
        if baseName != "x" and (syst == ""):
            return baseName
        if baseName in ["", "x"] and syst:
            return syst
        if syst[:len(baseName)] == baseName:
            return syst
        return "_".join([baseName,syst])
    
    @staticmethod
    def histNameCombine(procName, baseName, syst, channel):
        name = f"{baseName}_{procName}"
        if syst != "nominal":
            name += "_"+syst
        if channel:
            name += "_"+channel
        if re.search("^pdf.*_sum", procName): # for pseudodata from alternative pdfset
            return("_".join([procName, channel])) 
        return name

class datagroups2016(datagroups):
    def __init__(self, infile, combine=False, pseudodata_pdfset = None, applySelection=True
    ):
        self.datasets = {x.name : x for x in datasets2016.getDatasets()}
        super().__init__(infile, combine)
<<<<<<< HEAD
        self.wlike = "wlike" in self.results["meta_info"]["command"] or "dilepton" in self.results["meta_info"]["command"]
        if self.wlike:
=======
        self.wlike = "wlike" in self.results["meta_info"]["command"]
        if self.wlike or not applySelection:
>>>>>>> 1c7e5f78
            sigOp = None
            fakeOp = None
        else:
            sigOp = sel.signalHistWmass
            fakeOp = sel.fakeHistABCD
        ###
        self.hists = {} # container storing temporary histograms
        self.groups =  {
            "Data" : dict(
                members = [self.datasets["dataPostVFP"]],
                color = "black",
                label = "Data",
                selectOp = sigOp,
            ),
            "Zmumu" : dict(
                members = [self.datasets["ZmumuPostVFP"]],
                label = r"Z$\to\mu\mu$",
                color = "lightblue",
                selectOp = sigOp,
            ),   
            "Ztautau" : dict(
                members = [self.datasets["ZtautauPostVFP"]],
                label = r"Z$\to\tau\tau$",
                color = "darkblue",
                selectOp = sigOp,
            ),            
        }
        if pseudodata_pdfset and combine:
            self.groups[f"pdf{pseudodata_pdfset.upper()}_sum"] = dict(
                label = f"pdf{pseudodata_pdfset.upper()}",
                color = "dimgray"
            )
        if not self.wlike:
            self.groups.update({
                "Wmunu" : dict(
                    members = [self.datasets["WminusmunuPostVFP"], self.datasets["WplusmunuPostVFP"]],
                    label = r"W$^{\pm}\to\mu\nu$",
                    color = "darkred",
                    selectOp = sigOp,
                ),
                }
            )
            # Reorder
            for k in ["Zmumu", "Ztautau"]:
                self.groups[k] = self.groups.pop(k)
            self.groups.update({
                "Wtau" : dict(
                    members = [self.datasets["WminustaunuPostVFP"], self.datasets["WplustaunuPostVFP"]],
                    label = r"W$^{\pm}\to\tau\nu$",
                    color = "orange",
                    selectOp = sigOp,
                ),
                "Top" : dict(
                    members = list(filter(lambda y: y.group == "Top", self.datasets.values())),
                    label = "Top",
                    color = "green",
                    selectOp = sigOp,
                ), 
                "Diboson" : dict(
                    members = list(filter(lambda y: y.group == "Diboson", self.datasets.values())),
                    label = "Diboson",
                    color = "pink",
                    selectOp = sigOp,
                ), 
                "Fake" : dict(
                    members = list(self.datasets.values()),
                    scale = lambda x: 1. if x.is_data else -1,
                    label = "Nonprompt",
                    color = "grey",
                    selectOp = fakeOp,
                ),
            })
        else:
            self.groups["Other"] = dict(
                members = [x for x in self.datasets.values() if not x.is_data and x.name not in ["ZmumuPostVFP", "ZtautauPostVFP"]],
                label = "Other",
                color = "grey",
            )

    def make_yields_df(self, histName, procs, action):
        def sum_and_unc(h):
            return (h.sum().value, math.sqrt(h.sum().variance))
        df = pd.DataFrame([(k, *sum_and_unc(action(v[histName]))) for k,v in self.groups.items() if k in procs], 
                columns=["Process", "Yield", "Uncertainty"])
        return df

    def readHist(self, baseName, proc, syst, scaleOp=None, forceNonzero=True, scaleToNewLumi=-1):
        output = self.results[proc.name]["output"]
        histname = self.histName(baseName, proc.name, syst)
        if histname not in output:
            raise ValueError(f"Histogram {histname} not found for process {proc.name}")
        h = output[histname]
        if forceNonzero:
            h = hh.clipNegativeVals(h)
        if scaleToNewLumi > 0:
            h = hh.scaleByLumi(h, scaleToNewLumi)
        scale = self.processScaleFactor(proc)
        if scaleOp:
            scale = scale*scaleOp(proc)
        return h*scale<|MERGE_RESOLUTION|>--- conflicted
+++ resolved
@@ -279,13 +279,8 @@
     ):
         self.datasets = {x.name : x for x in datasets2016.getDatasets()}
         super().__init__(infile, combine)
-<<<<<<< HEAD
         self.wlike = "wlike" in self.results["meta_info"]["command"] or "dilepton" in self.results["meta_info"]["command"]
-        if self.wlike:
-=======
-        self.wlike = "wlike" in self.results["meta_info"]["command"]
         if self.wlike or not applySelection:
->>>>>>> 1c7e5f78
             sigOp = None
             fakeOp = None
         else:
