from utilities import boostHistHelpers as hh,common,logging
import lz4.frame
import pickle
import h5py
import narf
import ROOT
import re
import os
import itertools
import functools
import hist
import pandas as pd
import math

from wremnants.datasets.datagroup import Datagroup

logger = logging.child_logger(__name__)

class Datagroups(object):
    def __init__(self, infile, combine=False, datasets=None):
        self.combine = combine
        self.h5file = None
        self.rtfile = None
        if infile.endswith(".pkl.lz4"):
            with lz4.frame.open(infile) as f:
                self.results = pickle.load(f)
        elif infile.endswith(".hdf5"):
            self.h5file = h5py.File(infile, "r")
            self.results = narf.ioutils.pickle_load_h5py(self.h5file["results"])
        elif infile.endswith(".root"):
            self.rtfile = ROOT.TFile.Open(infile)
            self.results = None
        else:
            raise ValueError("Unsupported file type")

        self.wmass = os.path.basename(self.getScriptCommand().split()[0]).startswith("mw")
        self.wlike = os.path.basename(self.getScriptCommand().split()[0]).startswith("mz_wlike")

        self.lumi = 1

        if datasets:
            self.datasets = {x.name : x for x in datasets}
            logger.debug(f"Getting these datasets: {self.datasets.keys()}")

            if self.results:
                self.data = [x for x in self.datasets.values() if x.is_data]
                if self.data:
                    self.lumi = sum([self.results[x.name]["lumi"] for x in self.data if x.name in self.results])

        self.groups = {}
        self.nominalName = "nominal"
        self.globalAction = None
        self.gen_axes = None
        self.unconstrainedProcesses = []

    def __del__(self):
        if self.h5file:
            self.h5file.close()
        if self.rtfile:
            self.rtfile.Close()

    def addGroup(self, name, **kwargs):
        group = Datagroup(name, **kwargs)
        self.groups[name] = group
        
    def deleteGroups(self, names):
        for n in names:
            self.deleteGroup(n)

    def deleteGroup(self, name):
        if name in self.groups.keys():
            del self.groups[name]
        else:
            logger.warning(f"Try to delete group '{name}' but did not find this group.")

    def copyGroup(self, group_name, new_name, member_filter=None):
        self.groups[new_name] = self.groups[group_name].copy(new_name, member_filter)

    def selectGroups(self, selections):
        new_groupnames = []
        for selection in selections:
            new_groupnames += list(filter(lambda x, s=selection: x == s, self.groups.keys()))

        # remove duplicates selected by multiple filters
        return list(set(new_groupnames))

    def filterGroups(self, filters):
        if filters is None:
            return

        if isinstance(filters, str):
            filters = [filters]

        if isinstance(filters, list):
            new_groupnames = self.selectGroups(filters)
        else:
            new_groupnames = list(filter(filters, self.groups.keys()))

        diff = list(set(new_groupnames) - set(self.groups.keys()))
        if diff:
            logger.debug(f"Filtered out following groups: {diff}")

        self.groups = {key: self.groups[key] for key in new_groupnames}

        if len(self.groups) == 0:
            logger.warning(f"Filtered groups using '{filters}' but didn't find any match. Continue without any group.")

    def excludeGroups(self, excludes):
        if excludes is None:
            return

        if isinstance(excludes, str):
            excludes = [excludes]

        if isinstance(excludes, list):
            # remove selected datasets
            new_groupnames = list(filter(lambda x: x not in self.selectGroups(excludes), self.groups))
        else:
            new_groupnames = list(filter(excludes, self.groups.keys()))

        diff = list(set(new_groupnames) - set(self.groups.keys()))
        if diff:
            logger.debug(f"Filtered out following groups: {diff}")

        self.groups = {key: self.groups[key] for key in new_groupnames}
        
        if len(self.groups) == 0:
            logger.warning(f"Excluded all groups using '{excludes}'. Continue without any group.")

    def getSafeListFromDataset(self, procs):
        # return list of valid samples which belongs to the dataset or where not excluded elsewhere
        if isinstance(procs, str):
            return [self.datasets[procs]] if procs in self.datasets.keys() else []
        else:
            return list(self.datasets[x] for x in procs if x in self.datasets.keys())
    
    def setGlobalAction(self, action):
        # To be used for applying a selection, rebinning, etc.
        self.globalAction = action

    def setNominalName(self, name):
        self.nominalName = name

    def processScaleFactor(self, proc):
        if proc.is_data:
            return 1
        return self.lumi*1000*proc.xsec/self.results[proc.name]["weight_sum"]

    def getMetaInfo(self):
        if self.results:
            return self.results["meta_info"] if "meta_info" in self.results else self.results["meta_data"]
        raise NotImplementedError("Currently can't access meta data as dict for ROOT file")

    def getScriptCommand(self):
        if self.rtfile:
            return self.rtfile.Get("meta_info/command").GetTitle()
        else:
            meta_info = self.results["meta_info"] if "meta_info" in self.results else self.results["meta_data"]
            return meta_info["command"]
        
    # for reading pickle files
    # as a reminder, the ND hists with tensor axes in the pickle files are organized as
    # pickle[procName]["output"][baseName] where
    ## procName are grouped into datagroups
    ## baseName takes values such as "nominal"
    def setHists(self, baseName, syst, procsToRead=None, label=None, nominalIfMissing=True, 
                 applySelection=True, forceNonzero=True, preOpMap=None, preOpArgs=None, scaleToNewLumi=-1, 
                 excludeProcs=None, forceToNominal=[]):
        if not label:
            label = syst if syst else baseName
        logger.debug(f"In setHists(): procsToRead = {procsToRead}")

        if not procsToRead:
            if excludeProcs:
                procsToRead = list(filter(lambda x: x not in excludeProcs, self.groups.keys()))
            else:
                procsToRead = list(self.groups.keys())

        foundExact = False
        for procName in procsToRead:
            logger.debug(f"Reading group {procName}")
            if procName not in self.groups.keys():
                raise RuntimeError(f"Group {procName} not known. Defined groups are {list(self.groups.keys())}.")
            group = self.groups[procName]
            group.hists[label] = None

            for i, member in enumerate(group.members):
                logger.debug(f"Looking at group member {member.name}")
                scale = group.scale
                read_syst = syst
                if member.name in forceToNominal:
                    read_syst = ""
                    logger.debug(f"Forcing group member {member.name} to read the nominal hist for syst {syst}")

                try:
                    h = self.readHist(baseName, member, procName, read_syst, scaleOp=scale, forceNonzero=forceNonzero, scaleToNewLumi=scaleToNewLumi)
                    foundExact = True
                except ValueError as e:
                    if nominalIfMissing:
                        logger.info(f"{str(e)}. Using nominal hist {self.nominalName} instead")
                        h = self.readHist(self.nominalName, member, procName, "", scaleOp=scale, forceNonzero=forceNonzero, scaleToNewLumi=scaleToNewLumi)
                    else:
                        logger.warning(str(e))
                        continue
                logger.debug(f"Hist axes are {h.axes.name}")

                if group.memberOp:
                    if group.memberOp[i] is not None:
                        logger.debug(f"Apply operation to member {i}: {member.name}")
                        h = group.memberOp[i](h)
                    else:
                        logger.debug(f"No operation for member {i}: {member.name}")

                if self.gen_axes:
                    # integrate over remaining gen axes 
                    projections = (a for a in h.axes.name if a not in self.gen_axes)
                    if projections != h.axes.name:
                        h = h.project(*projections)

                if preOpMap and member.name in preOpMap:
                    logger.debug(f"Applying preOp to {member.name} after loading")
                    h = preOpMap[member.name](h, **preOpArgs)

                if self.globalAction:
                    h = self.globalAction(h)

                group.hists[label] = hh.addHists(h, group.hists[label]) if group.hists[label] else h

            # Can use to apply common rebinning or selection on top of the usual one
            if group.rebinOp:
                group.hists[label] = group.rebinOp(group.hists[label])

            if group.selectOp:
                if not applySelection:
                    logger.warning(f"Selection requested for process {procName} but applySelection=False, thus it will be ignored")
                elif label in group.hists.keys():
                    group.hists[label] = group.selectOp(group.hists[label], **group.selectOpArgs)
        # Avoid situation where the nominal is read for all processes for this syst
        if not foundExact:
            raise ValueError(f"Did not find systematic {syst} for any processes!")

    #TODO: Better organize to avoid duplicated code
    def setHistsCombine(self, baseName, syst, channel, procsToRead=None, excludeProcs=[], label=None):
        if type(excludeProcs) == str: excludeProcs = excludeProcs.split(",")
        #TODO Set axis names properly
        if baseName == "x":
            axisNames=["eta", "pt"]

        if not label:
            label = syst
        if not procsToRead:
            if excludeProcs:
                procsToRead = list(filter(lambda x: x not in excludeProcs, self.groups.keys()))
            else:
                procsToRead = list(self.groups.keys())

        for procName in procsToRead:
            group = self.groups[procName] if procName in self.groups else {}
            group.hists[label] = None
            if type(channel) == str: channel = channel.split(",")
            narf_hist = None
            for chn in channel:
                name = self.histNameCombine(procName, baseName, syst, chn)
                rthist = self.rtfile.Get(name)
                if not rthist:
                    raise RuntimeError(f"Failed to load hist {name} from file")
                if not narf_hist:
                    narf_hist = narf.root_to_hist(rthist, axis_names=axisNames)
                else:
                    narf_hist = hh.addHists(narf_hist, narf.root_to_hist(rthist, axis_names=axisNames))

            if self.globalAction:
                narf_hist = self.globalAction(narf_hist)

            group.hists[label] = narf_hist

    def loadHistsForDatagroups(
        self, baseName, syst, procsToRead=None, excluded_procs=None, channel="", label="",
        nominalIfMissing=True, applySelection=True, forceNonzero=True, pseudodata=False,
        preOpMap={}, preOpArgs={}, scaleToNewLumi=-1, forceToNominal=[]
    ):
        logger.debug("Calling loadHistsForDatagroups()")
        logger.debug(f"The basename and syst is: {baseName}, {syst}")
        logger.debug(f"The procsToRead and excludedProcs are: {procsToRead}, {excluded_procs}")
        if self.rtfile and self.combine:
            self.setHistsCombine(baseName, syst, channel, procsToRead, excluded_procs, label)
        else:
            self.setHists(baseName, syst, procsToRead, label, nominalIfMissing, applySelection,
                          forceNonzero, preOpMap, preOpArgs,
                          scaleToNewLumi=scaleToNewLumi, 
                          excludeProcs=excluded_procs, forceToNominal=forceToNominal)

    def getDatagroups(self):
        return self.groups

    def getNames(self, matches=[], exclude=False):
        # This method returns the names from the defined groups, unless one selects further.
        listOfNames = list(x for x in self.groups.keys())
        if not matches:
            return listOfNames
        else:
            # matches uses regular expressions with search (and can be inverted when exclude is true),
            # thus a string will match if the process name contains that string anywhere inside it
            ##########
            # FIXME ? : allow for usage of simple 'string in name' syntax, with no regular expressions? Or exact names?
            #           Note that datasets2016.getDatasets currently accepts only exact names, so one should stay consistent
            ##########
            if exclude:
                return list(filter(lambda x: all([re.search(expr, x) is None for expr in matches]), listOfNames))
            else:
                return list(filter(lambda x: any([re.search(expr, x) for expr in matches]), listOfNames))
              
    def getProcNames(self, to_expand=[], exclude_group=[]):
        procs = []
        if not to_expand:
            to_expand = self.groups.keys()
        for group_name in to_expand:
            if group_name not in exclude_group:
                for member in self.groups[group_name].members:
                    procs.append(member.name)
        return procs

    def sortByYields(self, histName, nominalName="nominal"):
        def get_sum(h):
            return h.sum() if not hasattr(h.sum(), "value") else h.sum().value
        self.groups = dict(
            sorted(self.groups.items(), key=lambda x: get_sum(
                x[1].hists[histName if histName in x[1].hists else nominalName])
                    if nominalName in x[1].hists or histName in x[1].hists else 0,
                reverse=True)
        )

    def getDatagroupsForHist(self, histName):
        filled = {}
        for k, v in self.groups.items():
            if histName in v:
                filled[k] = v
        return filled

    def resultsDict(self):
        return self.results

    def addSummedProc(self, refname, name, label, color="red", exclude=["Data"], relabel=None, 
            procsToRead=None, reload=False, rename=None, action=None, preOpMap={}, preOpArgs={}):
        if reload:
            self.loadHistsForDatagroups(refname, syst=name, excluded_procs=exclude,
                procsToRead=procsToRead, preOpMap=preOpMap, preOpArgs=preOpArgs)

        if not rename:
            rename = name
        self.addGroup(rename,
            label=label,
            color=color,
            members=[],
        )
        tosum = []
        procs = procsToRead if procsToRead else self.groups.keys()
        for proc in filter(lambda x: x not in exclude+[rename], procs):
            h = self.groups[proc].hists[name]
            if not h:
                raise ValueError(f"Failed to find hist for proc {proc}, histname {name}")
            if action:
                logger.debug(f"Applying action in addSummedProc! Before sum {h.sum()}")
                h = action(h)
                logger.debug(f"After action sum {h.sum()}")
            tosum.append(h)
        histname = refname if not relabel else relabel
        self.groups[rename].hists[histname] = hh.sumHists(tosum)

    def setSelectOp(self, op, processes=None): 
        if processes == None:
            procs = self.groups
        else:
            procs = [processes] if isinstance(processes, str) else processes

        for proc in procs:
            if proc not in self.groups.keys():
                raise ValueError(f"In setSelectOp(): process {proc} not found")
            self.groups[proc].selectOp = op

    def setGenAxes(self, gen_axes):
        if isinstance(gen_axes, str):
            self.gen_axes = [gen_axes,]
        else:
            self.gen_axes = gen_axes

    def defineSignalBinsUnfolding(self, group_name):
        if group_name not in self.groups.keys():
            raise RuntimeError(f"Base group {group_name} not found in groups {self.groups.keys()}!")

        nominal_hist = self.results[self.groups[group_name].members[0].name]["output"]["xnorm"].get()

        gen_bins = []
        for gen_axis in self.gen_axes:
            if gen_axis not in nominal_hist.axes.name:
                raise RuntimeError(f"Gen axis '{gen_axis}' not found in histogram axes '{nominal_hist.axes.name}'!")

            gen_bin_edges = nominal_hist.axes[gen_axis].edges
            gen_bins.append(range(len(gen_bin_edges)-1))

        base_members = self.groups[group_name].members[:]

        for indices in itertools.product(*gen_bins):

            proc_name = group_name
            for idx, var in zip(indices, self.gen_axes):
                proc_name += f"_{var}{idx}"

            self.copyGroup(group_name, proc_name)

            memberOp = lambda x, indices=indices, genvars=self.gen_axes: x[{var : i for var, i in zip(self.gen_axes, indices)}]
            self.groups[proc_name].memberOp = [memberOp for m in base_members]

            self.unconstrainedProcesses.append(proc_name)

        # add one out of acceptance group and treat as background
        ooa_name = group_name.split("_")[0]+"_bkg"
        if ooa_name not in self.groups.keys():
            self.copyGroup(group_name, ooa_name)
            self.groups[ooa_name].memberOp = []
            self.groups[ooa_name].members = []
        
<<<<<<< HEAD
        # list of possible slices for each axis
        slices = []
        for var in self.gen_axes:
            subslice = [{var : hist.tag.Slicer()[0:hist.overflow:hist.sum]}] 
            if nominal_hist.axes[var].traits.__dict__["underflow"]:
                subslice.append({var : hist.underflow})
            if nominal_hist.axes[var].traits.__dict__["overflow"]:
                subslice.append({var : hist.overflow})
            slices.append(subslice)

        # pick one slice for each axis from the list of possible slices
        for condition in [functools.reduce(lambda x, y: {**x, **y}, tup) for tup in itertools.product(*slices)]:
            # make sure that at least one axis takes the underflow/overflow, otherwise it would not be out of acceptance
            if not any([c in [hist.underflow, hist.overflow] for c in condition.values()]):
                continue
            logger.debug(f"Add members with condition {condition}")
            self.groups[ooa_name].addMembers(base_members, lambda x, c=condition: x[c])

        # Remove inclusive signal
        self.deleteGroup(group_name)

    def make_yields_df(self, histName, procs, action):
=======
    def make_yields_df(self, histName, procs, action, norm_proc=None):
>>>>>>> 83adec1b
        def sum_and_unc(h):
            return (h.sum().value, math.sqrt(h.sum().variance))
        df = pd.DataFrame([(k, *sum_and_unc(action(v.hists[histName]))) for k,v in self.groups.items() if k in procs], 
                columns=["Process", "Yield", "Uncertainty"])

        if norm_proc and norm_proc in self.groups:
            df[f"Ratio to {norm_proc} (%)"] = df["Yield"]/action(self.groups[norm_proc][histName]).sum().value*100

        return df

    def readHist(self, baseName, proc, group, syst, scaleOp=None, forceNonzero=True, scaleToNewLumi=-1):
        output = self.results[proc.name]["output"]
        histname = self.histName(baseName, proc.name, syst)
        logger.debug(f"Reading hist {histname} for proc {proc.name} and syst {syst}")
        if histname not in output:
            raise ValueError(f"Histogram {histname} not found for process {proc.name}")
        h = output[histname]
        if isinstance(h, narf.ioutils.H5PickleProxy):
            h = h.get()
        if forceNonzero:
            h = hh.clipNegativeVals(h)
        if scaleToNewLumi > 0:
            h = hh.scaleByLumi(h, scaleToNewLumi, createNew=True)
        scale = self.processScaleFactor(proc)
        if scaleOp:
            scale = scale*scaleOp(proc)
        return h*scale

    def histName(self, baseName, procName="", syst=""):
        return Datagroups.histName(baseName, procName, syst, nominalName=self.nominalName)

    def histNameCombine(self, procName, baseName, syst, channel):
        return Datagroups.histNameCombine(procName, baseName, syst, channel)

    @staticmethod
    def histName(baseName, procName="", syst=""):
        # This is kind of hacky to deal with the different naming from combine
        if baseName != "x" and (syst == ""):
            return baseName
        if baseName in ["", "x"] and syst:
            return syst
        if syst[:len(baseName)] == baseName:
            return syst
        return "_".join([baseName,syst])
    
    @staticmethod
    def histNameCombine(procName, baseName, syst, channel):
        name = f"{baseName}_{procName}"
        if syst != "nominal":
            name += "_"+syst
        if channel:
            name += "_"+channel
        if re.search("^pdf.*_sum", procName): # for pseudodata from alternative pdfset
            return("_".join([procName, channel])) 
        return name<|MERGE_RESOLUTION|>--- conflicted
+++ resolved
@@ -420,7 +420,6 @@
             self.groups[ooa_name].memberOp = []
             self.groups[ooa_name].members = []
         
-<<<<<<< HEAD
         # list of possible slices for each axis
         slices = []
         for var in self.gen_axes:
@@ -442,10 +441,7 @@
         # Remove inclusive signal
         self.deleteGroup(group_name)
 
-    def make_yields_df(self, histName, procs, action):
-=======
     def make_yields_df(self, histName, procs, action, norm_proc=None):
->>>>>>> 83adec1b
         def sum_and_unc(h):
             return (h.sum().value, math.sqrt(h.sum().variance))
         df = pd.DataFrame([(k, *sum_and_unc(action(v.hists[histName]))) for k,v in self.groups.items() if k in procs], 
@@ -453,7 +449,7 @@
 
         if norm_proc and norm_proc in self.groups:
             df[f"Ratio to {norm_proc} (%)"] = df["Yield"]/action(self.groups[norm_proc][histName]).sum().value*100
-
+            
         return df
 
     def readHist(self, baseName, proc, group, syst, scaleOp=None, forceNonzero=True, scaleToNewLumi=-1):
