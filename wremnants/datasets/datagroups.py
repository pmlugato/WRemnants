from utilities import boostHistHelpers as hh,common,logging
import lz4.frame
import pickle
import h5py
import narf
import ROOT
import re
import os
import itertools
import functools
import hist
import pandas as pd
import math
import copy

from wremnants.datasets.datagroup import Datagroup

logger = logging.child_logger(__name__)

class Datagroups(object):
    def __init__(self, infile, combine=False, datasets=None):
        self.combine = combine
        self.h5file = None
        self.rtfile = None
        if infile.endswith(".pkl.lz4"):
            with lz4.frame.open(infile) as f:
                self.results = pickle.load(f)
        elif infile.endswith(".hdf5"):
            self.h5file = h5py.File(infile, "r")
            self.results = narf.ioutils.pickle_load_h5py(self.h5file["results"])
        elif infile.endswith(".root"):
            self.rtfile = ROOT.TFile.Open(infile)
            self.results = None
        else:
            raise ValueError("Unsupported file type")

        self.wmass = os.path.basename(self.getScriptCommand().split()[0]).startswith("mw")
        self.wlike = os.path.basename(self.getScriptCommand().split()[0]).startswith("mz_wlike")

        self.lumi = 1

        if datasets:
            self.datasets = {x.name : x for x in datasets}
            logger.debug(f"Getting these datasets: {self.datasets.keys()}")

            if self.results:
                self.data = [x for x in self.datasets.values() if x.is_data]
                if self.data:
                    self.lumi = sum([self.results[x.name]["lumi"] for x in self.data if x.name in self.results])
                else:
                    logger.warning("No data process was selected, normalizing MC to to 1/fb")
<<<<<<< HEAD
                    
=======

>>>>>>> f6abeab8
        self.groups = {}
        self.nominalName = "nominal"
        self.globalAction = None
        self.gen_axes = None
        self.unconstrainedProcesses = []

    def __del__(self):
        if self.h5file:
            self.h5file.close()
        if self.rtfile:
            self.rtfile.Close()

    def addGroup(self, name, **kwargs):
        group = Datagroup(name, **kwargs)
        self.groups[name] = group
        
    def deleteGroups(self, names):
        for n in names:
            self.deleteGroup(n)

    def deleteGroup(self, name):
        if name in self.groups.keys():
            del self.groups[name]
        else:
            logger.warning(f"Try to delete group '{name}' but did not find this group.")

    def copyGroup(self, group_name, new_name, member_filter=None):
        self.groups[new_name] = self.groups[group_name].copy(new_name, member_filter)

    def selectGroups(self, selections):
        new_groupnames = []
        for selection in selections:
            new_groupnames += list(filter(lambda x, s=selection: x == s, self.groups.keys()))

        # remove duplicates selected by multiple filters
        return list(set(new_groupnames))

    def filterGroups(self, filters):
        if filters is None:
            return

        if isinstance(filters, str):
            filters = [filters]

        if isinstance(filters, list):
            new_groupnames = self.selectGroups(filters)
        else:
            new_groupnames = list(filter(filters, self.groups.keys()))

        diff = list(set(self.groups.keys() - set(new_groupnames)))
        if diff:
            logger.info(f"Datagroups.filterGroups : filtered out following groups: {diff}")

        self.groups = {key: self.groups[key] for key in new_groupnames}

        if len(self.groups) == 0:
            logger.warning(f"Filtered groups using '{filters}' but didn't find any match. Continue without any group.")

    def excludeGroups(self, excludes):
        if excludes is None:
            return

        if isinstance(excludes, str):
            excludes = [excludes]

        if isinstance(excludes, list):
            # remove selected datasets
            new_groupnames = list(filter(lambda x: x not in self.selectGroups(excludes), self.groups))
        else:
            new_groupnames = list(filter(excludes, self.groups.keys()))

        diff = list(set(self.groups.keys()) - set(new_groupnames))
        if diff:
            logger.info(f"Datagroups.excludeGroups: filtered out following groups: {diff}")

        self.groups = {key: self.groups[key] for key in new_groupnames}
        
        if len(self.groups) == 0:
            logger.warning(f"Excluded all groups using '{excludes}'. Continue without any group.")

    def getSafeListFromDataset(self, procs):
        # return list of valid samples which belongs to the dataset or where not excluded elsewhere
        if isinstance(procs, str):
            return [self.datasets[procs]] if procs in self.datasets.keys() else []
        else:
            return list(self.datasets[x] for x in procs if x in self.datasets.keys())
    
    def setGlobalAction(self, action):
        # To be used for applying a selection, rebinning, etc.
        self.globalAction = action

    def setNominalName(self, name):
        self.nominalName = name

    def processScaleFactor(self, proc):
        if proc.is_data:
            return 1
        return self.lumi*1000*proc.xsec/self.results[proc.name]["weight_sum"]

    def getMetaInfo(self):
        if self.results:
            return self.results["meta_info"] if "meta_info" in self.results else self.results["meta_data"]
        raise NotImplementedError("Currently can't access meta data as dict for ROOT file")

    def getScriptCommand(self):
        if self.rtfile:
            return self.rtfile.Get("meta_info/command").GetTitle()
        else:
            meta_info = self.results["meta_info"] if "meta_info" in self.results else self.results["meta_data"]
            return meta_info["command"]
        
    # for reading pickle files
    # as a reminder, the ND hists with tensor axes in the pickle files are organized as
    # pickle[procName]["output"][baseName] where
    ## procName are grouped into datagroups
    ## baseName takes values such as "nominal"
    def setHists(self, baseName, syst, procsToRead=None, label=None, nominalIfMissing=True, 
                 applySelection=True, forceNonzero=True, preOpMap=None, preOpArgs=None, scaleToNewLumi=-1, 
                 excludeProcs=None, forceToNominal=[]):
        if not label:
            label = syst if syst else baseName
        logger.info(f"In setHists(): for hist {syst} procsToRead = {procsToRead}")
<<<<<<< HEAD
        
=======

>>>>>>> f6abeab8
        if not procsToRead:
            if excludeProcs:
                procsToRead = list(filter(lambda x: x not in excludeProcs, self.groups.keys()))
            else:
                procsToRead = list(self.groups.keys())

        foundExact = False

        # If fakes are present do them as last group, and use previously stored sum of processes for each prompt group.
        # This should make the code faster and avoid possible bugs related to reading again the same processes
        # NOTE:
        # To speed up even more, instead of doing the sum for each single process in a group, we could use the partial sum that
        # is already computed for the groups, assuming that the fakes effectively had all processes in a group as members
        hasFake = False
        histPrompSumForFake = None
        histForFake = None
        nameFake = "Fake"
        if nameFake in procsToRead:
            procsToReadSort = [x for x in procsToRead if x != nameFake] + [nameFake]
            hasFake = True
            fakesMembers = [m.name for m in self.groups[nameFake].members]
            fakesMembersWithSyst = []
        else:
            procsToReadSort = [x for x in procsToRead]
        # if hasFake is kept as False, the original behaviour for which Fake reads everything again is restored
            
        for procName in procsToReadSort:
            logger.debug(f"Reading group {procName}")
            if procName not in self.groups.keys():
                raise RuntimeError(f"Group {procName} not known. Defined groups are {list(self.groups.keys())}.")
            group = self.groups[procName]
            group.hists[label] = None

            for i, member in enumerate(group.members):
                if procName == nameFake and member.name in fakesMembersWithSyst:
                    # if we are here this process has been already use to build the fakes when running for other groups
                    continue
                logger.debug(f"Looking at group member {member.name}")
                scale = group.scale
                read_syst = syst
                if member.name in forceToNominal:
                    read_syst = ""
                    logger.debug(f"Forcing group member {member.name} to read the nominal hist for syst {syst}")

                try:
                    h = self.readHist(baseName, member, procName, read_syst, scaleOp=scale, forceNonzero=forceNonzero, scaleToNewLumi=scaleToNewLumi)
                    foundExact = True
                except ValueError as e:
                    if nominalIfMissing:
                        logger.info(f"{str(e)}. Using nominal hist {self.nominalName} instead")
                        h = self.readHist(self.nominalName, member, procName, "", scaleOp=scale, forceNonzero=forceNonzero, scaleToNewLumi=scaleToNewLumi)
                    else:
                        logger.warning(str(e))
                        continue
                logger.debug(f"Hist axes are {h.axes.name}")

                ## TODO/FIXME: is the order of these operations important?
                ## Some operations are triggered based on the group and some might be specific for fakes,
                ## in which case they should be exported inside the "if" below, since they wouldn't be run here.
                ## Might have a function to contain all these operations to avoid code repetition,
                ## but not all are needed, so we should first assess whether the order is relevant before reshuffling
                if group.memberOp:
                    if group.memberOp[i] is not None:
                        logger.debug(f"Apply operation to member {i}: {member.name}/{procName}")
                        h = group.memberOp[i](h)
                    else:
                        logger.debug(f"No operation for member {i}: {member.name}/{procName}")

                if self.gen_axes:
                    # integrate over remaining gen axes 
                    projections = [a for a in h.axes.name if a not in self.gen_axes]
                    if len(projections) < len(h.axes.name):
                        h = h.project(*projections)

                if preOpMap and member.name in preOpMap:
                    logger.debug(f"Applying preOp to {member.name}/{procName} after loading")
                    h = preOpMap[member.name](h, **preOpArgs)

                if self.globalAction:
                    h = self.globalAction(h)
                    logger.debug("Applying global action")

                hasPartialSumForFake = False
                if hasFake and procName != nameFake:
                    # FIXME: deal with memberOperation, basically scale by -1 for MC and +1 for data
                    if member.name in fakesMembers:
                        if member.name not in fakesMembersWithSyst:
                            fakesMembersWithSyst.append(member.name)
                        hasPartialSumForFake = True
                        ## some operations might have to be triggered only for group Fake,
                        ## thus they must be repeated inside here
                        if group.memberOp:
                            if group.memberOp[i] is not None:
                                logger.debug(f"Apply operation to member {i}: {member.name}/{procName}")
                                h = group.memberOp[i](h)
                            else:
                                logger.debug(f"No operation for member {i}: {member.name}/{procName}")

                        if preOpMap and member.name in preOpMap:
                            logger.debug(f"Applying preOp to {member.name}/{procName} after loading")
                            h = preOpMap[member.name](h, **preOpArgs)
                        # apply the correct scale for fakes
                        scaleProcForFake = self.groups[nameFake].scale(member)
                        logger.debug(f"Summing hist {read_syst} for {member.name} to {nameFake} with scale = {scaleProcForFake}")
                        hProcForFake = scaleProcForFake * copy.deepcopy(h)
                        histForFake = hh.addHistsNoCopy(hProcForFake, histForFake) if histForFake else hProcForFake

                # The following must be done when the group is not Fake, or when the previous part for fakes was not done
                # For fake this essentially happens when the process doesn't have the syst, so that the nominal is used
                # TODO: It would be nice to reuse the nominal that was already read instead of redoing the readout
                if procName != nameFake or (procName == nameFake and not hasPartialSumForFake):
                    if procName == nameFake:
                        logger.debug(f"Summing nominal hist instead of {syst} to {nameFake} for {member.name}")
                    else:
                        logger.debug(f"Summing {read_syst} to {procName} for {member.name}")
                    group.hists[label] = hh.addHistsNoCopy(h, group.hists[label]) if group.hists[label] else h
                    #group.hists[label] = hh.addHists(h, group.hists[label]) if group.hists[label] else h
                    logger.debug("Sum done")
                
            # now sum to fakes the partial sums which where not already done before
            # (basically group.hists[label] contains only the part made from nominal histograms).
            # Then continue with the rest of the code as usual
            if hasFake and procName == nameFake:
                if histForFake is not None:
                    group.hists[label] = hh.addHistsNoCopy(histForFake, group.hists[label]) if group.hists[label] else histForFake                   

            #############################################################################
            ### The following was experimental, to sum preexisting histograms for groups instead of doing it per process
            ###
            # # create partial sum for Fakes, when present
            # # TODO: evaluate if it can go after the following operations, but it must be before the selectOp since
            # #       fakes use a special one compared to other processes (e.g. all iso-mt regions, not just signal one)
            # if hasFake and procName != nameFake:
            #     # FIXME: deal with memberOperation, basically scale by -1 for MC and +1 for data
            #     if not all(x in fakesMembers for x in group.members):
            #         missingMembersInFake = [x for x in group.members if x not in fakesMembers]
            #         logger.warning(f"{nameFake} histogram being created using unexpected members {missingMembersInFake}")
            #     hPrompt = copy.deepcopy(group.hists[label])
            #     histPrompSumForFake = hh.addHistsNoCopy(hPrompt, histPrompSumForFake) if histPrompSumForFake else hPrompt
            #############################################################################
            
            # Can use to apply common rebinning or selection on top of the usual one
            if group.rebinOp:
                group.hists[label] = group.rebinOp(group.hists[label])

            if group.selectOp:
                if not applySelection:
                    logger.warning(f"Selection requested for process {procName} but applySelection=False, thus it will be ignored")
                elif label in group.hists.keys():
                    group.hists[label] = group.selectOp(group.hists[label], **group.selectOpArgs)
        # Avoid situation where the nominal is read for all processes for this syst
        if not foundExact:
            raise ValueError(f"Did not find systematic {syst} for any processes!")

    #TODO: Better organize to avoid duplicated code
    def setHistsCombine(self, baseName, syst, channel, procsToRead=None, excludeProcs=[], label=None):
        if type(excludeProcs) == str: excludeProcs = excludeProcs.split(",")
        #TODO Set axis names properly
        if baseName == "x":
            axisNames=["eta", "pt"]

        if not label:
            label = syst
        if not procsToRead:
            if excludeProcs:
                procsToRead = list(filter(lambda x: x not in excludeProcs, self.groups.keys()))
            else:
                procsToRead = list(self.groups.keys())

        for procName in procsToRead:
            group = self.groups[procName] if procName in self.groups else {}
            group.hists[label] = None
            if type(channel) == str: channel = channel.split(",")
            narf_hist = None
            for chn in channel:
                name = self.histNameCombine(procName, baseName, syst, chn)
                rthist = self.rtfile.Get(name)
                if not rthist:
                    raise RuntimeError(f"Failed to load hist {name} from file")
                if not narf_hist:
                    narf_hist = narf.root_to_hist(rthist, axis_names=axisNames)
                else:
                    narf_hist = hh.addHists(narf_hist, narf.root_to_hist(rthist, axis_names=axisNames))

            if self.globalAction:
                narf_hist = self.globalAction(narf_hist)

            group.hists[label] = narf_hist

    def loadHistsForDatagroups(
        self, baseName, syst, procsToRead=None, excluded_procs=None, channel="", label="",
        nominalIfMissing=True, applySelection=True, forceNonzero=True, pseudodata=False,
        preOpMap={}, preOpArgs={}, scaleToNewLumi=-1, forceToNominal=[]
    ):
        logger.debug("Calling loadHistsForDatagroups()")
        logger.debug(f"The basename and syst is: {baseName}, {syst}")
        logger.debug(f"The procsToRead and excludedProcs are: {procsToRead}, {excluded_procs}")
        if self.rtfile and self.combine:
            self.setHistsCombine(baseName, syst, channel, procsToRead, excluded_procs, label)
        else:
            self.setHists(baseName, syst, procsToRead, label, nominalIfMissing, applySelection,
                          forceNonzero, preOpMap, preOpArgs,
                          scaleToNewLumi=scaleToNewLumi, 
                          excludeProcs=excluded_procs, forceToNominal=forceToNominal)

    def getDatagroups(self):
        return self.groups

    def getNames(self, matches=[], exclude=False):
        # This method returns the names from the defined groups, unless one selects further.
        listOfNames = list(x for x in self.groups.keys())
        if not matches:
            return listOfNames
        else:
            # matches uses regular expressions with search (and can be inverted when exclude is true),
            # thus a string will match if the process name contains that string anywhere inside it
            ##########
            # FIXME ? : allow for usage of simple 'string in name' syntax, with no regular expressions? Or exact names?
            #           Note that datasets2016.getDatasets currently accepts only exact names, so one should stay consistent
            ##########
            if exclude:
                return list(filter(lambda x: all([re.search(expr, x) is None for expr in matches]), listOfNames))
            else:
                return list(filter(lambda x: any([re.search(expr, x) for expr in matches]), listOfNames))
              
    def getProcNames(self, to_expand=[], exclude_group=[]):
        procs = []
        if not to_expand:
            to_expand = self.groups.keys()
        for group_name in to_expand:
            if group_name not in exclude_group:
                for member in self.groups[group_name].members:
                    # protection against duplicates in the output list, they may arise from fakes
                    if member.name not in procs:
                        procs.append(member.name)
        return procs

    def sortByYields(self, histName, nominalName="nominal"):
        def get_sum(h):
            return h.sum() if not hasattr(h.sum(), "value") else h.sum().value
        self.groups = dict(
            sorted(self.groups.items(), key=lambda x: get_sum(
                x[1].hists[histName if histName in x[1].hists else nominalName])
                    if nominalName in x[1].hists or histName in x[1].hists else 0,
                reverse=True)
        )

    def getDatagroupsForHist(self, histName):
        filled = {}
        for k, v in self.groups.items():
            if histName in v:
                filled[k] = v
        return filled

    def resultsDict(self):
        return self.results

    def addSummedProc(self, refname, name, label, color="red", exclude=["Data"], relabel=None, 
            procsToRead=None, reload=False, rename=None, action=None, preOpMap={}, preOpArgs={}):
        if reload:
            self.loadHistsForDatagroups(refname, syst=name, excluded_procs=exclude,
                procsToRead=procsToRead, preOpMap=preOpMap, preOpArgs=preOpArgs)

        if not rename:
            rename = name
        self.addGroup(rename,
            label=label,
            color=color,
            members=[],
        )
        tosum = []
        procs = procsToRead if procsToRead else self.groups.keys()
        for proc in filter(lambda x: x not in exclude+[rename], procs):
            h = self.groups[proc].hists[name]
            if not h:
                raise ValueError(f"Failed to find hist for proc {proc}, histname {name}")
            if action:
                logger.debug(f"Applying action in addSummedProc! Before sum {h.sum()}")
                h = action(h)
                logger.debug(f"After action sum {h.sum()}")
            tosum.append(h)
        histname = refname if not relabel else relabel
        self.groups[rename].hists[histname] = hh.sumHists(tosum)

    def setSelectOp(self, op, processes=None): 
        if processes == None:
            procs = self.groups
        else:
            procs = [processes] if isinstance(processes, str) else processes

        for proc in procs:
            if proc not in self.groups.keys():
                raise ValueError(f"In setSelectOp(): process {proc} not found")
            self.groups[proc].selectOp = op

    def setGenAxes(self, gen_axes):
        if isinstance(gen_axes, str):
            self.gen_axes = [gen_axes,]
        else:
            self.gen_axes = gen_axes

    def defineSignalBinsUnfolding(self, group_name):
        if group_name not in self.groups.keys():
            raise RuntimeError(f"Base group {group_name} not found in groups {self.groups.keys()}!")

        nominal_hist = self.results[self.groups[group_name].members[0].name]["output"]["xnorm"].get()

        gen_bins = []
        for gen_axis in self.gen_axes:
            if gen_axis not in nominal_hist.axes.name:
                raise RuntimeError(f"Gen axis '{gen_axis}' not found in histogram axes '{nominal_hist.axes.name}'!")

            gen_bin_edges = nominal_hist.axes[gen_axis].edges
            gen_bins.append(range(len(gen_bin_edges)-1))

        base_members = self.groups[group_name].members[:]

        for indices in itertools.product(*gen_bins):

            proc_name = group_name
            for idx, var in zip(indices, self.gen_axes):
                proc_name += f"_{var}{idx}"

            self.copyGroup(group_name, proc_name)

            memberOp = lambda x, indices=indices, genvars=self.gen_axes: x[{var : i for var, i in zip(self.gen_axes, indices)}]
            self.groups[proc_name].memberOp = [memberOp for m in base_members]

            self.unconstrainedProcesses.append(proc_name)

        # add one out of acceptance group and treat as background
        ooa_name = group_name.split("_")[0]+"_bkg"
        if ooa_name not in self.groups.keys():
            self.copyGroup(group_name, ooa_name)
            self.groups[ooa_name].memberOp = []
            self.groups[ooa_name].members = []
        
        # list of possible slices for each axis
        slices = []
        for var in self.gen_axes:
            subslice = [{var : hist.tag.Slicer()[0:hist.overflow:hist.sum]}] 
            if nominal_hist.axes[var].traits.__dict__["underflow"]:
                subslice.append({var : hist.underflow})
            if nominal_hist.axes[var].traits.__dict__["overflow"]:
                subslice.append({var : hist.overflow})
            slices.append(subslice)

        # pick one slice for each axis from the list of possible slices
        for condition in [functools.reduce(lambda x, y: {**x, **y}, tup) for tup in itertools.product(*slices)]:
            # make sure that at least one axis takes the underflow/overflow, otherwise it would not be out of acceptance
            if not any([c in [hist.underflow, hist.overflow] for c in condition.values()]):
                continue
            logger.debug(f"Add members with condition {condition}")
            self.groups[ooa_name].addMembers(base_members, lambda x, c=condition: x[c])

        # Remove inclusive signal
        self.deleteGroup(group_name)

    def make_yields_df(self, histName, procs, action, norm_proc=None):
        def sum_and_unc(h):
            return (h.sum().value, math.sqrt(h.sum().variance))
        df = pd.DataFrame([(k, *sum_and_unc(action(v.hists[histName]))) for k,v in self.groups.items() if k in procs], 
                columns=["Process", "Yield", "Uncertainty"])

        if norm_proc and norm_proc in self.groups:
            df[f"Ratio to {norm_proc} (%)"] = df["Yield"]/action(self.groups[norm_proc].hists[histName]).sum().value*100
            
        return df

    def readHist(self, baseName, proc, group, syst, scaleOp=None, forceNonzero=True, scaleToNewLumi=-1):
        output = self.results[proc.name]["output"]
        histname = self.histName(baseName, proc.name, syst)
        logger.debug(f"Reading hist {histname} for proc/group {proc.name}/{group} and syst '{syst}'")
        if histname not in output:
            raise ValueError(f"Histogram {histname} not found for process {proc.name}")
        h = output[histname]
        if isinstance(h, narf.ioutils.H5PickleProxy):
            h = h.get()
        # Do a copy to detach the modified object from the original one, so it stays unmodified.
        # This is extremely important for fakes, since they reuse the other histograms to subtract from data
        # If fakes are not used, or one changes the code to avoid reading everything again for fakes, one could
        # actually modify directly the input histograms here, which might save some time compared to the copy.
<<<<<<< HEAD
        h = h.copy()
        if forceNonzero:
            h = hh.clipNegativeVals(h, createNew=False)
        if scaleToNewLumi > 0:
            h = hh.scaleByLumi(h, scaleToNewLumi, createNew=False)                        
=======
        h = copy.deepcopy(h)
        if forceNonzero:
            h = hh.clipNegativeVals(h, createNew=False)
        if scaleToNewLumi > 0:
            h = hh.scaleByLumi(h, scaleToNewLumi, createNew=False)
>>>>>>> f6abeab8
        scale = self.processScaleFactor(proc)
        if scaleOp:
            scale = scale*scaleOp(proc)
        return h*scale

    def histName(self, baseName, procName="", syst=""):
        return Datagroups.histName(baseName, procName, syst, nominalName=self.nominalName)

    def histNameCombine(self, procName, baseName, syst, channel):
        return Datagroups.histNameCombine(procName, baseName, syst, channel)

    @staticmethod
    def histName(baseName, procName="", syst=""):
        # This is kind of hacky to deal with the different naming from combine
        if baseName != "x" and (syst == ""):
            return baseName
        if baseName in ["", "x"] and syst:
            return syst
        if syst[:len(baseName)] == baseName:
            return syst
        return "_".join([baseName,syst])
    
    @staticmethod
    def histNameCombine(procName, baseName, syst, channel):
        name = f"{baseName}_{procName}"
        if syst != "nominal":
            name += "_"+syst
        if channel:
            name += "_"+channel
        if re.search("^pdf.*_sum", procName): # for pseudodata from alternative pdfset
            return("_".join([procName, channel])) 
        return name<|MERGE_RESOLUTION|>--- conflicted
+++ resolved
@@ -49,11 +49,7 @@
                     self.lumi = sum([self.results[x.name]["lumi"] for x in self.data if x.name in self.results])
                 else:
                     logger.warning("No data process was selected, normalizing MC to to 1/fb")
-<<<<<<< HEAD
-                    
-=======
-
->>>>>>> f6abeab8
+
         self.groups = {}
         self.nominalName = "nominal"
         self.globalAction = None
@@ -176,11 +172,6 @@
         if not label:
             label = syst if syst else baseName
         logger.info(f"In setHists(): for hist {syst} procsToRead = {procsToRead}")
-<<<<<<< HEAD
-        
-=======
-
->>>>>>> f6abeab8
         if not procsToRead:
             if excludeProcs:
                 procsToRead = list(filter(lambda x: x not in excludeProcs, self.groups.keys()))
@@ -563,19 +554,11 @@
         # This is extremely important for fakes, since they reuse the other histograms to subtract from data
         # If fakes are not used, or one changes the code to avoid reading everything again for fakes, one could
         # actually modify directly the input histograms here, which might save some time compared to the copy.
-<<<<<<< HEAD
         h = h.copy()
         if forceNonzero:
             h = hh.clipNegativeVals(h, createNew=False)
         if scaleToNewLumi > 0:
             h = hh.scaleByLumi(h, scaleToNewLumi, createNew=False)                        
-=======
-        h = copy.deepcopy(h)
-        if forceNonzero:
-            h = hh.clipNegativeVals(h, createNew=False)
-        if scaleToNewLumi > 0:
-            h = hh.scaleByLumi(h, scaleToNewLumi, createNew=False)
->>>>>>> f6abeab8
         scale = self.processScaleFactor(proc)
         if scaleOp:
             scale = scale*scaleOp(proc)
