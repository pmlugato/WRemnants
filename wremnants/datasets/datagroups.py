--- conflicted
+++ resolved
@@ -1177,15 +1177,10 @@
                     norm_proc_hist.variances(flow=True) * bin_by_bin_stat_scale**2
                 )
 
-<<<<<<< HEAD
-            if i == 0:
+            if self.channel not in self.writer.channels:
                 self.writer.add_channel(
-                    norm_proc_hist.axes, self.channel, masked=masked
-                )
-=======
-            if self.channel not in self.writer.channels:
-                self.writer.add_channel(axes=norm_proc_hist.axes, name=self.channel)
->>>>>>> 5fbc23ff
+                    axes=norm_proc_hist.axes, name=self.channel, masked=masked
+                )
 
             self.writer.add_process(
                 norm_proc_hist,
