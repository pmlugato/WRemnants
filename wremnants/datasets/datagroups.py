--- conflicted
+++ resolved
@@ -25,12 +25,10 @@
                 self.lumi = sum([self.results[x.name]["lumi"] for x in self.data if x.name in self.results])
 
         self.groups = {}
-<<<<<<< HEAD
-        #self.lumi = 1 if not self.results else sum([self.results[x.name]["lumi"] for x in self.data if x.name in self.results])
-=======
+
         if not self.lumi:
             self.lumi = 1
->>>>>>> 08b77fab
+            
         self.nominalName = "nominal"
 
     def processScaleFactor(self, proc):
