from wremnants import boostHistHelpers as hh
from wremnants import histselections as sel
from wremnants.datasets import datasets2016
import logging
import lz4.frame
import pickle
import narf
#import uproot
import ROOT

class datagroups(object):
    def __init__(self, infile, combine=False):
        self.combine = combine
        self.lumi = 1.
        if ".root" not in infile[-5:]:
            with lz4.frame.open(infile) as f:
                self.results = pickle.load(f)
            self.rtfile = None
        else:
            self.rtfile = ROOT.TFile.Open(infile)
            self.results = None

        if self.datasets:
            self.data = [x for x in self.datasets.values() if x.is_data]
            if self.data:
                self.lumi = sum([self.results[x.name]["lumi"] for x in self.data if x.name in self.results])
        self.groups = {}

        if not self.lumi:
            self.lumi = 1
            
        self.nominalName = "nominal"

    def processScaleFactor(self, proc):
        if proc.is_data:
            return 1
        return self.lumi*1000*proc.xsec/self.results[proc.name]["weight_sum"]

    def setHists(self, baseName, syst, procsToRead=None, label=None, nominalIfMissing=True, 
            selectSignal=True, forceNonzero=True):
        if not label:
            label = syst if syst else baseName
        if not procsToRead:
            procsToRead = self.groups.keys()

        for procName in procsToRead:
            group = self.groups[procName]
            group[label] = None

            for member in group["members"]:
                scale = group["scale"] if "scale" in group else None
                try:
                    h = self.readHist(baseName, member, syst, scaleOp=scale, forceNonzero=forceNonzero)
                except ValueError as e:
                    if nominalIfMissing:
<<<<<<< HEAD
=======
                        logging.info(f"{str(e)}. Using nominal hist {self.nominalName} instead")
>>>>>>> 3c353327
                        h = self.readHist(self.nominalName, member, "", scaleOp=scale, forceNonzero=forceNonzero)
                    else:
                        logging.warning(str(e))
                        continue
                group[label] = h if not group[label] else hh.addHists(h, group[label])
            if selectSignal and group[label] and "signalOp" in group and group["signalOp"]:
                group[label] = group["signalOp"](group[label])

    #TODO: Better organize to avoid duplicated code
    def setHistsCombine(self, baseName, syst, channel, procsToRead=None, label=None):
        #TODO Set axis names properly
        if baseName == "x":
            axisNames=["eta", "pt"]

        if not label:
            label = syst
        if not procsToRead:
            procsToRead = self.groups.keys()

        for procName in procsToRead:
            group = self.groups[procName]
            group[label] = None
            name = self.histNameCombine(procName, baseName, syst, channel)
            rthist = self.rtfile.Get(name)
            if not rthist:
                raise RuntimeError(f"Failed to load hist {name} from file")
            group[label] = narf.root_to_hist(rthist, axis_names=axisNames)

    def histNameCombine(self, procName, baseName, syst, channel):
        name = f"{baseName}_{procName}"
        if syst != "nominal":
            name += "_"+syst
        if channel:
            name += "_"+channel
        return name

    def loadHistsForDatagroups(self, baseName, syst, procsToRead=None, channel="", label="", nominalIfMissing=True,
            selectSignal=True, forceNonzero=True):
        if self.rtfile and self.combine:
            self.setHistsCombine(baseName, syst, channel, procsToRead, label)
        else:
            self.setHists(baseName, syst, procsToRead, label, nominalIfMissing, selectSignal, forceNonzero)

    def getDatagroups(self):
        return self.groups

    def getDatagroupsForHist(self, histName):
        filled = {}
        for k, v in self.groups.items():
            if histName in v:
                filled[k] = v
        return filled

    def resultsDict(self):
        return self.results

    def processes(self):
        return self.groups.keys()

    def addSummedProc(self, refname, name, label, color="red", exclude=["Data"]):
        self.loadHistsForDatagroups(refname, syst=name)
        self.groups[name] = dict(
            label=label,
            color=color,
            members=[],
        )
        self.groups[name][refname] = sum([self.groups[x][name] for x in self.groups.keys() if x not in exclude+[name]])

    def copyWithAction(self, action, name, refproc, refname, label, color):
        self.groups[name] = dict(
            label=label,
            color=color,
            members=[],
        )
        self.groups[name][refname] = action(self.groups[refproc][refname])


class datagroups2016(datagroups):
    def __init__(self, infile, combine=False, wlike=False):
        self.datasets = {x.name : x for x in datasets2016.getDatasets()}
        super().__init__(infile, combine)
        self.hists = {} # container storing temporary histograms
        self.groups =  {
            "Data" : dict(
                members = [self.datasets["dataPostVFP"]],
                color = "black",
                label = "Data",
                signalOp = sel.signalHistWmass if not wlike else None,
            ),
            "Zmumu" : dict(
                members = [self.datasets["ZmumuPostVFP"]],
                label = r"Z$\to\mu\mu$",
                color = "lightblue",
                signalOp = sel.signalHistWmass if not wlike else None,
            ),   
            "Ztautau" : dict(
                members = [self.datasets["ZtautauPostVFP"]],
                label = r"Z$\to\tau\tau$",
                color = "darkblue",
                signalOp = sel.signalHistWmass if not wlike else None,
            ),            
        }
        if not wlike:
            self.groups.update({
                "Fake" : dict(
                    members = list(self.datasets.values()),
                    scale = lambda x: 1. if x.is_data else -1,
                    label = "Nonprompt",
                    color = "grey",
                    signalOp = sel.fakeHistABCD,
                ),
                "Wtau" : dict(
                    members = [self.datasets["WminustaunuPostVFP"], self.datasets["WplustaunuPostVFP"]],
                    label = r"W$^{\pm}\to\tau\nu$",
                    color = "orange",
                    signalOp = sel.signalHistWmass,
                ),
                "Wmunu" : dict(
                    members = [self.datasets["WminusmunuPostVFP"], self.datasets["WplusmunuPostVFP"]],
                    label = r"W$^{\pm}\to\mu\nu$",
                    color = "darkred",
                    signalOp = sel.signalHistWmass,
                ),
                "Top" : dict(
                    members = list(filter(lambda y: y.group == "Top", self.datasets.values())),
                    label = "Top",
                    color = "green",
                    signalOp = sel.signalHistWmass,
                ), 
                "Diboson" : dict(
                    members = list(filter(lambda y: y.group == "Diboson", self.datasets.values())),
                    label = "Diboson",
                    color = "pink",
                    signalOp = sel.signalHistWmass,
                ), 
            })
        else:
            self.groups["Other"] = dict(
                members = [x for x in self.datasets.values() if not x.is_data and x.name not in ["ZmumuPostVFP", "ZtautauPostVFP"]],
                label = "Other",
                color = "grey",
            )

    def histName(self, baseName, procName, syst):
        # This is kind of hacky to deal with the different naming from combine
        if baseName != "x" and (syst == "" or syst == self.nominalName):
            return baseName
        if (baseName == "" or baseName == "x") and syst:
            return syst
        return "_".join([baseName,syst])
    
    def readHist(self, baseName, proc, syst, scaleOp=None, forceNonzero=True):
        output = self.results[proc.name]["output"]
        histname = self.histName(baseName, proc.name, syst)
        if histname not in output:
            raise ValueError(f"Histogram {histname} not found for process {proc.name}")
        h = output[histname]
        if forceNonzero:
            h = hh.clipNegativeVals(h)
        scale = self.processScaleFactor(proc)
        if scaleOp:
            scale = scale*scaleOp(proc)
        return h*scale<|MERGE_RESOLUTION|>--- conflicted
+++ resolved
@@ -53,10 +53,7 @@
                     h = self.readHist(baseName, member, syst, scaleOp=scale, forceNonzero=forceNonzero)
                 except ValueError as e:
                     if nominalIfMissing:
-<<<<<<< HEAD
-=======
                         logging.info(f"{str(e)}. Using nominal hist {self.nominalName} instead")
->>>>>>> 3c353327
                         h = self.readHist(self.nominalName, member, "", scaleOp=scale, forceNonzero=forceNonzero)
                     else:
                         logging.warning(str(e))
