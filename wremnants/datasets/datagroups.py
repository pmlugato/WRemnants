--- conflicted
+++ resolved
@@ -63,13 +63,8 @@
                     self.datasets[d_name] = narf.Dataset(**{
                         "name": d_name,
                         "group": g_name,
-<<<<<<< HEAD
                         "filepaths": dataset["dataset"]["filepaths"],
                         "xsec": dataset["dataset"].get("xsec", None)
-=======
-                        "filepaths": group["dataset"]["filepaths"],
-                        "xsec": group["dataset"]["xsec"],
->>>>>>> e50c3ea1
                         })
 
                 self.data = [x for x in self.datasets.values() if x.is_data]
