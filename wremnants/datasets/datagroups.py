--- conflicted
+++ resolved
@@ -530,11 +530,7 @@
         self.gen_axes_names = list(gen_axes_names) if gen_axes_names != None else self.all_gen_axes
         self.sum_gen_axes = list(sum_gen_axes) if sum_gen_axes != None else self.all_gen_axes
 
-<<<<<<< HEAD
-        logger.warning(f"Gen axes are now {self.gen_axes}")
-=======
         logger.debug(f"Gen axes are now {self.gen_axes_names}")
->>>>>>> ba3d55f1
 
     def getGenBinIndices(self, h, axesToRead=None):
         gen_bins = []
