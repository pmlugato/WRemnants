import copy

BR_TAUToMU = 0.1739
BR_TAUToE = 0.1782
xsec_ZmmPostVFP = 2001.9
xsec_WpmunuPostVFP = 11765.9
xsec_WmmunuPostVFP = 8703.87
Z_TAU_TO_LEP_RATIO = (1.-(1. - BR_TAUToMU - BR_TAUToE)**2)

dataDictV9 = {
    'dataPostVFP' : { 
                      'filepaths' : ["{BASE_PATH}/SingleMuon/NanoV9Run2016FDataPostVFP_{NANO_PROD_TAG}/*/*/*.root",
                                     "{BASE_PATH}/SingleMuon/NanoV9Run2016GDataPostVFP_{NANO_PROD_TAG}/*/*/*.root",
                                     "{BASE_PATH}/SingleMuon/NanoV9Run2016HDataPostVFP_{NANO_PROD_TAG}/*/*/*.root",
                                     ],
                      'group': "Data",

    },
    'ZmumuPostVFP' : { 
                   'filepaths' :
                    ["{BASE_PATH}/DYJetsToMuMu_H2ErratumFix_TuneCP5_13TeV-powhegMiNNLO-pythia8-photos/NanoV9MCPostVFP_{NANO_PROD_TAG}/*/*/*.root"],
                   'xsec' : xsec_ZmmPostVFP,
                   'group': "Zmumu",
    },
    'ZtautauPostVFP' : { 
                   'filepaths' : 
                   ["{BASE_PATH}/DYJetsToTauTau_M-50_AtLeastOneEorMuDecay_H2ErratumFix_TuneCP5_13TeV-powhegMiNNLO-pythia8-photos/NanoV9MCPostVFP_{NANO_PROD_TAG}/*/*/*.root"],
                   # At least one tau->e or mu decay, so everything that's not all other decays
                   'xsec' : xsec_ZmmPostVFP*Z_TAU_TO_LEP_RATIO,
                   'group': "Ztautau",
    },

    'WplusmunuPostVFP' : { 
                      'filepaths' : 
                      ["{BASE_PATH}/WplusJetsToMuNu_H2ErratumFix_TuneCP5_13TeV-powhegMiNNLO-pythia8-photos/NanoV9MCPostVFP_{NANO_PROD_TAG}/*/*/*.root"],
                      'xsec' : xsec_WpmunuPostVFP,
                      'group': "Wmunu",
    },
    'WminusmunuPostVFP' : { 
                      'filepaths' : 
                      ["{BASE_PATH}/WminusJetsToMuNu_H2ErratumFix_TuneCP5_13TeV-powhegMiNNLO-pythia8-photos/NanoV9MCPostVFP_{NANO_PROD_TAG}/*/*/*.root"],
                      'xsec' : xsec_WmmunuPostVFP,
                      'group': "Wmunu",
    },

    'WplustaunuPostVFP' : { 
                         'filepaths' : 
                         ["{BASE_PATH}/WplusJetsToTauNu_TauToMu_H2ErratumFix_TuneCP5_13TeV-powhegMiNNLO-pythia8-photos/NanoV9MCPostVFP_{NANO_PROD_TAG}/*/*/*.root"],
                         'xsec' : BR_TAUToMU*xsec_WpmunuPostVFP,
                         'group': "Wtaunu",
    },
    
    'WminustaunuPostVFP' : { 
                         'filepaths' : 
                         ["{BASE_PATH}/WminusJetsToTauNu_TauToMu_H2ErratumFix_TuneCP5_13TeV-powhegMiNNLO-pythia8-photos/NanoV9MCPostVFP_{NANO_PROD_TAG}/*/*/*.root"],
                         'xsec' : BR_TAUToMU*xsec_WmmunuPostVFP,
                         'group': "Wtaunu",
    },
    'TTLeptonicPostVFP' : { 
                          'filepaths' : 
                          ["{BASE_PATH}/BKGV9/TTTo2L2Nu_TuneCP5_13TeV-powheg-pythia8/*.root"],
                          'xsec' : 88.29,
                          'group' : "Top",
    },

    'TTSemileptonicPostVFP' : { 
                         'filepaths' : 
                         ["{BASE_PATH}/BKGV9/TTToSemiLeptonic_TuneCP5_13TeV-powheg-pythia8/*.root"],
                         'xsec' : 366.34,
                         'group' : "Top",
    },
    'SingleTschanLepDecaysPostVFP' : { 
                                          'filepaths' : 
                                          ["{BASE_PATH}/BKGV9/ST_s-channel_4f_leptonDecays_TuneCP5_13TeV-amcatnlo-pythia8/*.root"],
<<<<<<< HEAD
                                          'xsec' : 3.74,
                                         'group' : "Top",
=======
                                          'xsec' : 3.609,
                                          'group' : "Top",
>>>>>>> 498d63a0
    },
    'SingleTtWAntitopPostVFP' : { 
                                     'filepaths' : 
                                     ["{BASE_PATH}/BKGV9/ST_tW_antitop_5f_NoFullyHadronicDecays_TuneCP5_13TeV-powheg-pythia8/*.root"],
                                     'xsec' : 19.55, # 35.85 * (1.0-((1-0.1086*3)*(1-0.1086*3))) = 19.5 pb
                                     'group' : "Top",
    },
    'SingleTtWTopPostVFP' : { 
                                     'filepaths' : 
                                     ["{BASE_PATH}/BKGV9/ST_tW_top_5f_NoFullyHadronicDecays_TuneCP5_13TeV-powheg-pythia8/*.root"],
                                     'xsec' : 19.55,
                                     'group' : "Top",
    },
    'SingleTtchanAntitopPostVFP' : { 
                                        'filepaths' : 
                                        ["{BASE_PATH}/BKGV9/ST_t-channel_antitop_5f_InclusiveDecays_TuneCP5_13TeV-powheg-pythia8/*.root"],
                                        'xsec' : 80.0,
                                        'group' : "Top",
    },
    'SingleTtchanTopPostVFP' : { 
                                    'filepaths' : 
                                    ["{BASE_PATH}/BKGV9/ST_t-channel_top_5f_InclusiveDecays_TuneCP5_13TeV-powheg-pythia8/*.root"],
                                    'xsec' : 134.2,
                                    'group' : "Top",
    },   
    # inclusive samples, keep for reference
    # 'WWPostVFP' : { 
    #                 'filepaths' : 
    #                 ["{BASE_PATH}/BKGV9/WW_TuneCP5_13TeV-pythia8/*.root"],
    #                 'xsec' : 118.7,
    #                 'group' : "Diboson",
    # },
    # 'WZPostVFP' : { 
    #                 'filepaths' : 
    #                 ["{BASE_PATH}/BKGV9/WZ_TuneCP5_13TeV-pythia8/*.root"],
    #                 'xsec' : 47.026760,  # to check, taken from WZTo1L1Nu2Q dividing by BR: 10.71/(3*0.1086)/(1-3*0.033658-0.2)
    #                 'group' : "Diboson",
    # },
    ##
    'WWTo2L2Nu' : { 
        'filepaths' : 
        ["{BASE_PATH}/BKGV9/WWTo2L2Nu_TuneCP5_13TeV-powheg-pythia8/*/*.root"],
        'xsec' : 12.6, # 118.7*0.1086*0.1086*9
        'group' : "Diboson",
    },
    'WWTo1L1Nu2QPostVFP' : { 
        'filepaths' : 
        ["{BASE_PATH}/BKGV9/WWTo1L1Nu2Q_4f_TuneCP5_13TeV-amcatnloFXFX-pythia8/*/*.root"],
        'xsec' : 52.146, # 118.7*[(3*0.1086)*(1-3*0.1086)]*2 (2 is because one W or the other can go to Q)
        'group' : "Diboson",
    },
    'WZTo3LNuPostVFP' : { 
        'filepaths' : 
        ["{BASE_PATH}/BKGV9/WZTo3LNu_TuneCP5_13TeV-amcatnloFXFX-pythia8/*/*.root"],
        'xsec' : 4.91, # 4.42965*1.109, 1.109 is the NLO to NNLO kfactor, for this one would need to make sure about the NLO XS, depends a lot on the dilepton mass cut
        'group' : "Diboson",
    },
    'WZTo2Q2LPostVFP' : { 
        'filepaths' : 
        ["{BASE_PATH}/BKGV9/WZTo2Q2L_mllmin4p0_TuneCP5_13TeV-amcatnloFXFX-pythia8/*/*.root"],
        'xsec' : 5.4341, # 4.9*1.109
        'group' : "Diboson",
    },
    'WZTo1L1Nu2QPostVFP' : { 
        'filepaths' : 
        ["{BASE_PATH}/BKGV9/WZTo1L1Nu2Q_4f_TuneCP5_13TeV-amcatnloFXFX-pythia8/*/*.root"],
        'xsec' : 11.781, # 10.71*1.10
        'group' : "Diboson",
    },
    'ZZTo2L2NuPostVFP' : { 
        'filepaths' : 
        ["{BASE_PATH}/BKGV9/ZZTo2L2Nu_TuneCP5_13TeV_powheg_pythia8/*.root"],
        'xsec' : 0.60,
        'group' : "Diboson",
    },
    'ZZTo2Q2LPostVFP' : { 
        'filepaths' : 
        ["{BASE_PATH}/BKGV9/ZZTo2Q2L_mllmin4p0_TuneCP5_13TeV-amcatnloFXFX-pythia8/*.root"],
        'xsec' : 5.1,
        'group' : "Diboson",
    },
    'QCDmuEnrichPt15PostVFP' : { 
                                'filepaths' : 
                                ["{BASE_PATH}/BKGV9/QCD_Pt-20_MuEnrichedPt15_TuneCP5_13TeV-pythia8/*/*.root"],
                                'xsec' : 238800,
                                'group' : "QCD",
    }
}<|MERGE_RESOLUTION|>--- conflicted
+++ resolved
@@ -72,13 +72,8 @@
     'SingleTschanLepDecaysPostVFP' : { 
                                           'filepaths' : 
                                           ["{BASE_PATH}/BKGV9/ST_s-channel_4f_leptonDecays_TuneCP5_13TeV-amcatnlo-pythia8/*.root"],
-<<<<<<< HEAD
-                                          'xsec' : 3.74,
-                                         'group' : "Top",
-=======
                                           'xsec' : 3.609,
                                           'group' : "Top",
->>>>>>> 498d63a0
     },
     'SingleTtWAntitopPostVFP' : { 
                                      'filepaths' : 
