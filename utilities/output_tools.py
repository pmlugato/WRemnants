import string
import os
import sys 
import subprocess
import datetime
import time
import hdf5plugin
import h5py
import narf
import numpy as np
import re
from utilities import logging

logger = logging.child_logger(__name__)

def readTemplate(templateFile, templateDict, filt=None):
    if not os.path.isfile(templateFile):
        raise ValueError("Template file %s is not a valid file!" % templateFile)
    with open(templateFile, "r") as tf:
        lines = filter(filt, tf.readlines()) if filt else tf.readlines()
        source = string.Template("".join(lines))
    filled = source.substitute(templateDict)
    return filled

def fillTemplatedFile(templateFile, outFile, templateDict, append=False):
    filled = readFromTempate(templateFile, templateDict)
    with open(outFile, "w" if not append else "a") as outFile:
        outFile.write(result)

def script_command_to_str(argv, parser_args):
    call_args = np.array(argv[1:], dtype=object)
    if (len(call_args) == 0): return ""
    match_expr = "|".join(["^--[a-z].*|^-[a-z].*"]+([] if not parser_args else [f"^-*{x}" for x in vars(parser_args).keys()]))
    flags = np.vectorize(lambda x: bool(re.match(match_expr, x)))(call_args)
<<<<<<< HEAD
    if (len(call_args[~flags]) == 0): return ""
    call_args[~flags] = np.vectorize(lambda x: f"'{x}'")(call_args[~flags])
=======
    if np.count_nonzero(~flags):
        call_args[~flags] = np.vectorize(lambda x: f"'{x}'")(call_args[~flags])
>>>>>>> e7785fb9
    return " ".join([argv[0], *call_args])

def metaInfoDict(exclude_diff='notebooks', args=None):
    meta_data = {"time" : str(datetime.datetime.now()), "command" : script_command_to_str(sys.argv, args)}
    if subprocess.call(["git", "branch"], stderr=subprocess.STDOUT, stdout=open(os.devnull, 'w')) != 0:
        meta_data["git_info"] = {"hash" : "Not a git repository!",
                "diff" : "Not a git repository"}
    else:
        meta_data["git_hash"] = subprocess.check_output(['git', 'log', '-1', '--format="%H"'], encoding='UTF-8')
        diff_comm = ['git', 'diff']
        if exclude_diff:
            diff_comm.extend(['--', f":!{exclude_diff}"])
        meta_data["git_diff"] = subprocess.check_output(diff_comm, encoding='UTF-8')

    return meta_data

def analysis_debug_output(results):
    logger.debug("")
    logger.debug("Unweighted events (before cut)")
    logger.debug("-"*30)
    for key,val in results.items():
        if "event_count" in val:
            logger.debug(f"Dataset {key.ljust(30)}:  {val['event_count']}")
            logger.debug("-"*30)
    logger.debug("")

def writeMetaInfoToRootFile(rtfile, exclude_diff='notebooks', args=None):
    import ROOT
    meta_dict = metaInfoDict(exclude_diff, args=args)
    d = rtfile.mkdir("meta_info")
    d.cd()
    
    for key, value in meta_dict.items():
        out = ROOT.TNamed(str(key), str(value))
        out.Write()

def write_analysis_output(results, outfile, args):
    analysis_debug_output(results)
    results.update({"meta_info" : metaInfoDict(args=args)})

    to_append = []
    if args.theory_corr and not args.theory_corr_alt_only:
        to_append.append(args.theory_corr[0]+"Corr")
    if hasattr(args, "uncertainty_hist") and args.uncertainty_hist != "nominal":
        to_append.append(args.uncertainty_hist)
    if args.postfix:
        to_append.append(args.postfix)
    if args.maxFiles > 0:
        to_append.append(f"maxFiles{args.maxFiles}")

    if to_append:
        outfile = outfile.replace(".hdf5", f"_{'_'.join(to_append)}.hdf5")

    if args.outfolder:
        if not os.path.exists(args.outfolder):
            logger.info(f"Creating output folder {args.outfolder}")
            os.makedirs(args.outfolder)
        outfile = os.path.join(args.outfolder, outfile)

    time0 = time.time()
    with h5py.File(outfile, 'w') as f:
        narf.ioutils.pickle_dump_h5py("results", results, f)
    logger.info(f"Writing output: {time.time()-time0}")
    logger.info(f"Output saved in {outfile}")<|MERGE_RESOLUTION|>--- conflicted
+++ resolved
@@ -32,13 +32,8 @@
     if (len(call_args) == 0): return ""
     match_expr = "|".join(["^--[a-z].*|^-[a-z].*"]+([] if not parser_args else [f"^-*{x}" for x in vars(parser_args).keys()]))
     flags = np.vectorize(lambda x: bool(re.match(match_expr, x)))(call_args)
-<<<<<<< HEAD
-    if (len(call_args[~flags]) == 0): return ""
-    call_args[~flags] = np.vectorize(lambda x: f"'{x}'")(call_args[~flags])
-=======
     if np.count_nonzero(~flags):
         call_args[~flags] = np.vectorize(lambda x: f"'{x}'")(call_args[~flags])
->>>>>>> e7785fb9
     return " ".join([argv[0], *call_args])
 
 def metaInfoDict(exclude_diff='notebooks', args=None):
