--- conflicted
+++ resolved
@@ -38,12 +38,8 @@
     new_vals = np.moveaxis(new_vals, np.arange(len(moves)), list(moves.keys()))
 
     if new_vals.shape != h2.values(flow=flow).shape:
-<<<<<<< HEAD
-        raise ValueError(f"Broadcast shape {new_vals.shape} does not match desired shape {h2.view(flow=flow).shape}")
-=======
         raise ValueError(f"Broadcast shape {new_vals.shape} (from h1.shape={h1.view(flow=flow).shape}) " \
                             "does not match desired shape {h2.view(flow=flow).shape}")
->>>>>>> beb1189f
 
     if h1.storage_type == hist.storage.Weight:
         new_vars = np.broadcast_to(h1.variances(flow=flow), broadcast_shape)
