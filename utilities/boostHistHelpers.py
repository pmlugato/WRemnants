--- conflicted
+++ resolved
@@ -14,29 +14,6 @@
     if h1.ndim > h2.ndim or h1.shape == h2.shape:
         return h1
 
-<<<<<<< HEAD
-    a1 = h1.view(flow=True)
-    a2shape = [d for d in h2.view(flow=True).shape]
-
-    # the additional axes have to be trailing, if they ar not, they must be moved
-    moves = []
-    offset = 0
-    for i, a in enumerate(h1.axes.name):
-        b = h2.axes.name[i+offset]  
-        if a != b:
-            idx = h2.axes.name.index(b)
-            moves.append(idx)
-            element = a2shape.pop(idx)
-            a2shape.append(element)
-            offset += 1
-
-    # Transpose because we keep syst axis last, but numpy broadcasts from the front
-    new_vals = np.broadcast_to(a1.T, a2shape[::-1]).T
-
-    # move back to original order, in reversed order
-    for idx in moves[::-1]:
-        new_vals = np.moveaxis(new_vals, -1, idx)
-=======
     s1 = h1.view(flow=True).shape
     s2 = h2.view(flow=True).shape
 
@@ -48,7 +25,6 @@
 
     # move back to original order
     new_vals = np.moveaxis(new_vals, np.arange(len(moves)), list(moves.keys()))
->>>>>>> d768d50f
 
     return hist.Hist(*h2.axes, data=new_vals, storage=h1.storage_type())
 
