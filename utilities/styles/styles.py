--- conflicted
+++ resolved
@@ -187,6 +187,7 @@
     "sumpois": "d$\sigma$ [pb]",
     "pmaskedexpnorm": "1/$\sigma$ d$\sigma$",
     "sumpoisnorm": "1/$\sigma$ d$\sigma$",
+    "ratiometapois": "$\sigma(W^{+})/\sigma(W^{-})$",
 }
 
 axis_labels = {
@@ -277,23 +278,9 @@
     if key in systematics_labels_idxs:
         return systematics_labels_idxs[key][idx]
 
-<<<<<<< HEAD
-
-poi_types = {
-    "mu": "$\mu$",
-    "nois": "$\mathrm{NOI}$",
-    "pmaskedexp": "d$\sigma$ [pb]",
-    "sumpois": "d$\sigma$ [pb]",
-    "pmaskedexpnorm": "1/$\sigma$ d$\sigma$",
-    "sumpoisnorm": "1/$\sigma$ d$\sigma$",
-    "ratiometapois": "$\sigma(W^{+})/\sigma(W^{-})$",
-}
-
-=======
     # default return key
     logger.info(f"No label found for {key}")
     return key
->>>>>>> 1e5936ca
 
 
 def get_labels_colors_procs_sorted(procs):
