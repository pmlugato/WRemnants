import hist
import pathlib
import argparse
import numpy as np
import os
from utilities import logging
from enum import Enum

wremnants_dir = f"{pathlib.Path(__file__).parent}/../wremnants"
data_dir =  f"{pathlib.Path(__file__).parent}/../wremnants-data/data/"

wprocs = ["WplusmunuPostVFP", "WminusmunuPostVFP", "WminustaunuPostVFP", "WplustaunuPostVFP", 'WplusToMuNu_horace-lo-photos', 'WplusToMuNu_horace-qed', 'WplusToMuNu_horace-nlo', 'WminusToMuNu_horace-lo-photos', 'WminusToMuNu_horace-qed', 'WminusToMuNu_horace-nlo']
zprocs = ["ZmumuPostVFP", "ZtautauPostVFP", "ZmumuMiNLO", "ZmumuNNLOPS", 'ZToMuMu_horace-lo-photos', 'ZToMuMu_horace-qed', 'ZToMuMu_horace-nlo']
vprocs = wprocs+zprocs
zprocs_recoil = ["ZmumuPostVFP"]
wprocs_recoil = ["WplusmunuPostVFP", "WminusmunuPostVFP"]

wprocs_lowpu = ["WminusJetsToMuNu", "WminusJetsToENu", "WminusJetsToTauNu", "WplusJetsToMuNu", "WplusJetsToENu", "WplusJetsToTauNu"]
zprocs_lowpu = ["Zmumu", "Zee", "Ztautau"]
vprocs_lowpu = wprocs_lowpu+zprocs_lowpu
zprocs_recoil_lowpu = ["Zmumu", "Zee"]
wprocs_recoil_lowpu = ["WminusJetsToMuNu", "WminusJetsToENu", "WplusJetsToMuNu", "WplusJetsToENu"]

background_MCprocs = ["Top", "Diboson", "QCD"]
zprocs_all = zprocs_lowpu+zprocs
wprocs_all = wprocs_lowpu+wprocs
vprocs_all = vprocs_lowpu+vprocs

# unfolding axes for low pu
axis_recoil_reco_ptZ_lowpu = hist.axis.Variable([0, 5, 10, 15, 20, 30, 40, 50, 60, 75, 90, 150], name = "recoil_reco", underflow=False, overflow=True)
axis_recoil_gen_ptZ_lowpu = hist.axis.Variable([0.0, 10.0, 20.0, 40.0, 60.0, 90.0, 150], name = "recoil_gen", underflow=False, overflow=True)
axis_recoil_reco_ptW_lowpu = hist.axis.Variable([0, 5, 10, 15, 20, 30, 40, 50, 60, 75, 90, 150], name = "recoil_reco", underflow=False, overflow=True)
axis_recoil_gen_ptW_lowpu = hist.axis.Variable([0.0, 10.0, 20.0, 40.0, 60.0, 90.0, 150], name = "recoil_gen", underflow=False, overflow=True)
axis_mll_lowpu = hist.axis.Variable([60, 75] + list(range(80, 100, 2)) + [100, 105, 110, 120], name = "mll", underflow=False, overflow=False)
axis_mt_lowpu = hist.axis.Variable([0, 40, 45, 50, 55, 60, 65, 70, 75, 80, 85, 90, 95, 100, 110, 120, 130, 150], name = "mt", underflow=False, overflow=True)


# standard regular axes
axis_eta = hist.axis.Regular(48, -2.4, 2.4, name = "eta")
axis_pt = hist.axis.Regular(29, 26., 55., name = "pt")
#ptV_binning = [0, 2, 3, 4, 4.75, 5.5, 6.5, 8, 9, 10, 12, 14, 16, 18, 20, 23, 27, 32, 40, 55, 100]
ptV_binning = [0, 2, 3, 4, 5, 6, 7, 8, 9, 10, 12, 14, 16, 18, 20, 23, 27, 32, 40, 55, 100]
## 5% quantiles from aMC@NLO used in SMP-18-012
#ptV_10quantiles_binning = [0.0, 1.971, 2.949, 3.838, 4.733, 5.674, 6.684, 7.781, 8.979, 10.303, 11.777, 13.435, 15.332, 17.525, 20.115, 23.245, 27.173, 32.414, 40.151, 53.858, 13000.0]
## 10% quantiles from aMC@NLO used in SMP-18-012 with some rounding <== This one worked fine with toys
ptV_10quantiles_binning = [0.0, 2.95, 4.73, 6.68, 8.98, 11.78, 15.33, 20.11, 27.17, 40.15, np.inf]
absYV_binning = [0, 0.25, 0.5, 0.75, 1, 1.25, 1.5, 1.75, 2, 2.25, 2.5, 2.75, 3, 3.25, 3.5, 3.75, 4]

# categorical axes in python bindings always have an overflow bin, so use a regular
# axis for the charge
axis_charge = hist.axis.Regular(2, -2., 2., underflow=False, overflow=False, name = "charge")

down_up_axis = hist.axis.Regular(2, -2., 2., underflow=False, overflow=False, name = "downUpVar")
down_nom_up_axis = hist.axis.Regular(3, -1.5, 1.5, underflow=False, overflow=False, name = "downNomUpVar")

axis_passIso = hist.axis.Boolean(name = "passIso")
axis_passMT = hist.axis.Boolean(name = "passMT")

nominal_axes = [axis_eta, axis_pt, axis_charge, axis_passIso, axis_passMT]
    
# following list is used in other scripts to track what steps are charge dependent
# but assumes the corresponding efficiencies were made that way
muonEfficiency_chargeDependentSteps = ["reco", "tracking", "idip", "trigger", "antitrigger"] # antitrigger = P(failTrig|IDIP), similar to antiiso = P(failIso|trigger)
muonEfficiency_standaloneNumberOfValidHits = 1 # to use as "var >= this" (if this=0 the define for the cut is not used at all)

def getIsoMtRegionID(passIso=True, passMT=True):
    return passIso * 1 + passMT * 2

def getIsoMtRegionFromID(regionID):
    return {"passIso" : regionID & 1,
            "passMT"  : regionID & 2}

def common_parser(for_reco_highPU=False):
    parser = argparse.ArgumentParser()
    parser.add_argument("-j", "--nThreads", type=int, help="number of threads")
    parser.add_argument("-v", "--verbose", type=int, default=3, choices=[0,1,2,3,4],
                        help="Set verbosity level with logging, the larger the more verbose")
    parser.add_argument("--noColorLogger", action="store_true", help="Do not use logging with colors")
    initargs,_ = parser.parse_known_args()

    import ROOT
    if not initargs.nThreads:
        ROOT.ROOT.EnableImplicitMT()
    elif initargs.nThreads != 1:
        ROOT.ROOT.EnableImplicitMT(initargs.nThreads)
    import narf
    import wremnants
    from wremnants import theory_tools
    from wremnants import theory_corrections

    parser.add_argument("--pdfs", type=str, nargs="*", default=["msht20"], choices=theory_tools.pdfMapExtended.keys(), help="PDF sets to produce error hists for")
    parser.add_argument("--altPdfOnlyCentral", action='store_true', help="Only store central value for alternate PDF sets")
    parser.add_argument("--maxFiles", type=int, help="Max number of files (per dataset)", default=-1)
    parser.add_argument("--filterProcs", type=str, nargs="*", help="Only run over processes matched by group name or (subset) of name", default=[])
    parser.add_argument("--excludeProcs", type=str, nargs="*", help="Exclude processes matched by group name or (subset) of name", default=[])  # no need to exclude QCD MC here, histograms can always be made, they are fast and light, so they are always available for tests
    parser.add_argument("--v8", action='store_true', help="Use NanoAODv8. Default is v9")
    parser.add_argument("-p", "--postfix", type=str, help="Postfix for output file name", default=None)
    parser.add_argument("--forceDefaultName", help="Don't modify the name", action='store_true')
    parser.add_argument("--theoryCorr", nargs="*", default=["scetlib_dyturbo"], choices=theory_corrections.valid_theory_corrections(),
        help="Apply corrections from indicated generator. First will be nominal correction.")
    parser.add_argument("--theoryCorrAltOnly", action='store_true', help="Save hist for correction hists but don't modify central weight")
    parser.add_argument("--skipHelicity", action='store_true', help="Skip the qcdScaleByHelicity histogram (it can be huge)")
    parser.add_argument("--eta", nargs=3, type=float, help="Eta binning as 'nbins min max' (only uniform for now)", default=[48,-2.4,2.4])
    parser.add_argument("--pt", nargs=3, type=float, help="Pt binning as 'nbins,min,max' (only uniform for now)", default=[29,26.,55.])
    parser.add_argument("--noRecoil", action='store_true', help="Don't apply recoild correction")
    parser.add_argument("--recoilHists", action='store_true', help="Save all recoil related histograms for calibration and validation")
    parser.add_argument("--highptscales", action='store_true', help="Apply highptscales option in MiNNLO for better description of data at high pT")
    parser.add_argument("--dataPath", type=str, default=None, help="Access samples from eos")
    parser.add_argument("--noVertexWeight", action='store_true', help="Do not apply reweighting of vertex z distribution in MC to match data")
    parser.add_argument("--validationHists", action='store_true', help="make histograms used only for validations")
    parser.add_argument("--onlyMainHistograms", action='store_true', help="Only produce some histograms, skipping (most) systematics to run faster when those are not needed")
    parser.add_argument("--met", type=str, choices=["DeepMETReso", "RawPFMET"], help="MET (DeepMETReso or RawPFMET)", default="RawPFMET")                    
    parser.add_argument("-o", "--outfolder", type=str, default="", help="Output folder")
    parser.add_argument("-e", "--era", type=str, choices=["2016PreVFP","2016PostVFP"], help="Data set to process", default="2016PostVFP")
    parser.add_argument("--nonClosureScheme", type=str, default = "A-M-separated", choices=["none", "A-M-separated", "A-M-combined", "binned", "binned-plus-M"], help = "source of the Z non-closure nuisances")
    parser.add_argument("--correlatedNonClosureNP", action="store_true", help="disable the de-correlation of Z non-closure nuisance parameters after the jpsi massfit")
    parser.add_argument("--noScaleToData", action="store_true", help="Do not scale the MC histograms with xsec*lumi/sum(gen weights) in the postprocessing step")
    parser.add_argument("--aggregateGroups", type=str, nargs="*", default=["Diboson", "Top", "Wtaunu"], help="Sum up histograms from members of given groups in the postprocessing step")
<<<<<<< HEAD
    parser.add_argument("--unfolding", action='store_true', help="Add information needed for unfolding")
    parser.add_argument("--genLevel", type=str, default='postFSR', choices=["preFSR", "postFSR"], help="Generator level definition for unfolding")
    parser.add_argument("--genVars", type=str, nargs="+", default=["ptGen", "absEtaGen"], choices=["qGen", "ptGen", "absEtaGen", "ptVGen", "absYVGen"], help="Generator level variable")
    parser.add_argument("--genBins", type=int, nargs="+", default=[3, 2], help="Number of generator level bins")

=======
    
>>>>>>> 559d085e
    if for_reco_highPU:
        # additional arguments specific for histmaker of reconstructed objects at high pileup (mw, mz_wlike, and mz_dilepton)
        parser.add_argument("--dphiMuonMetCut", type=float, help="Threshold to cut |deltaPhi| > thr*np.pi between muon and met", default=0.25)
        parser.add_argument("--muonCorrMC", type=str, default="idealMC_lbltruth", 
            choices=["none", "trackfit_only", "trackfit_only_idealMC", "lbl", "idealMC_lbltruth", "idealMC_massfit", "idealMC_lbltruth_massfit"], 
            help="Type of correction to apply to the muons in simulation")
        parser.add_argument("--muonCorrData", type=str, default="lbl_massfit", 
            choices=["none", "trackfit_only", "lbl", "massfit", "lbl_massfit"], 
            help="Type of correction to apply to the muons in data")
        parser.add_argument("--muScaleBins", type=int, default=1, help="Number of bins for muon scale uncertainty")
        parser.add_argument("--muonScaleVariation", choices=["smearingWeights", "massWeights", "manualShift"], default="smearingWeights",  help="method to generate muon scale variation histograms")
        parser.add_argument("--muonCorrMag", default=1.e-4, type=float, help="Magnitude of dummy muon momentum calibration uncertainty")
        parser.add_argument("--muonCorrEtaBins", default=1, type=int, help="Number of eta bins for dummy muon momentum calibration uncertainty")
        parser.add_argument("--excludeFlow", action='store_true', help="Excludes underflow and overflow bins in main axes")
        parser.add_argument("--biasCalibration", type=str, default=None, choices=["binned","parameterized", "A", "M"], help="Adjust central value by calibration bias hist for simulation")
        parser.add_argument("--smearing", action='store_true', help="Smear pT such that resolution matches data") #TODO change to --no-smearing once smearing is final
<<<<<<< HEAD
        parser.add_argument("--validateByMassWeights", 
            action = "store_true",
            help = "validate the muon momentum scale shift weights by massweights"
        )
=======
        parser.add_argument("--unfolding", action='store_true', help="Add information needed for unfolding")
        parser.add_argument("--genLevel", type=str, default='postFSR', choices=["preFSR", "postFSR"], help="Generator level definition for unfolding")
        parser.add_argument("--genBins", type=int, nargs="+", default=[3, 2], help="Number of generator level bins")
        parser.add_argument("--validateByMassWeights", action = "store_true", help = "validate the muon momentum scale shift weights by massweights")
        # options for efficiencies
        parser.add_argument("--trackerMuons", action='store_true', help="Use tracker muons instead of global muons (need appropriate scale factors too). This is obsolete")
        parser.add_argument("--binnedScaleFactors", action='store_true', help="Use binned scale factors (different helpers)")
        parser.add_argument("--noSmooth3dsf", dest="smooth3dsf", action='store_false', help="If true (defaul) use smooth 3D scale factors instead of the original 2D ones (but eff. systs are still obtained from 2D version)")
        parser.add_argument("--sf2DnoUt", action='store_true', help="Use older smooth 2D scale factors with no ut dependence")
        parser.add_argument("--isoEfficiencySmoothing", action='store_true', help="If isolation SF was derived from smooth efficiencies instead of direct smoothing") 
>>>>>>> 559d085e

    commonargs,_ = parser.parse_known_args()

    if for_reco_highPU:
        if commonargs.trackerMuons:
            logger.warning("Using tracker muons, but keep in mind that scale factors are obsolete and not recommended.")
            sfFile = "scaleFactorProduct_16Oct2022_TrackerMuonsHighPurity_vertexWeight_OSchargeExceptTracking.root"
        else:
            # note: any of the following file is fine for reco, tracking, and IDIP.
            # Instead, for trigger and isolation one would actually use 3D SF vs eta-pt-ut.
            # However, even when using the 3D SF one still needs the 2D ones to read the syst/nomi ratio,
            # since the dataAltSig tag-and-probe fits were not run in 3D (it is assumed for simplicity that the syst/nomi ratio is independent from uT)
            # the syst variations are the same in both files also for trigger/isolation (since they had been copied over)
            if commonargs.sf2DnoUt:
                sfFile = "allSmooth_GtoHout.root" # 2D SF without ut integration
            else:
                sfFile = "allSmooth_GtoH3Dout.root" # 2D SF from 3D with ut-integration

        sfFile = f"{data_dir}/testMuonSF/{sfFile}"
    else:
        sfFile = ""

    parser.add_argument("--sfFile", type=str, help="File with muon scale factors", default=sfFile)
        
    return parser,initargs

def common_parser_combine():
    parser = argparse.ArgumentParser()
    parser.add_argument("--wlike", action='store_true', help="Run W-like analysis of mZ")
    parser.add_argument("-o", "--outfolder", type=str, default=".", help="Output folder with the root file storing all histograms and datacards for single charge (subfolder WMass or ZMassWLike is created automatically inside)")
    parser.add_argument("-i", "--inputFile", type=str)
    parser.add_argument("--minnloScaleUnc", choices=["byHelicityPt", "byHelicityPtCharge", "byHelicityCharge", "byPtCharge", "byPt", "byCharge", "integrated",], default="byHelicityPt",
            help="Decorrelation for QCDscale")
    parser.add_argument("--rebin", type=int, nargs='*', default=[], help="Rebin axis by this value (default does nothing)")
    parser.add_argument("--resumUnc", default="tnp", type=str, choices=["scale", "tnp", "none"], help="Include SCETlib uncertainties")
    parser.add_argument("--scaleTNP", default=1, type=float, help="Scale the TNP uncertainties by this factor")
    parser.add_argument("--scalePdf", default=1, type=float, help="Scale the PDF hessian uncertainties by this factor")
    parser.add_argument("--pdfUncFromCorr", action='store_true', help="Take PDF uncertainty from correction hist (Requires having run that correction)")
    parser.add_argument("--qcdProcessName" , type=str, default="Fake",   help="Name for QCD process")
    parser.add_argument("--noStatUncFakes" , action="store_true",   help="Set bin error for QCD background templates to 0, to check MC stat uncertainties for signal only")
    parser.add_argument("--skipSignalSystOnFakes" , action="store_true", help="Do not propagate signal uncertainties on fakes, mainly for checks.")
    parser.add_argument("--noQCDscaleFakes", action="store_true",   help="Do not apply QCd scale uncertainties on fakes, mainly for debugging")
    parser.add_argument("--doStatOnly", action="store_true", default=False, help="Set up fit to get stat-only uncertainty (currently combinetf with -S 0 doesn't work)")
    parser.add_argument("-p", "--postfix", type=str, help="Postfix for output file name", default=None)
    parser.add_argument("-v", "--verbose", type=int, default=3, choices=[0,1,2,3,4],
                        help="Set verbosity level with logging, the larger the more verbose")
    parser.add_argument("--noColorLogger", action="store_true", help="Do not use logging with colors")
    parser.add_argument("--sumChannels", action='store_true', help="Only use one channel")
    parser.add_argument("--lumiScale", type=float, default=1.0, help="Rescale equivalent luminosity by this value (e.g. 10 means ten times more data and MC)")
    parser.add_argument("--addQCDMC", action="store_true", help="Include QCD MC when making datacards (otherwise by default it will always be excluded)")
    parser.add_argument("--excludeProcGroups", type=str, nargs="*", help="Don't run over processes belonging to these groups (only accepts exact group names)", default=["QCD"])
    parser.add_argument("--filterProcGroups", type=str, nargs="*", help="Only run over processes belonging to these groups", default=[])
    parser.add_argument("--muonScaleVariation", choices=["smearingWeights", "massWeights", "manualShift"], default="smearingWeights", help="the method with which the muon scale variation histograms are derived")
    return parser

def set_parser_default(parser, argument, newDefault):
    # change the default argument of the parser, must be called before parse_arguments
    logger = logging.child_logger(__name__)
    f = next((x for x in parser._actions if x.dest ==argument), None)
    if f:
        logger.info(f" Modifying default of {f.dest} from {f.default} to {newDefault}")
        f.default = newDefault
    else:
        logger.warning(f" Parser argument {argument} not found!")
    return parser

'''
INPUT -------------------------------------------------------------------------
|* (str) string: the string to be converted to list
|
ROUTINE -----------------------------------------------------------------------
|* converts a string to a string element in a list
|  - if not comma-separated, then the whole string becomes one single element
OUTPUT ------------------------------------------------------------------------
|* (float) string: the list-lized string
+------------------------------------------------------------------------------
'''
def string_to_list(string):
	if type(string) == str:
		string = string.split(",") # items have to be comma-separated 
		return string
	elif type(string) == list:
		return string
	else:
		raise TypeError(
            "string_to_list(): cannot convert an input that is"
            "neither a single string nor a list of strings to a list"
        )

'''
INPUT -------------------------------------------------------------------------
|* list(str): a list of strings
|
ROUTINE -----------------------------------------------------------------------
|* convert the list of string to a single string by join()
|
OUTPUT ------------------------------------------------------------------------
|* (str): the resulted string
+------------------------------------------------------------------------------
'''
def list_to_string(list_str):
	if type(list_str) == str:
		return list_str
	elif type(list_str) == list:
		string = ""
		return string.join(list_str)
	else:
		raise TypeError(
            "list_to_string(): cannot convert an input that is"
            " neither a single string or a list of strings"
        )<|MERGE_RESOLUTION|>--- conflicted
+++ resolved
@@ -116,15 +116,11 @@
     parser.add_argument("--correlatedNonClosureNP", action="store_true", help="disable the de-correlation of Z non-closure nuisance parameters after the jpsi massfit")
     parser.add_argument("--noScaleToData", action="store_true", help="Do not scale the MC histograms with xsec*lumi/sum(gen weights) in the postprocessing step")
     parser.add_argument("--aggregateGroups", type=str, nargs="*", default=["Diboson", "Top", "Wtaunu"], help="Sum up histograms from members of given groups in the postprocessing step")
-<<<<<<< HEAD
     parser.add_argument("--unfolding", action='store_true', help="Add information needed for unfolding")
     parser.add_argument("--genLevel", type=str, default='postFSR', choices=["preFSR", "postFSR"], help="Generator level definition for unfolding")
     parser.add_argument("--genVars", type=str, nargs="+", default=["ptGen", "absEtaGen"], choices=["qGen", "ptGen", "absEtaGen", "ptVGen", "absYVGen"], help="Generator level variable")
     parser.add_argument("--genBins", type=int, nargs="+", default=[3, 2], help="Number of generator level bins")
 
-=======
-    
->>>>>>> 559d085e
     if for_reco_highPU:
         # additional arguments specific for histmaker of reconstructed objects at high pileup (mw, mz_wlike, and mz_dilepton)
         parser.add_argument("--dphiMuonMetCut", type=float, help="Threshold to cut |deltaPhi| > thr*np.pi between muon and met", default=0.25)
@@ -141,15 +137,6 @@
         parser.add_argument("--excludeFlow", action='store_true', help="Excludes underflow and overflow bins in main axes")
         parser.add_argument("--biasCalibration", type=str, default=None, choices=["binned","parameterized", "A", "M"], help="Adjust central value by calibration bias hist for simulation")
         parser.add_argument("--smearing", action='store_true', help="Smear pT such that resolution matches data") #TODO change to --no-smearing once smearing is final
-<<<<<<< HEAD
-        parser.add_argument("--validateByMassWeights", 
-            action = "store_true",
-            help = "validate the muon momentum scale shift weights by massweights"
-        )
-=======
-        parser.add_argument("--unfolding", action='store_true', help="Add information needed for unfolding")
-        parser.add_argument("--genLevel", type=str, default='postFSR', choices=["preFSR", "postFSR"], help="Generator level definition for unfolding")
-        parser.add_argument("--genBins", type=int, nargs="+", default=[3, 2], help="Number of generator level bins")
         parser.add_argument("--validateByMassWeights", action = "store_true", help = "validate the muon momentum scale shift weights by massweights")
         # options for efficiencies
         parser.add_argument("--trackerMuons", action='store_true', help="Use tracker muons instead of global muons (need appropriate scale factors too). This is obsolete")
@@ -157,7 +144,6 @@
         parser.add_argument("--noSmooth3dsf", dest="smooth3dsf", action='store_false', help="If true (defaul) use smooth 3D scale factors instead of the original 2D ones (but eff. systs are still obtained from 2D version)")
         parser.add_argument("--sf2DnoUt", action='store_true', help="Use older smooth 2D scale factors with no ut dependence")
         parser.add_argument("--isoEfficiencySmoothing", action='store_true', help="If isolation SF was derived from smooth efficiencies instead of direct smoothing") 
->>>>>>> 559d085e
 
     commonargs,_ = parser.parse_known_args()
 
