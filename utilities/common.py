--- conflicted
+++ resolved
@@ -187,13 +187,6 @@
         parser.add_argument("--excludeFlow", action='store_true', help="Excludes underflow and overflow bins in main axes")
         parser.add_argument("--biasCalibration", type=str, default=None, choices=["binned","parameterized", "A", "M"], help="Adjust central value by calibration bias hist for simulation")
         parser.add_argument("--smearing", action='store_true', help="Smear pT such that resolution matches data") #TODO change to --no-smearing once smearing is final
-<<<<<<< HEAD
-        parser.add_argument("--unfolding", action='store_true', help="Add information needed for unfolding")
-        parser.add_argument("--genLevel", type=str, default='postFSR', choices=["preFSR", "postFSR"], help="Generator level definition for unfolding")
-        parser.add_argument("--genBins", type=int, nargs="+", default=[3, 2], help="Number of generator level bins")
-=======
-        parser.add_argument("--validateByMassWeights", action = "store_true", help = "validate the muon momentum scale shift weights by massweights")
->>>>>>> e9d98818
         # options for efficiencies
         parser.add_argument("--trackerMuons", action='store_true', help="Use tracker muons instead of global muons (need appropriate scale factors too). This is obsolete")
         parser.add_argument("--binnedScaleFactors", action='store_true', help="Use binned scale factors (different helpers)")
