import hist
import pathlib
import argparse
import numpy as np
import os
from utilities import logging
from enum import Enum

wremnants_dir = f"{pathlib.Path(__file__).parent}/../wremnants"
data_dir =  f"{pathlib.Path(__file__).parent}/../wremnants-data/data/"

wprocs = ["WplusmunuPostVFP", "WminusmunuPostVFP", "WminustaunuPostVFP", "WplustaunuPostVFP", 
    'WplusToMuNu_horace-lo-photos', 'WplusToMuNu_horace-qed', 'WplusToMuNu_horace-nlo', 
    'WminusToMuNu_horace-lo-photos', 'WminusToMuNu_horace-qed', 'WminusToMuNu_horace-nlo',
    'WplusToMuNu_horace-lo', 'WminusToMuNu_horace-lo',
    'WplusToMuNu_winhac-lo-photos', 'WplusToMuNu_winhac-lo', 'WplusToMuNu_winhac-nlo', 
    'WminusToMuNu_winhac-lo-photos', 'WminusToMuNu_winhac-lo', 'WminusToMuNu_winhac-nlo']
zprocs = ["ZmumuPostVFP", "ZtautauPostVFP", "ZmumuMiNLO", "ZmumuNNLOPS", 'ZToMuMu_horace-lo-photos', 'ZToMuMu_horace-qed', 'ZToMuMu_horace-nlo', 'ZToMuMu_horace-lo']
vprocs = wprocs+zprocs
zprocs_recoil = ["ZmumuPostVFP"]
wprocs_recoil = ["WplusmunuPostVFP", "WminusmunuPostVFP"]

wprocs_lowpu = ["WminusJetsToMuNu", "WminusJetsToENu", "WminusJetsToTauNu", "WplusJetsToMuNu", "WplusJetsToENu", "WplusJetsToTauNu"]
zprocs_lowpu = ["Zmumu", "Zee", "Ztautau"]
vprocs_lowpu = wprocs_lowpu+zprocs_lowpu
zprocs_recoil_lowpu = ["Zmumu", "Zee"]
wprocs_recoil_lowpu = ["WminusJetsToMuNu", "WminusJetsToENu", "WplusJetsToMuNu", "WplusJetsToENu"]

background_MCprocs = ["Top", "Diboson", "QCD"]
zprocs_all = zprocs_lowpu+zprocs
wprocs_all = wprocs_lowpu+wprocs
vprocs_all = vprocs_lowpu+vprocs

# input files for muon momentum scale nuisances
calib_dir = f"{data_dir}/calibration/"
closure_dir = f"{data_dir}/closure/"
calib_filepaths = {
    'mc_corrfile': {
        'idealMC_massfit': f"{calib_dir}/calibrationJMC_smeared_v718_nominal.root",
        'idealMC_lbltruth_massfit': f"{calib_dir}/calibrationJMC_smeared_v718_nominalLBL.root"
    },
    'data_corrfile': {
        'massfit': f"{calib_dir}/calibrationJDATA_ideal.root",
        'lbl_massfit': f"{calib_dir}/calibrationJDATA_rewtgr_3dmap_LBL_MCstat.root"
    },
    'tflite_file': f"{calib_dir}/muon_response.tflite"
}
closure_filepaths = {
    'parametrized': f"{closure_dir}/calibrationAlignmentZ_after_LBL_v721.root",
    'binned': f"{closure_dir}/closureZ_LBL_smeared_v721.root"
}

# unfolding axes for low pu
axis_recoil_reco_ptZ_lowpu = hist.axis.Variable([0, 5, 10, 15, 20, 30, 40, 50, 60, 75, 90, 150], name = "recoil_reco", underflow=False, overflow=True)
axis_recoil_gen_ptZ_lowpu = hist.axis.Variable([0.0, 10.0, 20.0, 40.0, 60.0, 90.0, 150], name = "recoil_gen", underflow=False, overflow=True)
axis_recoil_reco_ptW_lowpu = hist.axis.Variable([0, 5, 10, 15, 20, 30, 40, 50, 60, 75, 90, 150], name = "recoil_reco", underflow=False, overflow=True)
axis_recoil_gen_ptW_lowpu = hist.axis.Variable([0.0, 10.0, 20.0, 40.0, 60.0, 90.0, 150], name = "recoil_gen", underflow=False, overflow=True)
axis_mll_lowpu = hist.axis.Variable([60, 75] + list(range(80, 100, 2)) + [100, 105, 110, 120], name = "mll", underflow=False, overflow=False)
axis_mt_lowpu = hist.axis.Variable([0, 40, 45, 50, 55, 60, 65, 70, 75, 80, 85, 90, 95, 100, 110, 120, 130, 150], name = "mt", underflow=False, overflow=True)


# standard regular axes
axis_eta = hist.axis.Regular(48, -2.4, 2.4, name = "eta")
axis_pt = hist.axis.Regular(29, 26., 55., name = "pt")
## 5% quantiles from aMC@NLO used in SMP-18-012
#ptV_5quantiles_binning = [0.0, 1.971, 2.949, 3.838, 4.733, 5.674, 6.684, 7.781, 8.979, 10.303, 11.777, 13.435, 15.332, 17.525, 20.115, 23.245, 27.173, 32.414, 40.151, 53.858, 13000.0]
## 10% quantiles from aMC@NLO used in SMP-18-012 with some rounding <== This one worked fine with toys
ptV_10quantiles_binning = [0.0, 2.95, 4.73, 6.68, 8.98, 11.78, 15.33, 20.11, 27.17, 40.15, 13000.]
<<<<<<< HEAD
=======
# Integer rounded version of the 5% quantiles h[::hist.rebin(2)] for 10% quantiles
ptV_binning = [0, 2, 3, 4, 5, 6, 7, 8, 9, 10, 12, 13, 15, 18, 20, 23, 27, 32, 40, 54, 13000]
>>>>>>> 11f5aea2
absYV_binning = [0, 0.25, 0.5, 0.75, 1, 1.25, 1.5, 1.75, 2, 2.25, 2.5, 2.75, 3, 3.25, 3.5, 3.75, 4]

# categorical axes in python bindings always have an overflow bin, so use a regular
# axis for the charge
axis_charge = hist.axis.Regular(2, -2., 2., underflow=False, overflow=False, name = "charge")

down_up_axis = hist.axis.Regular(2, -2., 2., underflow=False, overflow=False, name = "downUpVar")
down_nom_up_axis = hist.axis.Regular(3, -1.5, 1.5, underflow=False, overflow=False, name = "downNomUpVar")

passIsoName = "passIso"
passMTName = "passMT"

passIso = {passIsoName: True}
failIso = {passIsoName: False}
passMT = {passMTName: True}
failMT = {passMTName: False}

axis_passIso = hist.axis.Boolean(name = passIsoName)
axis_passMT = hist.axis.Boolean(name = passMTName)

nominal_axes = [axis_eta, axis_pt, axis_charge, axis_passIso, axis_passMT]
    
# following list is used in other scripts to track what steps are charge dependent
# but assumes the corresponding efficiencies were made that way
muonEfficiency_chargeDependentSteps = ["reco", "tracking", "idip", "trigger", "antitrigger"] # antitrigger = P(failTrig|IDIP), similar to antiiso = P(failIso|trigger)
muonEfficiency_standaloneNumberOfValidHits = 1 # to use as "var >= this" (if this=0 the define for the cut is not used at all)

def getIsoMtRegionID(passIso=True, passMT=True):
    return passIso * 1 + passMT * 2

def getIsoMtRegionFromID(regionID):
    return {passIsoName : regionID & 1,
            passMTName  : regionID & 2}

def set_parser_default(parser, argument, newDefault):
    # change the default argument of the parser, must be called before parse_arguments
    logger = logging.child_logger(__name__)
    f = next((x for x in parser._actions if x.dest ==argument), None)
    if f:
        logger.info(f" Modifying default of {f.dest} from {f.default} to {newDefault}")
        f.default = newDefault
    else:
        logger.warning(f" Parser argument {argument} not found!")
    return parser


def common_parser(for_reco_highPU=False):

    parser = argparse.ArgumentParser()
    parser.add_argument("-j", "--nThreads", type=int, help="number of threads")
    parser.add_argument("-v", "--verbose", type=int, default=3, choices=[0,1,2,3,4],
                        help="Set verbosity level with logging, the larger the more verbose")
    parser.add_argument("--noColorLogger", action="store_true", help="Do not use logging with colors")
    initargs,_ = parser.parse_known_args()

    # initName for this internal logger is needed to avoid conflicts with the main logger named "wremnants" by default,
    # otherwise the logger is apparently propagated back to the root logger causing each following message to be printed twice 
    common_logger = logging.setup_logger(__file__, initargs.verbose, initargs.noColorLogger, initName="common_logger_wremnants")
    
    import ROOT
    if not initargs.nThreads:
        ROOT.ROOT.EnableImplicitMT()
    elif initargs.nThreads != 1:
        ROOT.ROOT.EnableImplicitMT(initargs.nThreads)
    import narf
    import wremnants
    from wremnants import theory_corrections,theory_tools

    parser.add_argument("--pdfs", type=str, nargs="*", default=["msht20"], choices=theory_tools.pdfMapExtended.keys(), help="PDF sets to produce error hists for")
    parser.add_argument("--altPdfOnlyCentral", action='store_true', help="Only store central value for alternate PDF sets")
    parser.add_argument("--maxFiles", type=int, help="Max number of files (per dataset)", default=-1)
    parser.add_argument("--filterProcs", type=str, nargs="*", help="Only run over processes matched by group name or (subset) of name", default=[])
    parser.add_argument("--excludeProcs", type=str, nargs="*", help="Exclude processes matched by group name or (subset) of name", default=[])  # no need to exclude QCD MC here, histograms can always be made, they are fast and light, so they are always available for tests
    parser.add_argument("--v8", action='store_true', help="Use NanoAODv8. Default is v9")
    parser.add_argument("-p", "--postfix", type=str, help="Postfix for output file name", default=None)
    parser.add_argument("--forceDefaultName", help="Don't modify the name", action='store_true')
    parser.add_argument("--theoryCorr", nargs="*", default=["scetlib_dyturbo"], choices=theory_corrections.valid_theory_corrections(),
        help="Apply corrections from indicated generator. First will be nominal correction.")
    parser.add_argument("--theoryCorrAltOnly", action='store_true', help="Save hist for correction hists but don't modify central weight")
    parser.add_argument("--widthVariations", action='store_true', help="Store variations of W and Z widths.")   
    parser.add_argument("--skipHelicity", action='store_true', help="Skip the qcdScaleByHelicity histogram (it can be huge)")
    parser.add_argument("--eta", nargs=3, type=float, help="Eta binning as 'nbins min max' (only uniform for now)", default=[48,-2.4,2.4])
    parser.add_argument("--pt", nargs=3, type=float, help="Pt binning as 'nbins,min,max' (only uniform for now)", default=[30,26.,56.])
    parser.add_argument("--noRecoil", action='store_true', help="Don't apply recoild correction")
    parser.add_argument("--recoilHists", action='store_true', help="Save all recoil related histograms for calibration and validation")
    parser.add_argument("--highptscales", action='store_true', help="Apply highptscales option in MiNNLO for better description of data at high pT")
    parser.add_argument("--dataPath", type=str, default=None, help="Access samples from eos")
    parser.add_argument("--noVertexWeight", action='store_true', help="Do not apply reweighting of vertex z distribution in MC to match data")
    parser.add_argument("--validationHists", action='store_true', help="make histograms used only for validations")
    parser.add_argument("--onlyMainHistograms", action='store_true', help="Only produce some histograms, skipping (most) systematics to run faster when those are not needed")
    parser.add_argument("--met", type=str, choices=["DeepMETReso", "RawPFMET"], help="MET (DeepMETReso or RawPFMET)", default="RawPFMET")                    
    parser.add_argument("-o", "--outfolder", type=str, default="", help="Output folder")
    parser.add_argument("-e", "--era", type=str, choices=["2016PreVFP","2016PostVFP"], help="Data set to process", default="2016PostVFP")
    parser.add_argument("--nonClosureScheme", type=str, default = "A-M-separated", choices=["none", "A-M-separated", "A-M-combined", "binned", "binned-plus-M"], help = "source of the Z non-closure nuisances")
    parser.add_argument("--correlatedNonClosureNP", action="store_true", help="disable the de-correlation of Z non-closure nuisance parameters after the jpsi massfit")
    parser.add_argument("--noScaleToData", action="store_true", help="Do not scale the MC histograms with xsec*lumi/sum(gen weights) in the postprocessing step")
    parser.add_argument("--aggregateGroups", type=str, nargs="*", default=["Diboson", "Top", "Wtaunu"], help="Sum up histograms from members of given groups in the postprocessing step")
    # options for unfolding/differential
    parser.add_argument("--unfolding", action='store_true', help="Add information needed for unfolding")
    parser.add_argument("--genLevel", type=str, default='postFSR', choices=["preFSR", "postFSR"], help="Generator level definition for unfolding")
    parser.add_argument("--genVars", type=str, nargs="+", default=["ptGen", "absEtaGen"], choices=["qGen", "ptGen", "absEtaGen", "ptVGen", "absYVGen"], help="Generator level variable")
    parser.add_argument("--genBins", type=int, nargs="+", default=[3, 2], help="Number of generator level bins")

    if for_reco_highPU:
        # additional arguments specific for histmaker of reconstructed objects at high pileup (mw, mz_wlike, and mz_dilepton)
        parser.add_argument("--dphiMuonMetCut", type=float, help="Threshold to cut |deltaPhi| > thr*np.pi between muon and met", default=0.25)
        parser.add_argument("--muonCorrMC", type=str, default="idealMC_lbltruth", 
            choices=["none", "trackfit_only", "trackfit_only_idealMC", "lbl", "idealMC_lbltruth", "idealMC_massfit", "idealMC_lbltruth_massfit"], 
            help="Type of correction to apply to the muons in simulation")
        parser.add_argument("--muonCorrData", type=str, default="lbl_massfit", 
            choices=["none", "trackfit_only", "lbl", "massfit", "lbl_massfit"], 
            help="Type of correction to apply to the muons in data")
        parser.add_argument("--muScaleBins", type=int, default=1, help="Number of bins for muon scale uncertainty")
        parser.add_argument("--muonScaleVariation", choices=["smearingWeightsGaus", "smearingWeightsSplines", "massWeights"], default="smearingWeightsSplines",  help="method to generate nominal muon scale variation histograms")
        parser.add_argument("--dummyMuScaleVar", action='store_true', help='Use a dummy 1e-4 variation on the muon scale instead of reading from the calibration file')
        parser.add_argument("--muonCorrMag", default=1.e-4, type=float, help="Magnitude of dummy muon momentum calibration uncertainty")
        parser.add_argument("--muonCorrEtaBins", default=1, type=int, help="Number of eta bins for dummy muon momentum calibration uncertainty")
        parser.add_argument("--excludeFlow", action='store_true', help="Excludes underflow and overflow bins in main axes")
        parser.add_argument("--biasCalibration", type=str, default=None, choices=["binned","parameterized", "A", "M"], help="Adjust central value by calibration bias hist for simulation")
        parser.add_argument("--smearing", action='store_true', help="Smear pT such that resolution matches data") #TODO change to --no-smearing once smearing is final
        # options for efficiencies
        parser.add_argument("--trackerMuons", action='store_true', help="Use tracker muons instead of global muons (need appropriate scale factors too). This is obsolete")
        parser.add_argument("--binnedScaleFactors", action='store_true', help="Use binned scale factors (different helpers)")
        parser.add_argument("--noSmooth3dsf", dest="smooth3dsf", action='store_false', help="If true (defaul) use smooth 3D scale factors instead of the original 2D ones (but eff. systs are still obtained from 2D version)")
        parser.add_argument("--sf2DnoUt", action='store_true', help="Use older smooth 2D scale factors with no ut dependence")
        parser.add_argument("--isoEfficiencySmoothing", action='store_true', help="If isolation SF was derived from smooth efficiencies instead of direct smoothing") 

    commonargs,_ = parser.parse_known_args()

    if for_reco_highPU:
        if commonargs.sf2DnoUt and commonargs.smooth3dsf:
            parser = set_parser_default(parser, "smooth3dsf", False)
            common_logger.warning(f"Option --sf2DnoUt was called without --noSmooth3dsf, it will also activate --noSmooth3dsf.")
        if commonargs.trackerMuons:
            common_logger.warning("Using tracker muons, but keep in mind that scale factors are obsolete and not recommended.")
            sfFile = "scaleFactorProduct_16Oct2022_TrackerMuonsHighPurity_vertexWeight_OSchargeExceptTracking.root"
        else:
            # note: any of the following file is fine for reco, tracking, and IDIP.
            # Instead, for trigger and isolation one would actually use 3D SF vs eta-pt-ut.
            # However, even when using the 3D SF one still needs the 2D ones to read the syst/nomi ratio,
            # since the dataAltSig tag-and-probe fits were not run in 3D (it is assumed for simplicity that the syst/nomi ratio is independent from uT)
            # the syst variations are the same in both files also for trigger/isolation (since they had been copied over)
            if commonargs.sf2DnoUt:
                sfFile = "allSmooth_GtoHout.root" # 2D SF without ut integration
            else:
                sfFile = "allSmooth_GtoH3Dout.root" # 2D SF from 3D with ut-integration

        sfFile = f"{data_dir}/testMuonSF/{sfFile}"
    else:
        sfFile = ""

    parser.add_argument("--sfFile", type=str, help="File with muon scale factors", default=sfFile)
        
    return parser,initargs

'''
INPUT -------------------------------------------------------------------------
|* (str) string: the string to be converted to list
|
ROUTINE -----------------------------------------------------------------------
|* converts a string to a string element in a list
|  - if not comma-separated, then the whole string becomes one single element
OUTPUT ------------------------------------------------------------------------
|* (float) string: the list-lized string
+------------------------------------------------------------------------------
'''
def string_to_list(string):
	if type(string) == str:
		string = string.split(",") # items have to be comma-separated 
		return string
	elif type(string) == list:
		return string
	else:
		raise TypeError(
            "string_to_list(): cannot convert an input that is"
            "neither a single string nor a list of strings to a list"
        )

'''
INPUT -------------------------------------------------------------------------
|* list(str): a list of strings
|
ROUTINE -----------------------------------------------------------------------
|* convert the list of string to a single string by join()
|
OUTPUT ------------------------------------------------------------------------
|* (str): the resulted string
+------------------------------------------------------------------------------
'''
def list_to_string(list_str):
	if type(list_str) == str:
		return list_str
	elif type(list_str) == list:
		string = ""
		return string.join(list_str)
	else:
		raise TypeError(
            "list_to_string(): cannot convert an input that is"
            " neither a single string or a list of strings"
        )<|MERGE_RESOLUTION|>--- conflicted
+++ resolved
@@ -66,11 +66,8 @@
 #ptV_5quantiles_binning = [0.0, 1.971, 2.949, 3.838, 4.733, 5.674, 6.684, 7.781, 8.979, 10.303, 11.777, 13.435, 15.332, 17.525, 20.115, 23.245, 27.173, 32.414, 40.151, 53.858, 13000.0]
 ## 10% quantiles from aMC@NLO used in SMP-18-012 with some rounding <== This one worked fine with toys
 ptV_10quantiles_binning = [0.0, 2.95, 4.73, 6.68, 8.98, 11.78, 15.33, 20.11, 27.17, 40.15, 13000.]
-<<<<<<< HEAD
-=======
 # Integer rounded version of the 5% quantiles h[::hist.rebin(2)] for 10% quantiles
 ptV_binning = [0, 2, 3, 4, 5, 6, 7, 8, 9, 10, 12, 13, 15, 18, 20, 23, 27, 32, 40, 54, 13000]
->>>>>>> 11f5aea2
 absYV_binning = [0, 0.25, 0.5, 0.75, 1, 1.25, 1.5, 1.75, 2, 2.25, 2.5, 2.75, 3, 3.25, 3.5, 3.75, 4]
 
 # categorical axes in python bindings always have an overflow bin, so use a regular
