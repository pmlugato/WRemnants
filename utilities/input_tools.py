--- conflicted
+++ resolved
@@ -232,32 +232,6 @@
         hnew[...,charge_axis.index(charge)] = h.view(flow=True)
     return hnew
 
-<<<<<<< HEAD
-def readImpacts(rtfile, group, sort=True, add_total=True, noi=True, stat=0.0):
-    impact_hist = "nuisance_group_impact" if group else "nuisance_impact"
-    if noi:
-        impact_hist += "_nois"
-
-    if group:
-        histname = impact_hist
-    else:
-        histname = "correlation_matrix_channelmu"
-
-    if histname not in rtfile:
-        raise ValueError(f"Did not find hist {histname} in file")
-
-    h = rtfile[histname].to_hist()
-    labels = np.array(list(h.axes["yaxis"]), dtype=object)
-
-    if impact_hist not in rtfile:
-        logger.warning("Did not find impact hist in file. Skipping!")
-        return np.zeros_like(labels), labels
-
-    impacts = rtfile[histname].to_hist()
-
-    total = rtfile["fitresults"][impacts.axes[0].value(0)+"_err"].array()[0]
-    impacts = impacts.values()[0,:]
-=======
 def getPOInames(rtfile, poi_type="mu"):
     names = []
     if f'nuisance_impact_{poi_type}' in [k.replace(";1","") for k in rtfile.keys()]:
@@ -269,30 +243,44 @@
         names.append('Wmass')
 
     if len(names)==0:
-        raise ValueError('No free parameters found (neither signal strenght(s), nor W mass)')
+        logger.warning('No free parameters found (neither signal strenght(s), nor W mass)')
+        return [None]
 
     return names
     
 def readImpacts(rtfile, group, sort=True, add_total=True, stat=0.0, POI='Wmass', normalize=True):
-    poi_type = POI.split("_")[-1]
+    poi_type = POI.split("_")[-1] if POI else None
+    poi_names = getPOInames(rtfile, poi_type)
     if POI=='Wmass':
-        histname = "nuisance_group_impact_nois" if group else "nuisance_impact_nois"
-    elif POI in getPOInames(rtfile, poi_type):
-        histname = f"nuisance_group_impact_{poi_type}" if group else f"nuisance_impact_{poi_type}"
+        impact_hist = "nuisance_group_impact_nois" if group else "nuisance_impact_nois"
+    elif POI in poi_names:
+        impact_hist = f"nuisance_group_impact_{poi_type}" if group else f"nuisance_impact_{poi_type}"
     else:
         raise ValueError(f"Invalid POI: {POI}")
+
+    if group:
+        histname = impact_hist
+    else:
+        histname = "correlation_matrix_channelmu"
         
-    impacts = rtfile[histname].to_hist()
-    labels = np.array([impacts.axes[1].value(i) for i in range(impacts.axes[1].size)])
-    iPOI = 0 if POI=='Wmass' else getPOInames(rtfile, poi_type).index(POI)
-    total = rtfile["fitresults"][impacts.axes[0].value(iPOI)+"_err"].array()[0]
-    norm = rtfile["fitresults"][impacts.axes[0].value(iPOI)].array()[0]
-    impacts = impacts.values()[iPOI,:]
->>>>>>> 94fa335b
+    h = rtfile[histname].to_hist()
+    labels = np.array(list(h.axes["yaxis"]), dtype=object)
+
+    if impact_hist not in rtfile:
+        logger.warning("Did not find impact hist in file. Skipping!")
+        return np.zeros_like(labels), labels, 1.
+    else:
+        impacts = rtfile[impact_hist].to_hist()
+        iPOI = 0 if POI=='Wmass' else poi_names.index(POI)
+        total = rtfile["fitresults"][impacts.axes[0].value(iPOI)+"_err"].array()[0]
+        norm = rtfile["fitresults"][impacts.axes[0].value(iPOI)].array()[0]
+        impacts = impacts.values()[iPOI,:]
+
     if sort:
         order = np.argsort(impacts)
         impacts = impacts[order]
         labels = labels[order]
+
     if add_total:
         impacts = np.append(impacts, total)
         labels = np.append(labels, "Total")
