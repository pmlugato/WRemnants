--- conflicted
+++ resolved
@@ -355,11 +355,7 @@
     if obj == None:
         error_msg = f"Error getting {objectName} from file {fileObject.GetName()}"
         if not silent:
-<<<<<<< HEAD
-            logger.error(f"Error getting {objectName} from file {fileObject.GetName()}")
-=======
             logger.error(error_msg)
->>>>>>> 559d085e
         if quitOnFail:
             raise IOError(error_msg)
         return None
@@ -373,11 +369,7 @@
     if not fileObject or fileObject.IsZombie():
         error_msg = f"Error when opening file {fileName}"
         if not silent:
-<<<<<<< HEAD
-            logger.error(f"Error when opening file {fileName}")
-=======
             logger.error(error_msg)
->>>>>>> 559d085e
         if quitOnFail:
             raise IOError(error_msg)
         else:
@@ -385,11 +377,7 @@
     elif not fileObject.IsOpen():
         error_msg = f"File {fileName} was not opened"
         if not silent:
-<<<<<<< HEAD
-            logger.error(f"File {fileName} was not opened")
-=======
             logger.error(error_msg)
->>>>>>> 559d085e
         if quitOnFail:
             raise IOError(error_msg)
         else:
