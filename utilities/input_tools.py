--- conflicted
+++ resolved
@@ -31,7 +31,6 @@
         results = ioutils.pickle_load_h5py(h5file["results"])
         return results.keys()
 
-<<<<<<< HEAD
 def read_xsec(fname, proc):
     with h5py.File(fname, "r") as h5file:
         results = ioutils.pickle_load_h5py(h5file["results"])
@@ -43,9 +42,6 @@
         return results[proc]["weight_sum"]
 
 def read_and_scale(fname, proc, histname, calculate_lumi=False, scale=1, apply_xsec=True):
-=======
-def read_and_scale(fname, proc, histname, calculate_lumi=False, scale=1):
->>>>>>> 11f5aea2
     with h5py.File(fname, "r") as h5file:
         results = ioutils.pickle_load_h5py(h5file["results"])
             
@@ -438,7 +434,6 @@
             results = pickle.load(f)
         return results["config"]
     else:
-<<<<<<< HEAD
         raise ValueError("Expected scetlib output in pkl format")
 
 def read_infile(input):
@@ -467,7 +462,4 @@
 
     meta = result["meta_info"] if "meta_info" in result else result["meta_data"]
 
-    return result, [meta], [infiles]
-=======
-        raise ValueError("Expected scetlib output in pkl format")
->>>>>>> 11f5aea2
+    return result, [meta], [infiles]